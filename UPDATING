Updating Information for FreeBSD current users.

This file is maintained and copyrighted by M. Warner Losh <imp@freebsd.org>.
See end of file for further details.  For commonly done items, please see the
COMMON ITEMS: section later in the file.  These instructions assume that you
basically know what you are doing.  If not, then please consult the FreeBSD
handbook:

    http://www.freebsd.org/doc/en_US.ISO8859-1/books/handbook/makeworld.html

Items affecting the ports and packages system can be found in
/usr/ports/UPDATING.  Please read that file before running portupgrade.

NOTE: FreeBSD has switched from gcc to clang. If you have trouble bootstrapping
from older versions of FreeBSD, try WITHOUT_CLANG and WITH_GCC to bootstrap to
the tip of head, and then rebuild without this option. The bootstrap process from
older version of current across the gcc/clang cutover is a bit fragile.

NOTE TO PEOPLE WHO THINK THAT FreeBSD 11.x IS SLOW:
	FreeBSD 11.x has many debugging features turned on, in both the kernel
	and userland.  These features attempt to detect incorrect use of
	system primitives, and encourage loud failure through extra sanity
	checking and fail stop semantics.  They also substantially impact
	system performance.  If you want to do performance measurement,
	benchmarking, and optimization, you'll want to turn them off.  This
	includes various WITNESS- related kernel options, INVARIANTS, malloc
	debugging flags in userland, and various verbose features in the
	kernel.  Many developers choose to disable these features on build
	machines to maximize performance.  (To completely disable malloc
	debugging, define MALLOC_PRODUCTION in /etc/make.conf, or to merely
	disable the most expensive debugging functionality run
	"ln -s 'abort:false,junk:false' /etc/malloc.conf".)

<<<<<<< HEAD
2015mmdd:
	Clang and llvm have been upgraded to 3.7.0.  Please see the
	20141231 entry below for information about prerequisites and upgrading,
	if you are not already using 3.5.0 or higher.
=======
20150616:
	/etc/make.conf now included earlier.
	sys.mk now includes /etc/make.conf and {local,src}.sys.mk earlier
	than previously.
	This makes it simple to interpose external toolchains etc.
	However it may cause problems for users who have things like::

		INSTALL+= something

	in /etc/make.conf, since INSTALL is not yet defined.
	A safe fix for that is to have::

		INSTALL?= install
		INSTALL+= something

	which is equivalent to previous behavior.
	
20150616:
	FreeBSD's old make (fmake) has been removed from the system. It is
	available as the devel/fmake port or via pkg install fmake.
	
20150615:
	The fix for the issue described in the 20150614 sendmail entry
	below has been been committed in revision 284436.  The work
	around described in that entry is no longer needed unless the
	default setting is overridden by a confDH_PARAMETERS configuration
	setting of '5' or pointing to a 512 bit DH parameter file.

20150614:
	ALLOW_DEPRECATED_ATF_TOOLS/ATFFILE support has been removed from
	atf.test.mk (included from bsd.test.mk). Please upgrade devel/atf
	and devel/kyua to version 0.20+ and adjust any calling code to work
	with Kyuafile and kyua.

20150614:
	The import of openssl to address the FreeBSD-SA-15:10.openssl
	security advisory includes a change which rejects handshakes
	with DH parameters below 768 bits.  sendmail releases prior
	to 8.15.2 (not yet released), defaulted to a 512 bit
	DH parameter setting for client connections.  To work around
	this interoperability, sendmail can be configured to use a
	2048 bit DH parameter by:

	1. Edit /etc/mail/`hostname`.mc 
	2. If a setting for confDH_PARAMETERS does not exist or
	   exists and is set to a string beginning with '5',
	   replace it with '2'.
	3. If a setting for confDH_PARAMETERS exists and is set to
	   a file path, create a new file with:
		openssl dhparam -out /path/to/file 2048
	4. Rebuild the .cf file:
		cd /etc/mail/; make; make install
	5. Restart sendmail:
		cd /etc/mail/; make restart

	A sendmail patch is coming, at which time this file will be
	updated.
>>>>>>> 1ec1012d

20150604:
	Generation of legacy formatted entries have been disabled by default
	in pwd_mkdb(8), as all base system consumers of the legacy formatted
	entries were converted to use the new format by default when the new,
	machine independent format have been added and supported since FreeBSD
	5.x.

	Please see the pwd_mkdb(8) manual page for further details.

20150525:
	Clang and llvm have been upgraded to 3.6.1 release.  Please see the
	20141231 entry below for information about prerequisites and upgrading,
	if you are not already using 3.5.0 or higher.

20150521:
	TI platform code switched to using vendor DTS files and this update
	may break existing systems running on Beaglebone, Beaglebone Black,
	and Pandaboard:

	- dtb files should be regenerated/reinstalled. Filenames are the
	  same but content is different now
	- GPIO addressing was changed, now each GPIO bank (32 pins per bank)
	  has its own /dev/gpiocX device, e.g. pin 121 on /dev/gpioc0 in old
	  addressing scheme is now pin 25 on /dev/gpioc3.
	- Pandaboard: /etc/ttys should be updated, serial console device is
	  now /dev/ttyu2, not /dev/ttyu0

20150501:
	soelim(1) from gnu/usr.bin/groff has been replaced by usr.bin/soelim.
	If you need the GNU extension from groff soelim(1), install groff
	from package: pkg install groff, or via ports: textproc/groff.

20150423:
	chmod, chflags, chown and chgrp now affect symlinks in -R mode as
	defined in symlink(7); previously symlinks were silently ignored.

20150415:
	The const qualifier has been removed from iconv(3) to comply with
	POSIX.  The ports tree is aware of this from r384038 onwards.

20150416:
	Libraries specified by LIBADD in Makefiles must have a corresponding
	DPADD_<lib> variable to ensure correct dependencies.  This is now
	enforced in src.libnames.mk.

20150324:
	From legacy ata(4) driver was removed support for SATA controllers
	supported by more functional drivers ahci(4), siis(4) and mvs(4).
	Kernel modules ataahci and ataadaptec were removed completely,
	replaced by ahci and mvs modules respectively.

20150315:
	Clang, llvm and lldb have been upgraded to 3.6.0 release.  Please see
	the 20141231 entry below for information about prerequisites and
	upgrading, if you are not already using 3.5.0 or higher.

20150307:
	The 32-bit PowerPC kernel has been changed to a position-independent
	executable. This can only be booted with a version of loader(8)
	newer than January 31, 2015, so make sure to update both world and
	kernel before rebooting.

20150217:
	If you are running a -CURRENT kernel since r273872 (Oct 30th, 2014),
	but before r278950, the RNG was not seeded properly.  Immediately
	upgrade the kernel to r278950 or later and regenerate any keys (e.g.
	ssh keys or openssl keys) that were generated w/ a kernel from that
	range.  This does not affect programs that directly used /dev/random
	or /dev/urandom.  All userland uses of arc4random(3) are affected.

20150210:
	The autofs(4) ABI was changed in order to restore binary compatibility
	with 10.1-RELEASE.  The automountd(8) daemon needs to be rebuilt to work
	with the new kernel.

20150131:
	The powerpc64 kernel has been changed to a position-independent
	executable. This can only be booted with a new version of loader(8),
	so make sure to update both world and kernel before rebooting.

20150118:
	Clang and llvm have been upgraded to 3.5.1 release.  This is a bugfix
	only release, no new features have been added.  Please see the 20141231
	entry below for information about prerequisites and upgrading, if you
	are not already using 3.5.0.

20150107:
	ELF tools addr2line, elfcopy (strip), nm, size, and strings are now
	taken from the ELF Tool Chain project rather than GNU binutils. They
	should be drop-in replacements, with the addition of arm64 support.
	The WITHOUT_ELFTOOLCHAIN_TOOLS= knob may be used to obtain the
	binutils tools, if necessary.

20150105:
	The default Unbound configuration now enables remote control
	using a local socket.  Users who have already enabled the
	local_unbound service should regenerate their configuration
	by running "service local_unbound setup" as root.
	
20150102:
	The GNU texinfo and GNU info pages have been removed.
	To be able to view GNU info pages please install texinfo from ports.

20141231:
	Clang, llvm and lldb have been upgraded to 3.5.0 release.

	As of this release, a prerequisite for building clang, llvm and lldb is
	a C++11 capable compiler and C++11 standard library.  This means that to
	be able to successfully build the cross-tools stage of buildworld, with
	clang as the bootstrap compiler, your system compiler or cross compiler
	should either be clang 3.3 or later, or gcc 4.8 or later, and your
	system C++ library should be libc++, or libdstdc++ from gcc 4.8 or
	later.

	On any standard FreeBSD 10.x or 11.x installation, where clang and
	libc++ are on by default (that is, on x86 or arm), this should work out
	of the box.

	On 9.x installations where clang is enabled by default, e.g. on x86 and
	powerpc, libc++ will not be enabled by default, so libc++ should be
	built (with clang) and installed first.  If both clang and libc++ are
	missing, build clang first, then use it to build libc++.

	On 8.x and earlier installations, upgrade to 9.x first, and then follow
	the instructions for 9.x above.

	Sparc64 and mips users are unaffected, as they still use gcc 4.2.1 by
	default, and do not build clang.

	Many embedded systems are resource constrained, and will not be able to
	build clang in a reasonable time, or in some cases at all.  In those
	cases, cross building bootable systems on amd64 is a workaround.

	This new version of clang introduces a number of new warnings, of which
	the following are most likely to appear:

	-Wabsolute-value

	This warns in two cases, for both C and C++:
	* When the code is trying to take the absolute value of an unsigned
	  quantity, which is effectively a no-op, and almost never what was
	  intended.  The code should be fixed, if at all possible.  If you are
	  sure that the unsigned quantity can be safely cast to signed, without
	  loss of information or undefined behavior, you can add an explicit
	  cast, or disable the warning.

	* When the code is trying to take an absolute value, but the called
	  abs() variant is for the wrong type, which can lead to truncation.
	  If you want to disable the warning instead of fixing the code, please
	  make sure that truncation will not occur, or it might lead to unwanted
	  side-effects.

	-Wtautological-undefined-compare and
	-Wundefined-bool-conversion

	These warn when C++ code is trying to compare 'this' against NULL, while
	'this' should never be NULL in well-defined C++ code.  However, there is
	some legacy (pre C++11) code out there, which actively abuses this
	feature, which was less strictly defined in previous C++ versions.

	Squid and openjdk do this, for example.  The warning can be turned off
	for C++98 and earlier, but compiling the code in C++11 mode might result
	in unexpected behavior; for example, the parts of the program that are
	unreachable could be optimized away.

20141222:
	The old NFS client and server (kernel options NFSCLIENT, NFSSERVER)
	kernel sources have been removed. The .h files remain, since some
	utilities include them. This will need to be fixed later.
	If "mount -t oldnfs ..." is attempted, it will fail.
	If the "-o" option on mountd(8), nfsd(8) or nfsstat(1) is used,
	the utilities will report errors.

20141121:
	The handling of LOCAL_LIB_DIRS has been altered to skip addition of
	directories to top level SUBDIR variable when their parent
	directory is included in LOCAL_DIRS.  Users with build systems with
	such hierarchies and without SUBDIR entries in the parent
	directory Makefiles should add them or add the directories to
	LOCAL_DIRS.

20141109:
	faith(4) and faithd(8) have been removed from the base system. Faith
	has been obsolete for a very long time.

20141104:
	vt(4), the new console driver, is enabled by default. It brings
	support for Unicode and double-width characters, as well as
	support for UEFI and integration with the KMS kernel video
	drivers.

	You may need to update your console settings in /etc/rc.conf,
	most probably the keymap. During boot, /etc/rc.d/syscons will
	indicate what you need to do.

	vt(4) still has issues and lacks some features compared to
	syscons(4). See the wiki for up-to-date information:
	  https://wiki.freebsd.org/Newcons

	If you want to keep using syscons(4), you can do so by adding
	the following line to /boot/loader.conf:
	  kern.vty=sc

20141102:
	pjdfstest has been integrated into kyua as an opt-in test suite.
	Please see share/doc/pjdfstest/README for more details on how to
	execute it.

20141009:
	gperf has been removed from the base system for architectures
	that use clang. Ports that require gperf will obtain it from the
	devel/gperf port.

20140923:
	pjdfstest has been moved from tools/regression/pjdfstest to
	contrib/pjdfstest .

20140922:
	At svn r271982, The default linux compat kernel ABI has been adjusted
	to 2.6.18 in support of the linux-c6 compat ports infrastructure
	update.  If you wish to continue using the linux-f10 compat ports,
	add compat.linux.osrelease=2.6.16 to your local sysctl.conf.  Users are
	encouraged to update their linux-compat packages to linux-c6 during
	their next update cycle.

20140729:
	The ofwfb driver, used to provide a graphics console on PowerPC when
	using vt(4), no longer allows mmap() of all physical memory. This
	will prevent Xorg on PowerPC with some ATI graphics cards from
	initializing properly unless x11-servers/xorg-server is updated to
	1.12.4_8 or newer.

20140723:
	The xdev targets have been converted to using TARGET and
	TARGET_ARCH instead of XDEV and XDEV_ARCH.

20140719:
	The default unbound configuration has been modified to address
	issues with reverse lookups on networks that use private
	address ranges.  If you use the local_unbound service, run
	"service local_unbound setup" as root to regenerate your
	configuration, then "service local_unbound reload" to load the
	new configuration.

20140709:
	The GNU texinfo and GNU info pages are not built and installed
	anymore, WITH_INFO knob has been added to allow to built and install
	them again.
	UPDATE: see 20150102 entry on texinfo's removal

20140708:
	The GNU readline library is now an INTERNALLIB - that is, it is
	statically linked into consumers (GDB and variants) in the base
	system, and the shared library is no longer installed.  The
	devel/readline port is available for third party software that
	requires readline.

20140702:
	The Itanium architecture (ia64) has been removed from the list of
	known architectures. This is the first step in the removal of the
	architecture.

20140701:
	Commit r268115 has added NFSv4.1 server support, merged from
	projects/nfsv4.1-server.  Since this includes changes to the
	internal interfaces between the NFS related modules, a full
	build of the kernel and modules will be necessary.
	__FreeBSD_version has been bumped.

20140629:
	The WITHOUT_VT_SUPPORT kernel config knob has been renamed
	WITHOUT_VT.  (The other _SUPPORT knobs have a consistent meaning
	which differs from the behaviour controlled by this knob.)

20140619:
	Maximal length of the serial number in CTL was increased from 16 to
	64 chars, that breaks ABI.  All CTL-related tools, such as ctladm
	and ctld, need to be rebuilt to work with a new kernel.

20140606:
	The libatf-c and libatf-c++ major versions were downgraded to 0 and
	1 respectively to match the upstream numbers.  They were out of
	sync because, when they were originally added to FreeBSD, the
	upstream versions were not respected.  These libraries are private
	and not yet built by default, so renumbering them should be a
	non-issue.  However, unclean source trees will yield broken test
	programs once the operator executes "make delete-old-libs" after a
	"make installworld".

	Additionally, the atf-sh binary was made private by moving it into
	/usr/libexec/.  Already-built shell test programs will keep the
	path to the old binary so they will break after "make delete-old"
	is run.

	If you are using WITH_TESTS=yes (not the default), wipe the object
	tree and rebuild from scratch to prevent spurious test failures.
	This is only needed once: the misnumbered libraries and misplaced
	binaries have been added to OptionalObsoleteFiles.inc so they will
	be removed during a clean upgrade.

20140512:
	Clang and llvm have been upgraded to 3.4.1 release.

20140508:
	We bogusly installed src.opts.mk in /usr/share/mk. This file should
	be removed to avoid issues in the future (and has been added to
	ObsoleteFiles.inc).

20140505:
	/etc/src.conf now affects only builds of the FreeBSD src tree. In the
	past, it affected all builds that used the bsd.*.mk files. The old
	behavior was a bug, but people may have relied upon it. To get this
	behavior back, you can .include /etc/src.conf from /etc/make.conf
	(which is still global and isn't changed). This also changes the
	behavior of incremental builds inside the tree of individual
	directories. Set MAKESYSPATH to ".../share/mk" to do that.
	Although this has survived make universe and some upgrade scenarios,
	other upgrade scenarios may have broken. At least one form of
	temporary breakage was fixed with MAKESYSPATH settings for buildworld
	as well... In cases where MAKESYSPATH isn't working with this
	setting, you'll need to set it to the full path to your tree.

	One side effect of all this cleaning up is that bsd.compiler.mk
	is no longer implicitly included by bsd.own.mk. If you wish to
	use COMPILER_TYPE, you must now explicitly include bsd.compiler.mk
	as well.

20140430:
	The lindev device has been removed since /dev/full has been made a
	standard device.  __FreeBSD_version has been bumped.

20140424:
	The knob WITHOUT_VI was added to the base system, which controls
	building ex(1), vi(1), etc. Older releases of FreeBSD required ex(1)
	in order to reorder files share/termcap and didn't build ex(1) as a
	build tool, so building/installing with WITH_VI is highly advised for
	build hosts for older releases.

	This issue has been fixed in stable/9 and stable/10 in r277022 and
	r276991, respectively.

20140418:
	The YES_HESIOD knob has been removed. It has been obsolete for
	a decade. Please move to using WITH_HESIOD instead or your builds
	will silently lack HESIOD.

20140405:
	The uart(4) driver has been changed with respect to its handling
	of the low-level console. Previously the uart(4) driver prevented
	any process from changing the baudrate or the CLOCAL and HUPCL
	control flags. By removing the restrictions, operators can make
	changes to the serial console port without having to reboot.
	However, when getty(8) is started on the serial device that is
	associated with the low-level console, a misconfigured terminal
	line in /etc/ttys will now have a real impact.
	Before upgrading the kernel, make sure that /etc/ttys has the
	serial console device configured as 3wire without baudrate to
	preserve the previous behaviour. E.g:
	    ttyu0  "/usr/libexec/getty 3wire"  vt100  on  secure

20140306:
	Support for libwrap (TCP wrappers) in rpcbind was disabled by default
	to improve performance.  To re-enable it, if needed, run rpcbind
	with command line option -W.

20140226:
	Switched back to the GPL dtc compiler due to updates in the upstream
	dts files not being supported by the BSDL dtc compiler. You will need
	to rebuild your kernel toolchain to pick up the new compiler. Core dumps
	may result while building dtb files during a kernel build if you fail
	to do so. Set WITHOUT_GPL_DTC if you require the BSDL compiler.

20140216:
	Clang and llvm have been upgraded to 3.4 release.

20140216:
	The nve(4) driver has been removed.  Please use the nfe(4) driver
	for NVIDIA nForce MCP Ethernet adapters instead.

20140212:
	An ABI incompatibility crept into the libc++ 3.4 import in r261283.
	This could cause certain C++ applications using shared libraries built
	against the previous version of libc++ to crash.  The incompatibility
	has now been fixed, but any C++ applications or shared libraries built
	between r261283 and r261801 should be recompiled.

20140204:
	OpenSSH will now ignore errors caused by kernel lacking of Capsicum
	capability mode support.  Please note that enabling the feature in
	kernel is still highly recommended.

20140131:
	OpenSSH is now built with sandbox support, and will use sandbox as
	the default privilege separation method.  This requires Capsicum
	capability mode support in kernel.

20140128:
	The libelf and libdwarf libraries have been updated to newer
	versions from upstream. Shared library version numbers for
	these two libraries were bumped. Any ports or binaries
	requiring these two libraries should be recompiled.
	__FreeBSD_version is bumped to 1100006.

20140110:
	If a Makefile in a tests/ directory was auto-generating a Kyuafile
	instead of providing an explicit one, this would prevent such
	Makefile from providing its own Kyuafile in the future during
	NO_CLEAN builds.  This has been fixed in the Makefiles but manual
	intervention is needed to clean an objdir if you use NO_CLEAN:
	  # find /usr/obj -name Kyuafile | xargs rm -f

20131213:
	The behavior of gss_pseudo_random() for the krb5 mechanism
	has changed, for applications requesting a longer random string
	than produced by the underlying enctype's pseudo-random() function.
	In particular, the random string produced from a session key of
	enctype aes256-cts-hmac-sha1-96 or aes256-cts-hmac-sha1-96 will
	be different at the 17th octet and later, after this change.
	The counter used in the PRF+ construction is now encoded as a
	big-endian integer in accordance with RFC 4402.
	__FreeBSD_version is bumped to 1100004.

20131108:
	The WITHOUT_ATF build knob has been removed and its functionality
	has been subsumed into the more generic WITHOUT_TESTS.  If you were
	using the former to disable the build of the ATF libraries, you
	should change your settings to use the latter.

20131025:
	The default version of mtree is nmtree which is obtained from
	NetBSD.  The output is generally the same, but may vary
	slightly.  If you found you need identical output adding
	"-F freebsd9" to the command line should do the trick.  For the
	time being, the old mtree is available as fmtree.

20131014:
	libbsdyml has been renamed to libyaml and moved to /usr/lib/private.
	This will break ports-mgmt/pkg. Rebuild the port, or upgrade to pkg
	1.1.4_8 and verify bsdyml not linked in, before running "make
	delete-old-libs":
	  # make -C /usr/ports/ports-mgmt/pkg build deinstall install clean
	  or
	  # pkg install pkg; ldd /usr/local/sbin/pkg | grep bsdyml

20131010:
	The rc.d/jail script has been updated to support jail(8)
	configuration file.  The "jail_<jname>_*" rc.conf(5) variables
	for per-jail configuration are automatically converted to
	/var/run/jail.<jname>.conf before the jail(8) utility is invoked.
	This is transparently backward compatible.  See below about some
	incompatibilities and rc.conf(5) manual page for more details.

	These variables are now deprecated in favor of jail(8) configuration
	file.  One can use "rc.d/jail config <jname>" command to generate
	a jail(8) configuration file in /var/run/jail.<jname>.conf without
	running the jail(8) utility.   The default pathname of the
	configuration file is /etc/jail.conf and can be specified by
	using $jail_conf or $jail_<jname>_conf variables.

	Please note that jail_devfs_ruleset accepts an integer at
	this moment.  Please consider to rewrite the ruleset name
	with an integer.

20130930:
	BIND has been removed from the base system.  If all you need
	is a local resolver, simply enable and start the local_unbound
	service instead.  Otherwise, several versions of BIND are
	available in the ports tree.   The dns/bind99 port is one example.

	With this change, nslookup(1) and dig(1) are no longer in the base
	system.  Users should instead use host(1) and drill(1) which are
	in the base system.  Alternatively, nslookup and dig can
	be obtained by installing the dns/bind-tools port.

20130916:
	With the addition of unbound(8), a new unbound user is now
	required during installworld.  "mergemaster -p" can be used to
	add the user prior to installworld, as documented in the handbook.

20130911:
	OpenSSH is now built with DNSSEC support, and will by default
	silently trust signed SSHFP records.  This can be controlled with
	the VerifyHostKeyDNS client configuration setting.  DNSSEC support
	can be disabled entirely with the WITHOUT_LDNS option in src.conf.

20130906:
	The GNU Compiler Collection and C++ standard library (libstdc++)
	are no longer built by default on platforms where clang is the system
	compiler.  You can enable them with the WITH_GCC and WITH_GNUCXX
	options in src.conf.  

20130905:
	The PROCDESC kernel option is now part of the GENERIC kernel
	configuration and is required for the rwhod(8) to work.
	If you are using custom kernel configuration, you should include
	'options PROCDESC'.

20130905:
	The API and ABI related to the Capsicum framework was modified
	in backward incompatible way. The userland libraries and programs
	have to be recompiled to work with the new kernel. This includes the
	following libraries and programs, but the whole buildworld is
	advised: libc, libprocstat, dhclient, tcpdump, hastd, hastctl,
	kdump, procstat, rwho, rwhod, uniq.

20130903:
	AES-NI intrinsic support has been added to gcc.  The AES-NI module
	has been updated to use this support.  A new gcc is required to build
	the aesni module on both i386 and amd64.

20130821:
	The PADLOCK_RNG and RDRAND_RNG kernel options are now devices.
	Thus "device padlock_rng" and "device rdrand_rng" should be
	used instead of "options PADLOCK_RNG" & "options RDRAND_RNG".

20130813:
	WITH_ICONV has been split into two feature sets.  WITH_ICONV now
	enables just the iconv* functionality and is now on by default.
	WITH_LIBICONV_COMPAT enables the libiconv api and link time
	compatability.  Set WITHOUT_ICONV to build the old way.
	If you have been using WITH_ICONV before, you will very likely
	need to turn on WITH_LIBICONV_COMPAT.

20130806:
	INVARIANTS option now enables DEBUG for code with OpenSolaris and
	Illumos origin, including ZFS.  If you have INVARIANTS in your
	kernel configuration, then there is no need to set DEBUG or ZFS_DEBUG
	explicitly.
	DEBUG used to enable witness(9) tracking of OpenSolaris (mostly ZFS)
	locks if WITNESS option was set.  Because that generated a lot of
	witness(9) reports and all of them were believed to be false
	positives, this is no longer done.  New option OPENSOLARIS_WITNESS
	can be used to achieve the previous behavior.

20130806:
	Timer values in IPv6 data structures now use time_uptime instead
	of time_second.  Although this is not a user-visible functional
	change, userland utilities which directly use them---ndp(8),
	rtadvd(8), and rtsold(8) in the base system---need to be updated
	to r253970 or later.

20130802:
	find -delete can now delete the pathnames given as arguments,
	instead of only files found below them or if the pathname did
	not contain any slashes. Formerly, the following error message
	would result:

	find: -delete: <path>: relative path potentially not safe

	Deleting the pathnames given as arguments can be prevented
	without error messages using -mindepth 1 or by changing
	directory and passing "." as argument to find. This works in the
	old as well as the new version of find.

20130726:
	Behavior of devfs rules path matching has been changed.
	Pattern is now always matched against fully qualified devfs
	path and slash characters must be explicitly matched by
	slashes in pattern (FNM_PATHNAME). Rulesets involving devfs
	subdirectories must be reviewed.

20130716:
	The default ARM ABI has changed to the ARM EABI. The old ABI is
	incompatible with the ARM EABI and all programs and modules will
	need to be rebuilt to work with a new kernel.

	To keep using the old ABI ensure the WITHOUT_ARM_EABI knob is set.

	NOTE: Support for the old ABI will be removed in the future and
	users are advised to upgrade.

20130709:
	pkg_install has been disconnected from the build if you really need it
	you should add WITH_PKGTOOLS in your src.conf(5).

20130709:
	Most of network statistics structures were changed to be able
	keep 64-bits counters. Thus all tools, that work with networking
	statistics, must be rebuilt (netstat(1), bsnmpd(1), etc.)

20130629:
	Fix targets that run multiple make's to use && rather than ;
	so that subsequent steps depend on success of previous.

	NOTE: if building 'universe' with -j* on stable/8 or stable/9
	it would be better to start the build using bmake, to avoid
	overloading the machine.

20130618:
	Fix a bug that allowed a tracing process (e.g. gdb) to write
	to a memory-mapped file in the traced process's address space
	even if neither the traced process nor the tracing process had
	write access to that file.

20130615:
	CVS has been removed from the base system.  An exact copy
	of the code is available from the devel/cvs port.

20130613:
	Some people report the following error after the switch to bmake:

		make: illegal option -- J
		usage: make [-BPSXeiknpqrstv] [-C directory] [-D variable]
			...
		*** [buildworld] Error code 2

	this likely due to an old instance of make in
	${MAKEPATH} (${MAKEOBJDIRPREFIX}${.CURDIR}/make.${MACHINE})
	which src/Makefile will use that blindly, if it exists, so if
	you see the above error:

		rm -rf `make -V MAKEPATH`

	should resolve it.

20130516:
	Use bmake by default.
	Whereas before one could choose to build with bmake via
	-DWITH_BMAKE one must now use -DWITHOUT_BMAKE to use the old
	make. The goal is to remove these knobs for 10-RELEASE.

	It is worth noting that bmake (like gmake) treats the command
	line as the unit of failure, rather than statements within the
	command line.  Thus '(cd some/where && dosomething)' is safer
	than 'cd some/where; dosomething'. The '()' allows consistent
	behavior in parallel build.

20130429:
        Fix a bug that allows NFS clients to issue READDIR on files.

20130426:
	The WITHOUT_IDEA option has been removed because
	the IDEA patent expired.

20130426:
	The sysctl which controls TRIM support under ZFS has been renamed
	from vfs.zfs.trim_disable -> vfs.zfs.trim.enabled and has been
	enabled by default.

20130425:
	The mergemaster command now uses the default MAKEOBJDIRPREFIX
	rather than creating it's own in the temporary directory in
	order allow access to bootstrapped versions of tools such as
	install and mtree.  When upgrading from version of FreeBSD where
	the install command does not support -l, you will need to
	install a new mergemaster command if mergemaster -p is required.
	This can be accomplished with the command (cd src/usr.sbin/mergemaster
	&& make install).

20130404:
	Legacy ATA stack, disabled and replaced by new CAM-based one since
	FreeBSD 9.0, completely removed from the sources.  Kernel modules
	atadisk and atapi*, user-level tools atacontrol and burncd are
	removed.  Kernel option `options ATA_CAM` is now permanently enabled
	and removed.

20130319:
	SOCK_CLOEXEC and SOCK_NONBLOCK flags have been added to socket(2)
	and socketpair(2). Software, in particular Kerberos, may
	automatically detect and use these during building. The resulting
	binaries will not work on older kernels.

20130308:
	CTL_DISABLE has also been added to the sparc64 GENERIC (for further
	information, see the respective 20130304 entry).

20130304:
	Recent commits to callout(9) changed the size of struct callout,
	so the KBI is probably heavily disturbed. Also, some functions
	in callout(9)/sleep(9)/sleepqueue(9)/condvar(9) KPIs were replaced
	by macros. Every kernel module using it won't load, so rebuild
	is requested.

	The ctl device has been re-enabled in GENERIC for i386 and amd64,
	but does not initialize by default (because of the new CTL_DISABLE
	option) to save memory.  To re-enable it, remove the CTL_DISABLE
	option from the kernel config file or set kern.cam.ctl.disable=0
	in /boot/loader.conf.

20130301:
	The ctl device has been disabled in GENERIC for i386 and amd64.
	This was done due to the extra memory being allocated at system
	initialisation time by the ctl driver which was only used if
	a CAM target device was created.  This makes a FreeBSD system
	unusable on 128MB or less of RAM.

20130208:
	A new compression method (lz4) has been merged to -HEAD.  Please
	refer to zpool-features(7) for more information.

	Please refer to the "ZFS notes" section of this file for information
	on upgrading boot ZFS pools.

20130129:
	A BSD-licensed patch(1) variant has been added and is installed
	as bsdpatch, being the GNU version the default patch.
	To inverse the logic and use the BSD-licensed one as default,
	while having the GNU version installed as gnupatch, rebuild
	and install world with the WITH_BSD_PATCH knob set.

20130121:
	Due to the use of the new -l option to install(1) during build
	and install, you must take care not to directly set the INSTALL
	make variable in your /etc/make.conf, /etc/src.conf, or on the
	command line.  If you wish to use the -C flag for all installs
	you may be able to add INSTALL+=-C to /etc/make.conf or
	/etc/src.conf.

20130118:
	The install(1) option -M has changed meaning and now takes an
	argument that is a file or path to append logs to.  In the
	unlikely event that -M was the last option on the command line
	and the command line contained at least two files and a target
	directory the first file will have logs appended to it.  The -M
	option served little practical purpose in the last decade so its
	use is expected to be extremely rare.

20121223:
	After switching to Clang as the default compiler some users of ZFS
	on i386 systems started to experience stack overflow kernel panics.
	Please consider using 'options KSTACK_PAGES=4' in such configurations.

20121222:
	GEOM_LABEL now mangles label names read from file system metadata.
	Mangling affect labels containing spaces, non-printable characters,
	'%' or '"'. Device names in /etc/fstab and other places may need to
	be updated.

20121217:
	By default, only the 10 most recent kernel dumps will be saved.  To
	restore the previous behaviour (no limit on the number of kernel dumps
	stored in the dump directory) add the following line to /etc/rc.conf:

		savecore_flags=""

20121201:
	With the addition of auditdistd(8), a new auditdistd user is now
	required during installworld.  "mergemaster -p" can be used to
	add the user prior to installworld, as documented in the handbook.

20121117:
	The sin6_scope_id member variable in struct sockaddr_in6 is now
	filled by the kernel before passing the structure to the userland via
	sysctl or routing socket.  This means the KAME-specific embedded scope
	id in sin6_addr.s6_addr[2] is always cleared in userland application.
	This behavior can be controlled by net.inet6.ip6.deembed_scopeid.
	__FreeBSD_version is bumped to 1000025.

20121105:
	On i386 and amd64 systems WITH_CLANG_IS_CC is now the default.
	This means that the world and kernel will be compiled with clang
	and that clang will be installed as /usr/bin/cc, /usr/bin/c++,
	and /usr/bin/cpp.  To disable this behavior and revert to building
	with gcc, compile with WITHOUT_CLANG_IS_CC. Really old versions
	of current may need to bootstrap WITHOUT_CLANG first if the clang
	build fails (its compatibility window doesn't extend to the 9 stable
	branch point).

20121102:
	The IPFIREWALL_FORWARD kernel option has been removed. Its
	functionality now turned on by default.

20121023:
	The ZERO_COPY_SOCKET kernel option has been removed and
	split into SOCKET_SEND_COW and SOCKET_RECV_PFLIP.
	NB: SOCKET_SEND_COW uses the VM page based copy-on-write
	mechanism which is not safe and may result in kernel crashes.
	NB: The SOCKET_RECV_PFLIP mechanism is useless as no current
	driver supports disposeable external page sized mbuf storage.
	Proper replacements for both zero-copy mechanisms are under
	consideration and will eventually lead to complete removal
	of the two kernel options.

20121023:
	The IPv4 network stack has been converted to network byte
	order. The following modules need to be recompiled together
	with kernel: carp(4), divert(4), gif(4), siftr(4), gre(4),
	pf(4), ipfw(4), ng_ipfw(4), stf(4).

20121022:
	Support for non-MPSAFE filesystems was removed from VFS. The
	VFS_VERSION was bumped, all filesystem modules shall be
	recompiled.

20121018:
	All the non-MPSAFE filesystems have been disconnected from
	the build. The full list includes: codafs, hpfs, ntfs, nwfs,
	portalfs, smbfs, xfs.

20121016:
	The interface cloning API and ABI has changed. The following
	modules need to be recompiled together with kernel:
	ipfw(4), pfsync(4), pflog(4), usb(4), wlan(4), stf(4),
	vlan(4), disc(4), edsc(4), if_bridge(4), gif(4), tap(4),
	faith(4), epair(4), enc(4), tun(4), if_lagg(4), gre(4).

20121015:
	The sdhci driver was split in two parts: sdhci (generic SD Host
	Controller logic) and sdhci_pci (actual hardware driver).
	No kernel config modifications are required, but if you
	load sdhc as a module you must switch to sdhci_pci instead.

20121014:
	Import the FUSE kernel and userland support into base system.

20121013:
	The GNU sort(1) program has been removed since the BSD-licensed
	sort(1) has been the default for quite some time and no serious
	problems have been reported.  The corresponding WITH_GNU_SORT
	knob has also gone.

20121006:
	The pfil(9) API/ABI for AF_INET family has been changed. Packet
	filtering modules: pf(4), ipfw(4), ipfilter(4) need to be recompiled
	with new kernel.

20121001:
	The net80211(4) ABI has been changed to allow for improved driver
	PS-POLL and power-save support.  All wireless drivers need to be
	recompiled to work with the new kernel.

20120913:
	The random(4) support for the VIA hardware random number
	generator (`PADLOCK') is no longer enabled unconditionally.
	Add the padlock_rng device in the custom kernel config if
	needed.  The GENERIC kernels on i386 and amd64 do include the
	device, so the change only affects the custom kernel
	configurations.

20120908:
	The pf(4) packet filter ABI has been changed. pfctl(8) and
	snmp_pf module need to be recompiled to work with new kernel.

20120828:
	A new ZFS feature flag "com.delphix:empty_bpobj" has been merged
	to -HEAD. Pools that have empty_bpobj in active state can not be
	imported read-write with ZFS implementations that do not support
	this feature. For more information read the zpool-features(5)
	manual page.

20120727:
	The sparc64 ZFS loader has been changed to no longer try to auto-
	detect ZFS providers based on diskN aliases but now requires these
	to be explicitly listed in the OFW boot-device environment variable. 

20120712:
	The OpenSSL has been upgraded to 1.0.1c.  Any binaries requiring
	libcrypto.so.6 or libssl.so.6 must be recompiled.  Also, there are
	configuration changes.  Make sure to merge /etc/ssl/openssl.cnf.

20120712:
	The following sysctls and tunables have been renamed for consistency
	with other variables:
	  kern.cam.da.da_send_ordered   -> kern.cam.da.send_ordered
	  kern.cam.ada.ada_send_ordered -> kern.cam.ada.send_ordered

20120628:
	The sort utility has been replaced with BSD sort.  For now, GNU sort
	is also available as "gnusort" or the default can be set back to
	GNU sort by setting WITH_GNU_SORT.  In this case, BSD sort will be
	installed as "bsdsort".

20120611:
	A new version of ZFS (pool version 5000) has been merged to -HEAD.
	Starting with this version the old system of ZFS pool versioning
	is superseded by "feature flags". This concept enables forward
	compatibility against certain future changes in functionality of ZFS
	pools. The first read-only compatible "feature flag" for ZFS pools
	is named "com.delphix:async_destroy". For more information
	read the new zpool-features(5) manual page.
	Please refer to the "ZFS notes" section of this file for information
	on upgrading boot ZFS pools.

20120417:
	The malloc(3) implementation embedded in libc now uses sources imported
	as contrib/jemalloc.  The most disruptive API change is to
	/etc/malloc.conf.  If your system has an old-style /etc/malloc.conf,
	delete it prior to installworld, and optionally re-create it using the
	new format after rebooting.  See malloc.conf(5) for details
	(specifically the TUNING section and the "opt.*" entries in the MALLCTL
	NAMESPACE section).

20120328:
	Big-endian MIPS TARGET_ARCH values no longer end in "eb".  mips64eb
	is now spelled mips64.  mipsn32eb is now spelled mipsn32.  mipseb is
	now spelled mips.  This is to aid compatibility with third-party
	software that expects this naming scheme in uname(3).  Little-endian
	settings are unchanged. If you are updating a big-endian mips64 machine
	from before this change, you may need to set MACHINE_ARCH=mips64 in
	your environment before the new build system will recognize your machine.

20120306:
	Disable by default the option VFS_ALLOW_NONMPSAFE for all supported
	platforms.

20120229:
	Now unix domain sockets behave "as expected" on	nullfs(5). Previously
	nullfs(5) did not pass through all behaviours to the underlying layer,
	as a result if we bound to a socket on the lower layer we could connect
	only to the lower path; if we bound to the upper layer we could connect
	only to	the upper path. The new behavior is one can connect to both the
	lower and the upper paths regardless what layer path one binds to.

20120211:
	The getifaddrs upgrade path broken with 20111215 has been restored.
	If you have upgraded in between 20111215 and 20120209 you need to
	recompile libc again with your kernel.  You still need to recompile
	world to be able to configure CARP but this restriction already
	comes from 20111215.

20120114:
	The set_rcvar() function has been removed from /etc/rc.subr.  All
	base and ports rc.d scripts have been updated, so if you have a
	port installed with a script in /usr/local/etc/rc.d you can either
	hand-edit the rcvar= line, or reinstall the port.

	An easy way to handle the mass-update of /etc/rc.d:
	rm /etc/rc.d/* && mergemaster -i

20120109:
	panic(9) now stops other CPUs in the SMP systems, disables interrupts
	on the current CPU and prevents other threads from running.
	This behavior can be reverted using the kern.stop_scheduler_on_panic
	tunable/sysctl.
	The new behavior can be incompatible with kern.sync_on_panic.

20111215:
	The carp(4) facility has been changed significantly. Configuration
	of the CARP protocol via ifconfig(8) has changed, as well as format
	of CARP events submitted to devd(8) has changed. See manual pages
	for more information. The arpbalance feature of carp(4) is currently
	not supported anymore.

	Size of struct in_aliasreq, struct in6_aliasreq has changed. User
	utilities using SIOCAIFADDR, SIOCAIFADDR_IN6, e.g. ifconfig(8),
	need to be recompiled.

20111122:
	The acpi_wmi(4) status device /dev/wmistat has been renamed to
	/dev/wmistat0.

20111108:
	The option VFS_ALLOW_NONMPSAFE option has been added in order to
	explicitely support non-MPSAFE filesystems.
	It is on by default for all supported platform at this present
	time.

20111101:
	The broken amd(4) driver has been replaced with esp(4) in the amd64,
	i386 and pc98 GENERIC kernel configuration files.

20110930:
	sysinstall has been removed

20110923:
	The stable/9 branch created in subversion.  This corresponds to the
	RELENG_9 branch in CVS.

COMMON ITEMS:

	General Notes
	-------------
	Avoid using make -j when upgrading.  While generally safe, there are
	sometimes problems using -j to upgrade.  If your upgrade fails with
	-j, please try again without -j.  From time to time in the past there
	have been problems using -j with buildworld and/or installworld.  This
	is especially true when upgrading between "distant" versions (eg one
	that cross a major release boundary or several minor releases, or when
	several months have passed on the -current branch).

	Sometimes, obscure build problems are the result of environment
	poisoning.  This can happen because the make utility reads its
	environment when searching for values for global variables.  To run
	your build attempts in an "environmental clean room", prefix all make
	commands with 'env -i '.  See the env(1) manual page for more details.

	When upgrading from one major version to another it is generally best
	to upgrade to the latest code in the currently installed branch first,
	then do an upgrade to the new branch. This is the best-tested upgrade
	path, and has the highest probability of being successful.  Please try
	this approach before reporting problems with a major version upgrade.

	When upgrading a live system, having a root shell around before
	installing anything can help undo problems. Not having a root shell
	around can lead to problems if pam has changed too much from your
	starting point to allow continued authentication after the upgrade.

	ZFS notes
	---------
	When upgrading the boot ZFS pool to a new version, always follow
	these two steps:

	1.) recompile and reinstall the ZFS boot loader and boot block
	(this is part of "make buildworld" and "make installworld")

	2.) update the ZFS boot block on your boot drive

	The following example updates the ZFS boot block on the first
	partition (freebsd-boot) of a GPT partitioned drive ada0:
	"gpart bootcode -p /boot/gptzfsboot -i 1 ada0"

	Non-boot pools do not need these updates.

	To build a kernel
	-----------------
	If you are updating from a prior version of FreeBSD (even one just
	a few days old), you should follow this procedure.  It is the most
	failsafe as it uses a /usr/obj tree with a fresh mini-buildworld,

	make kernel-toolchain
	make -DALWAYS_CHECK_MAKE buildkernel KERNCONF=YOUR_KERNEL_HERE
	make -DALWAYS_CHECK_MAKE installkernel KERNCONF=YOUR_KERNEL_HERE

	To test a kernel once
	---------------------
	If you just want to boot a kernel once (because you are not sure
	if it works, or if you want to boot a known bad kernel to provide
	debugging information) run
	make installkernel KERNCONF=YOUR_KERNEL_HERE KODIR=/boot/testkernel
	nextboot -k testkernel

	To just build a kernel when you know that it won't mess you up
	--------------------------------------------------------------
	This assumes you are already running a CURRENT system.  Replace
	${arch} with the architecture of your machine (e.g. "i386",
	"arm", "amd64", "ia64", "pc98", "sparc64", "powerpc", "mips", etc).

	cd src/sys/${arch}/conf
	config KERNEL_NAME_HERE
	cd ../compile/KERNEL_NAME_HERE
	make depend
	make
	make install

	If this fails, go to the "To build a kernel" section.

	To rebuild everything and install it on the current system.
	-----------------------------------------------------------
	# Note: sometimes if you are running current you gotta do more than
	# is listed here if you are upgrading from a really old current.

	<make sure you have good level 0 dumps>
	make buildworld
	make kernel KERNCONF=YOUR_KERNEL_HERE
							[1]
	<reboot in single user>				[3]
	mergemaster -Fp					[5]
	make installworld
	mergemaster -Fi					[4]
	make delete-old					[6]
	<reboot>

	To cross-install current onto a separate partition
	--------------------------------------------------
	# In this approach we use a separate partition to hold
	# current's root, 'usr', and 'var' directories.   A partition
	# holding "/", "/usr" and "/var" should be about 2GB in
	# size.

	<make sure you have good level 0 dumps>
	<boot into -stable>
	make buildworld
	make buildkernel KERNCONF=YOUR_KERNEL_HERE
	<maybe newfs current's root partition>
	<mount current's root partition on directory ${CURRENT_ROOT}>
	make installworld DESTDIR=${CURRENT_ROOT} -DDB_FROM_SRC
	make distribution DESTDIR=${CURRENT_ROOT} # if newfs'd
	make installkernel KERNCONF=YOUR_KERNEL_HERE DESTDIR=${CURRENT_ROOT}
	cp /etc/fstab ${CURRENT_ROOT}/etc/fstab 		   # if newfs'd
	<edit ${CURRENT_ROOT}/etc/fstab to mount "/" from the correct partition>
	<reboot into current>
	<do a "native" rebuild/install as described in the previous section>
	<maybe install compatibility libraries from ports/misc/compat*>
	<reboot>


	To upgrade in-place from stable to current
	----------------------------------------------
	<make sure you have good level 0 dumps>
	make buildworld					[9]
	make kernel KERNCONF=YOUR_KERNEL_HERE		[8]
							[1]
	<reboot in single user>				[3]
	mergemaster -Fp					[5]
	make installworld
	mergemaster -Fi					[4]
	make delete-old					[6]
	<reboot>

	Make sure that you've read the UPDATING file to understand the
	tweaks to various things you need.  At this point in the life
	cycle of current, things change often and you are on your own
	to cope.  The defaults can also change, so please read ALL of
	the UPDATING entries.

	Also, if you are tracking -current, you must be subscribed to
	freebsd-current@freebsd.org.  Make sure that before you update
	your sources that you have read and understood all the recent
	messages there.  If in doubt, please track -stable which has
	much fewer pitfalls.

	[1] If you have third party modules, such as vmware, you
	should disable them at this point so they don't crash your
	system on reboot.

	[3] From the bootblocks, boot -s, and then do
		fsck -p
		mount -u /
		mount -a
		cd src
		adjkerntz -i		# if CMOS is wall time
	Also, when doing a major release upgrade, it is required that
	you boot into single user mode to do the installworld.

	[4] Note: This step is non-optional.  Failure to do this step
	can result in a significant reduction in the functionality of the
	system.  Attempting to do it by hand is not recommended and those
	that pursue this avenue should read this file carefully, as well
	as the archives of freebsd-current and freebsd-hackers mailing lists
	for potential gotchas.  The -U option is also useful to consider.
	See mergemaster(8) for more information.

	[5] Usually this step is a noop.  However, from time to time
	you may need to do this if you get unknown user in the following
	step.  It never hurts to do it all the time.  You may need to
	install a new mergemaster (cd src/usr.sbin/mergemaster && make
	install) after the buildworld before this step if you last updated
	from current before 20130425 or from -stable before 20130430.

	[6] This only deletes old files and directories. Old libraries
	can be deleted by "make delete-old-libs", but you have to make
	sure that no program is using those libraries anymore.

	[8] In order to have a kernel that can run the 4.x binaries needed to
	do an installworld, you must include the COMPAT_FREEBSD4 option in
	your kernel.  Failure to do so may leave you with a system that is
	hard to boot to recover. A similar kernel option COMPAT_FREEBSD5 is
	required to run the 5.x binaries on more recent kernels.  And so on
	for COMPAT_FREEBSD6 and COMPAT_FREEBSD7.

	Make sure that you merge any new devices from GENERIC since the
	last time you updated your kernel config file.

	[9] When checking out sources, you must include the -P flag to have
	cvs prune empty directories.

	If CPUTYPE is defined in your /etc/make.conf, make sure to use the
	"?=" instead of the "=" assignment operator, so that buildworld can
	override the CPUTYPE if it needs to.

	MAKEOBJDIRPREFIX must be defined in an environment variable, and
	not on the command line, or in /etc/make.conf.  buildworld will
	warn if it is improperly defined.
FORMAT:

This file contains a list, in reverse chronological order, of major
breakages in tracking -current.  It is not guaranteed to be a complete
list of such breakages, and only contains entries since October 10, 2007.
If you need to see UPDATING entries from before that date, you will need
to fetch an UPDATING file from an older FreeBSD release.

Copyright information:

Copyright 1998-2009 M. Warner Losh.  All Rights Reserved.

Redistribution, publication, translation and use, with or without
modification, in full or in part, in any form or format of this
document are permitted without further permission from the author.

THIS DOCUMENT IS PROVIDED BY WARNER LOSH ``AS IS'' AND ANY EXPRESS OR
IMPLIED WARRANTIES, INCLUDING, BUT NOT LIMITED TO, THE IMPLIED
WARRANTIES OF MERCHANTABILITY AND FITNESS FOR A PARTICULAR PURPOSE ARE
DISCLAIMED.  IN NO EVENT SHALL WARNER LOSH BE LIABLE FOR ANY DIRECT,
INDIRECT, INCIDENTAL, SPECIAL, EXEMPLARY, OR CONSEQUENTIAL DAMAGES
(INCLUDING, BUT NOT LIMITED TO, PROCUREMENT OF SUBSTITUTE GOODS OR
SERVICES; LOSS OF USE, DATA, OR PROFITS; OR BUSINESS INTERRUPTION)
HOWEVER CAUSED AND ON ANY THEORY OF LIABILITY, WHETHER IN CONTRACT,
STRICT LIABILITY, OR TORT (INCLUDING NEGLIGENCE OR OTHERWISE) ARISING
IN ANY WAY OUT OF THE USE OF THIS SOFTWARE, EVEN IF ADVISED OF THE
POSSIBILITY OF SUCH DAMAGE.

Contact Warner Losh if you have any questions about your use of
this document.

$FreeBSD$<|MERGE_RESOLUTION|>--- conflicted
+++ resolved
@@ -31,12 +31,11 @@
 	disable the most expensive debugging functionality run
 	"ln -s 'abort:false,junk:false' /etc/malloc.conf".)
 
-<<<<<<< HEAD
 2015mmdd:
 	Clang and llvm have been upgraded to 3.7.0.  Please see the
 	20141231 entry below for information about prerequisites and upgrading,
 	if you are not already using 3.5.0 or higher.
-=======
+
 20150616:
 	/etc/make.conf now included earlier.
 	sys.mk now includes /etc/make.conf and {local,src}.sys.mk earlier
@@ -94,7 +93,6 @@
 
 	A sendmail patch is coming, at which time this file will be
 	updated.
->>>>>>> 1ec1012d
 
 20150604:
 	Generation of legacy formatted entries have been disabled by default
