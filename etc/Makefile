#	from: @(#)Makefile	5.11 (Berkeley) 5/21/91

.include <src.opts.mk>
.include <src.tools.mk>

<<<<<<< HEAD
RAVYNOS_VERSION != sed -e '1q;d' ${.CURDIR}/../version.txt
RAVYNOS_CODENAME != sed -e '2q;d' ${.CURDIR}/../version.txt
=======
.include <bsd.compat.pre.mk>

>>>>>>> 57a3b817
FILESGROUPS=	FILES
NLS_ALIASES=	POSIX C \
		en_US.US_ASCII C

# No need as it is empty and just causes rebuilds since this file does so much.
UPDATE_DEPENDFILE=	no

SUBDIR+=termcap
.if ${MK_SENDMAIL} != "no"
SUBDIR+=sendmail
.endif

# NB: keep these sorted by MK_* knobs

ETCMAIL=aliases
.if ${MK_SENDMAIL} != "no"
ETCMAIL+=Makefile README access.sample virtusertable.sample \
	mailertable.sample
.endif

# Special top level files for FreeBSD
FREEBSD=COPYRIGHT

# Sanitize DESTDIR
DESTDIR:=	${DESTDIR:C://*:/:g}

afterinstall:
.if ${MK_MAN} != "no"
	${_+_}cd ${SRCTOP}/share/man; ${MAKE} makedb
.endif

distribute:
	# Avoid installing tests here; "make distribution" will do this and
	# correctly place them in the right location.
	${_+_}cd ${.CURDIR} ; ${MAKE} MK_TESTS=no install \
	    DESTDIR=${DISTDIR}/${DISTRIBUTION}
	${_+_}cd ${.CURDIR} ; ${MAKE} distribution DESTDIR=${DISTDIR}/${DISTRIBUTION}

.include <bsd.endian.mk>

.if defined(NO_ROOT)
METALOG.add?=	cat -l >> ${METALOG}
.endif

distribution:
.if !defined(DESTDIR)
	@echo "set DESTDIR before running \"make ${.TARGET}\""
	@false
.endif
	${_+_}cd ${.CURDIR}/gss; ${MAKE} install
	${_+_}cd ${.CURDIR}/mtree; ${MAKE} install
	${_+_}cd ${SRCTOP}/share/termcap; ${MAKE} etc-termcap
	${_+_}cd ${SRCTOP}/usr.sbin/rmt; ${MAKE} etc-rmt
	${INSTALL_SYMLINK} -T "package=runtime" ../var/run/os-release \
		${DESTDIR}/etc/os-release
	${INSTALL_SYMLINK} -T "package=runtime" ../var/db/machine-id \
		${DESTDIR}/etc/machine-id
.for f in adduser.conf launchd_user.env motd.template shells zprofile
	${INSTALL} -m 0444 -o root -g wheel ${.CURDIR}/$f ${DESTDIR}/etc/
.endfor
	sed -i_ -e "s/__VERSION__/${RAVYNOS_VERSION}/" \
		-e "s/__CODENAME__/${RAVYNOS_CODENAME}/" ${DESTDIR}/etc/motd.template
	rm -f ${DESTDIR}/etc/motd.template_
	${INSTALL} -m 0555 -o root -g wheel ${.CURDIR}/bootstrap ${DESTDIR}/etc/
.for d in pkg
	${INSTALL} -d -m 0755 -o ${BINOWN} -g ${BINGRP} ${DESTDIR}/etc/$d
	${INSTALL} -m 0444 -o ${BINOWN} -g ${BINGRP} ${.CURDIR}/$d/* ${DESTDIR}/etc/$d/
.endfor
.if ${MK_UNBOUND} != "no"
	if [ ! -e ${DESTDIR}/etc/unbound ]; then \
		${INSTALL_SYMLINK} -T "package=unbound" \
		../var/unbound ${DESTDIR}/etc/unbound; \
	fi
.endif
.if ${MK_SENDMAIL} != "no"
	${_+_}cd ${.CURDIR}/sendmail; ${MAKE} distribution
.endif
.if ${MK_KERBEROS} != "no"
	cd ${.CURDIR}/root; \
	    ${INSTALL} -o ${BINOWN} -g ${BINGRP} -m 644 \
		-T "package=runtime" \
		dot.k5login ${DESTDIR}/root/.k5login;
.endif

.if ${MK_MAIL} != "no"
	cd ${.CURDIR}/mail; ${INSTALL} -o ${BINOWN} -g ${BINGRP} -m 644 \
	    -T "package=sendmail" ${ETCMAIL} ${DESTDIR}/etc/mail
	if [ -d ${DESTDIR}/etc/mail -a -f ${DESTDIR}/etc/mail/aliases -a \
	      ! -f ${DESTDIR}/etc/aliases ]; then \
		${INSTALL_SYMLINK} -T "package=sendmail" \
		mail/aliases ${DESTDIR}/etc/aliases; \
	fi
.endif
.if ${MK_LOCATE} != "no"
	${INSTALL} -o nobody -g ${BINGRP} -m 644 -T "package=runtime"\
	    /dev/null ${DESTDIR}/var/db/locate.database
.endif
	cd ${.CURDIR}/..; ${INSTALL} -o ${BINOWN} -g ${BINGRP} -m 444 \
		-T "package=runtime" ${FREEBSD} ${DESTDIR}/
.if ${MK_BOOT} != "no"
.if exists(${SRCTOP}/sys/${MACHINE}/conf/GENERIC.hints)
	${INSTALL} -o ${BINOWN} -g ${BINGRP} -m 444 \
	    -T "package=bootloader,config" \
	    ${SRCTOP}/sys/${MACHINE}/conf/GENERIC.hints \
	    ${DESTDIR}/boot/device.hints
.endif
.endif

MTREES=		mtree/BSD.root.dist		/		\
		mtree/BSD.var.dist		/var		\
		mtree/BSD.usr.dist		/usr		\
		mtree/BSD.include.dist		/usr/include	\
		mtree/BSD.debug.dist		/usr/lib
.for LIBCOMPAT libcompat in ${_ALL_LIBCOMPATS_libcompats}
.if ${MK_LIB${LIBCOMPAT}} != "no"
MTREES+=	mtree/BSD.lib${libcompat}.dist	/usr
MTREES+=	mtree/BSD.lib${libcompat}.dist	/usr/lib/debug/usr
.endif
.endfor
.if ${MK_TESTS} != "no"
MTREES+=	mtree/BSD.tests.dist		${TESTSBASE}
MTREES+=	mtree/BSD.tests.dist		/usr/lib/debug/${TESTSBASE}
.endif
.if ${MK_SENDMAIL} != "no"
MTREES+=	mtree/BSD.sendmail.dist		/
.endif
.for mtree in ${LOCAL_MTREE}
MTREES+=	../${mtree}			/
.endfor

# Clean up files that have changed into directories, as mtree cannot handle this
# scenario.
DISTRIB_CLEANUP_FILES+=	${INCLUDEDIR}/c++/v1/__string
distrib-cleanup: .PHONY
	for file in ${DISTRIB_CLEANUP_FILES}; do \
		if [ -f ${DESTDIR}/$${file} ]; then \
			rm -f ${DESTDIR}/$${file}; \
		fi; \
	done

distrib-dirs: ${MTREES:N/*} distrib-cleanup .PHONY
.for _m _d in ${MTREES}
	@m=${.CURDIR}/${_m}; \
	d=${DESTDIR}${_d}; \
	test -d $$d || mkdir -p $$d; \
	${ECHO} ${MTREE_CMD} -deU ${MTREE_FSCHG} \
	    ${MTREE_FOLLOWS_SYMLINKS} -f $$m -p $$d; \
	${MTREE_FILTER} $$m | \
	${MTREE_CMD} -deU ${MTREE_FSCHG} ${MTREE_FOLLOWS_SYMLINKS} \
	    -p $$d
.endfor
.if defined(NO_ROOT)
.for _m _d in ${MTREES}
	@m=${.CURDIR}/${_m}; \
	d=${_d}; \
	test "$$d" = "/" && d=""; \
	d=${DISTBASE}$$d; \
	${ECHO} "${MTREE_CMD:N-W} -C -f $$m -K all | " \
	    "sed s#^\.#.$$d# | ${METALOG.add}" ; \
	${MTREE_FILTER} $$m | \
	${MTREE_CMD:N-W} -C -K all | sed s#^\.#.$$d# | \
	    ${METALOG.add}
.endfor
.endif
.if ${MK_NLS} != "no"
.for alias nls in ${NLS_ALIASES}
	${INSTALL_SYMLINK} -T "package=utilities" \
	    "${nls}" "${DESTDIR}${SHAREDIR}/nls/${alias}"
.endfor
.endif

.include <bsd.prog.mk>

.if ${MK_INSTALL_AS_USER} == "yes" && ${_uid} != 0
MTREE_FILTER= sed -e 's,\([gu]\)name=,\1id=,g' \
	-e 's,\(uid=\)[^ ]* ,\1${_uid} ,' \
	-e 's,\(gid=\)[^ ]* ,\1${_gid} ,' \
	-e 's,\(uid=\)[^ ]*$$,\1${_uid},' \
	-e 's,\(gid=\)[^ ]*$$,\1${_gid},'
.else
MTREE_FILTER= cat
.if !defined(NO_FSCHG)
MTREE_FSCHG=	-i
.endif
.endif<|MERGE_RESOLUTION|>--- conflicted
+++ resolved
@@ -2,14 +2,11 @@
 
 .include <src.opts.mk>
 .include <src.tools.mk>
+.include <bsd.compat.pre.mk>
 
-<<<<<<< HEAD
 RAVYNOS_VERSION != sed -e '1q;d' ${.CURDIR}/../version.txt
 RAVYNOS_CODENAME != sed -e '2q;d' ${.CURDIR}/../version.txt
-=======
-.include <bsd.compat.pre.mk>
 
->>>>>>> 57a3b817
 FILESGROUPS=	FILES
 NLS_ALIASES=	POSIX C \
 		en_US.US_ASCII C
