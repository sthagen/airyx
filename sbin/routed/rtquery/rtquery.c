/*-
 * Copyright (c) 1982, 1986, 1993
 *	The Regents of the University of California.  All rights reserved.
 *
 * Redistribution and use in source and binary forms, with or without
 * modification, are permitted provided that the following conditions
 * are met:
 * 1. Redistributions of source code must retain the above copyright
 *    notice, this list of conditions and the following disclaimer.
 * 2. Redistributions in binary form must reproduce the above copyright
 *    notice, this list of conditions and the following disclaimer in the
 *    documentation and/or other materials provided with the distribution.
 * 3. All advertising materials mentioning features or use of this software
 *    must display the following acknowledgment:
 *	This product includes software developed by the University of
 *	California, Berkeley and its contributors.
 * 4. Neither the name of the University nor the names of its contributors
 *    may be used to endorse or promote products derived from this software
 *    without specific prior written permission.
 *
 * THIS SOFTWARE IS PROVIDED BY THE REGENTS AND CONTRIBUTORS ``AS IS'' AND
 * ANY EXPRESS OR IMPLIED WARRANTIES, INCLUDING, BUT NOT LIMITED TO, THE
 * IMPLIED WARRANTIES OF MERCHANTABILITY AND FITNESS FOR A PARTICULAR PURPOSE
 * ARE DISCLAIMED.  IN NO EVENT SHALL THE REGENTS OR CONTRIBUTORS BE LIABLE
 * FOR ANY DIRECT, INDIRECT, INCIDENTAL, SPECIAL, EXEMPLARY, OR CONSEQUENTIAL
 * DAMAGES (INCLUDING, BUT NOT LIMITED TO, PROCUREMENT OF SUBSTITUTE GOODS
 * OR SERVICES; LOSS OF USE, DATA, OR PROFITS; OR BUSINESS INTERRUPTION)
 * HOWEVER CAUSED AND ON ANY THEORY OF LIABILITY, WHETHER IN CONTRACT, STRICT
 * LIABILITY, OR TORT (INCLUDING NEGLIGENCE OR OTHERWISE) ARISING IN ANY WAY
 * OUT OF THE USE OF THIS SOFTWARE, EVEN IF ADVISED OF THE POSSIBILITY OF
 * SUCH DAMAGE.
 *
 * $FreeBSD$
 */

#include <sys/cdefs.h>
#include <sys/param.h>
#include <sys/protosw.h>
#include <sys/socket.h>
#include <sys/time.h>
#include <netinet/in.h>
#define RIPVERSION RIPv2
#include <protocols/routed.h>
#include <arpa/inet.h>
#include <netdb.h>
#include <errno.h>
#include <unistd.h>
#include <stdio.h>
#include <stdlib.h>
#include <string.h>
#ifdef sgi
#include <strings.h>
#include <bstring.h>
#endif

#define UNUSED __attribute__((unused))
#ifndef __RCSID
#define __RCSID(_s) static const char rcsid[] UNUSED = _s
#endif
#ifndef __COPYRIGHT
#define __COPYRIGHT(_s) static const char copyright[] UNUSED = _s
#endif
__COPYRIGHT("@(#) Copyright (c) 1983, 1988, 1993\n"
	    "The Regents of the University of California."
	    "  All rights reserved.\n");
#ifdef __NetBSD__
__RCSID("$NetBSD$");
#elif defined(__FreeBSD__)
__RCSID("$FreeBSD$");
#else
__RCSID("$Revision: 2.26 $");
#ident "$Revision: 2.26 $"
#endif
<<<<<<< HEAD
#ident "$Revision: 1.12 $"
=======
>>>>>>> caa79e36

#ifndef sgi
#define _HAVE_SIN_LEN
#endif

#ifdef __NetBSD__
#include <md5.h>
#else
#define MD5_DIGEST_LEN 16
typedef struct {
	u_int32_t state[4];		/* state (ABCD) */
	u_int32_t count[2];		/* # of bits, modulo 2^64 (LSB 1st) */
	unsigned char buffer[64];	/* input buffer */
} MD5_CTX;
extern void MD5Init(MD5_CTX*);
extern void MD5Update(MD5_CTX*, u_char*, u_int);
extern void MD5Final(u_char[MD5_DIGEST_LEN], MD5_CTX*);
#endif


#define	WTIME	15		/* Time to wait for all responses */
#define	STIME	(250*1000)	/* usec to wait for another response */

int	soc;

const char *pgmname;

union {
	struct rip rip;
	char	packet[MAXPACKETSIZE+MAXPATHLEN];
} omsg_buf;
#define OMSG omsg_buf.rip
int omsg_len = sizeof(struct rip);

union {
	struct	rip rip;
	char	packet[MAXPACKETSIZE+1024];
	} imsg_buf;
#define IMSG imsg_buf.rip

int	nflag;				/* numbers, no names */
int	pflag;				/* play the `gated` game */
int	ripv2 = 1;			/* use RIP version 2 */
int	wtime = WTIME;
int	rflag;				/* 1=ask about a particular route */
int	trace, not_trace;		/* send trace command or not */
int	auth_type = RIP_AUTH_NONE;
char	passwd[RIP_AUTH_PW_LEN];
u_long	keyid;

struct timeval sent;			/* when query sent */

static char localhost_str[] = "localhost";
static char *default_argv[] = {localhost_str, 0};

static void rip_input(struct sockaddr_in*, int);
static int out(const char *);
static void trace_loop(char *argv[]) __attribute((__noreturn__));
static void query_loop(char *argv[], int) __attribute((__noreturn__));
static int getnet(char *, struct netinfo *);
static u_int std_mask(u_int);
static int parse_quote(char **, const char *, char *, char *, int);
static void usage(void);


int
main(int argc,
     char *argv[])
{
	int ch, bsize;
	char *p, *options, *value, delim;
	const char *result;

	OMSG.rip_nets[0].n_dst = RIP_DEFAULT;
	OMSG.rip_nets[0].n_family = RIP_AF_UNSPEC;
	OMSG.rip_nets[0].n_metric = htonl(HOPCNT_INFINITY);

	pgmname = argv[0];
	while ((ch = getopt(argc, argv, "np1w:r:t:a:")) != -1)
		switch (ch) {
		case 'n':
			not_trace = 1;
			nflag = 1;
			break;

		case 'p':
			not_trace = 1;
			pflag = 1;
			break;

		case '1':
			ripv2 = 0;
			break;

		case 'w':
			not_trace = 1;
			wtime = (int)strtoul(optarg, &p, 0);
			if (*p != '\0'
			    || wtime <= 0)
				usage();
			break;

		case 'r':
			not_trace = 1;
			if (rflag)
				usage();
			rflag = getnet(optarg, &OMSG.rip_nets[0]);
			if (!rflag) {
				struct hostent *hp = gethostbyname(optarg);
				if (hp == 0) {
					fprintf(stderr, "%s: %s:",
						pgmname, optarg);
					herror(0);
					exit(1);
				}
				memcpy(&OMSG.rip_nets[0].n_dst, hp->h_addr,
				       sizeof(OMSG.rip_nets[0].n_dst));
				OMSG.rip_nets[0].n_family = RIP_AF_INET;
				OMSG.rip_nets[0].n_mask = -1;
				rflag = 1;
			}
			break;

		case 't':
			trace = 1;
			options = optarg;
			while (*options != '\0') {
				/* messy complications to make -W -Wall happy */
				static char on_str[] = "on";
				static char more_str[] = "more";
				static char off_str[] = "off";
				static char dump_str[] = "dump";
				static char *traceopts[] = {
#				    define TRACE_ON	0
					on_str,
#				    define TRACE_MORE	1
					more_str,
#				    define TRACE_OFF	2
					off_str,
#				    define TRACE_DUMP	3
					dump_str,
					0
				};
				result = "";
				switch (getsubopt(&options,traceopts,&value)) {
				case TRACE_ON:
					OMSG.rip_cmd = RIPCMD_TRACEON;
					if (!value
					    || strlen(value) > MAXPATHLEN)
					    usage();
					result = value;
					break;
				case TRACE_MORE:
					if (value)
					    usage();
					OMSG.rip_cmd = RIPCMD_TRACEON;
					break;
				case TRACE_OFF:
					if (value)
					    usage();
					OMSG.rip_cmd = RIPCMD_TRACEOFF;
					break;
				case TRACE_DUMP:
					if (value)
					    usage();
					OMSG.rip_cmd = RIPCMD_TRACEON;
					result = "dump/../table";
					break;
				default:
					usage();
				}
				strcpy((char*)OMSG.rip_tracefile, result);
				omsg_len += strlen(result) - sizeof(OMSG.ripun);
			}
			break;

		case 'a':
			not_trace = 1;
			p = strchr(optarg,'=');
			if (!p)
				usage();
			*p++ = '\0';
			if (!strcasecmp("passwd",optarg))
				auth_type = RIP_AUTH_PW;
			else if (!strcasecmp("md5_passwd",optarg))
				auth_type = RIP_AUTH_MD5;
			else
				usage();
			if (0 > parse_quote(&p,"|",&delim,
					    passwd, sizeof(passwd)))
				usage();
			if (auth_type == RIP_AUTH_MD5
			    && delim == '|') {
				keyid = strtoul(p+1,&p,0);
				if (keyid > 255 || *p != '\0')
					usage();
			} else if (delim != '\0') {
				usage();
			}
			break;

		default:
			usage();
	}
	argv += optind;
	argc -= optind;
	if (not_trace && trace)
		usage();
	if (argc == 0) {
		argc = 1;
		argv = default_argv;
	}

	soc = socket(AF_INET, SOCK_DGRAM, 0);
	if (soc < 0) {
		perror("socket");
		exit(2);
	}

	/* be prepared to receive a lot of routes */
	for (bsize = 127*1024; ; bsize -= 1024) {
		if (setsockopt(soc, SOL_SOCKET, SO_RCVBUF,
			       &bsize, sizeof(bsize)) == 0)
			break;
		if (bsize <= 4*1024) {
			perror("setsockopt SO_RCVBUF");
			break;
		}
	}

	if (trace)
		trace_loop(argv);
	else
		query_loop(argv, argc);
	/* NOTREACHED */
	return 0;
}


static void
usage(void)
{
	fprintf(stderr,
		"usage:  rtquery [-np1] [-r tgt_rt] [-w wtime]"
		" [-a type=passwd] host1 [host2 ...]\n"
		"\trtquery -t {on=filename|more|off|dump}"
				" host1 [host2 ...]\n");
	exit(1);
}


/* tell the target hosts about tracing
 */
static void
trace_loop(char *argv[])
{
	struct sockaddr_in myaddr;
	int res;

	if (geteuid() != 0) {
		(void)fprintf(stderr, "-t requires UID 0\n");
		exit(1);
	}

	if (ripv2) {
		OMSG.rip_vers = RIPv2;
	} else {
		OMSG.rip_vers = RIPv1;
	}

	memset(&myaddr, 0, sizeof(myaddr));
	myaddr.sin_family = AF_INET;
#ifdef _HAVE_SIN_LEN
	myaddr.sin_len = sizeof(myaddr);
#endif
	myaddr.sin_port = htons(IPPORT_RESERVED-1);
	while (bind(soc, (struct sockaddr *)&myaddr, sizeof(myaddr)) < 0) {
		if (errno != EADDRINUSE
		    || myaddr.sin_port == 0) {
			perror("bind");
			exit(2);
		}
		myaddr.sin_port = htons(ntohs(myaddr.sin_port)-1);
	}

	res = 1;
	while (*argv != 0) {
		if (out(*argv++) <= 0)
			res = 0;
	}
	exit(res);
}


/* query all of the listed hosts
 */
static void
query_loop(char *argv[], int argc)
{
#	define NA0 (OMSG.rip_auths[0])
#	define NA2 (OMSG.rip_auths[2])
	struct seen {
		struct seen *next;
		struct in_addr addr;
	} *seen, *sp;
	int answered = 0;
	int cc;
	fd_set bits;
	struct timeval now, delay;
	struct sockaddr_in from;
	int fromlen;
	MD5_CTX md5_ctx;


	OMSG.rip_cmd = (pflag) ? RIPCMD_POLL : RIPCMD_REQUEST;
	if (ripv2) {
		OMSG.rip_vers = RIPv2;
		if (auth_type == RIP_AUTH_PW) {
			OMSG.rip_nets[1] = OMSG.rip_nets[0];
			NA0.a_family = RIP_AF_AUTH;
			NA0.a_type = RIP_AUTH_PW;
			memcpy(NA0.au.au_pw, passwd, RIP_AUTH_PW_LEN);
			omsg_len += sizeof(OMSG.rip_nets[0]);

		} else if (auth_type == RIP_AUTH_MD5) {
			OMSG.rip_nets[1] = OMSG.rip_nets[0];
			NA0.a_family = RIP_AF_AUTH;
			NA0.a_type = RIP_AUTH_MD5;
			NA0.au.a_md5.md5_keyid = (int8_t)keyid;
			NA0.au.a_md5.md5_auth_len = RIP_AUTH_MD5_KEY_LEN;
			NA0.au.a_md5.md5_seqno = 0;
			cc = (char *)&NA2-(char *)&OMSG;
			NA0.au.a_md5.md5_pkt_len = htons(cc);
			NA2.a_family = RIP_AF_AUTH;
			NA2.a_type = htons(1);
			MD5Init(&md5_ctx);
			MD5Update(&md5_ctx,
				  (u_char *)&OMSG, cc);
			MD5Update(&md5_ctx,
				  (u_char *)passwd, RIP_AUTH_MD5_HASH_LEN);
			MD5Final(NA2.au.au_pw, &md5_ctx);
			omsg_len += 2*sizeof(OMSG.rip_nets[0]);
		}

	} else {
		OMSG.rip_vers = RIPv1;
		OMSG.rip_nets[0].n_mask = 0;
	}

	/* ask the first (valid) host */
	seen = 0;
	while (0 > out(*argv++)) {
		if (*argv == 0)
			exit(1);
		answered++;
	}

	FD_ZERO(&bits);
	for (;;) {
		FD_SET(soc, &bits);
		delay.tv_sec = 0;
		delay.tv_usec = STIME;
		cc = select(soc+1, &bits, 0,0, &delay);
		if (cc > 0) {
			fromlen = sizeof(from);
			cc = recvfrom(soc, imsg_buf.packet,
				      sizeof(imsg_buf.packet), 0,
				      (struct sockaddr *)&from, &fromlen);
			if (cc < 0) {
				perror("recvfrom");
				exit(1);
			}
			/* count the distinct responding hosts.
			 * You cannot match responding hosts with
			 * addresses to which queries were transmitted,
			 * because a router might respond with a
			 * different source address.
			 */
			for (sp = seen; sp != 0; sp = sp->next) {
				if (sp->addr.s_addr == from.sin_addr.s_addr)
					break;
			}
			if (sp == 0) {
				sp = malloc(sizeof(*sp));
				if (sp == 0) {
					fprintf(stderr,
						"rtquery: malloc failed\n");
					exit(1);
				}
				sp->addr = from.sin_addr;
				sp->next = seen;
				seen = sp;
				answered++;
			}

			rip_input(&from, cc);
			continue;
		}

		if (cc < 0) {
			if (errno == EINTR)
				continue;
			perror("select");
			exit(1);
		}

		/* After a pause in responses, probe another host.
		 * This reduces the intermingling of answers.
		 */
		while (*argv != 0 && 0 > out(*argv++))
			answered++;

		/* continue until no more packets arrive
		 * or we have heard from all hosts
		 */
		if (answered >= argc)
			break;

		/* or until we have waited a long time
		 */
		if (gettimeofday(&now, 0) < 0) {
			perror("gettimeofday(now)");
			exit(1);
		}
		if (sent.tv_sec + wtime <= now.tv_sec)
			break;
	}

	/* fail if there was no answer */
	exit (answered >= argc ? 0 : 1);
}


/* send to one host
 */
static int
out(const char *host)
{
	struct sockaddr_in router;
	struct hostent *hp;

	if (gettimeofday(&sent, 0) < 0) {
		perror("gettimeofday(sent)");
		return -1;
	}

	memset(&router, 0, sizeof(router));
	router.sin_family = AF_INET;
#ifdef _HAVE_SIN_LEN
	router.sin_len = sizeof(router);
#endif
	if (!inet_aton(host, &router.sin_addr)) {
		hp = gethostbyname(host);
		if (hp == 0) {
			herror(host);
			return -1;
		}
		memcpy(&router.sin_addr, hp->h_addr, sizeof(router.sin_addr));
	}
	router.sin_port = htons(RIP_PORT);

	if (sendto(soc, &omsg_buf, omsg_len, 0,
		   (struct sockaddr *)&router, sizeof(router)) < 0) {
		perror(host);
		return -1;
	}

	return 0;
}


/*
 * Convert string to printable characters
 */
static char *
qstring(u_char *s, int len)
{
	static char buf[8*20+1];
	char *p;
	u_char *s2, c;


	for (p = buf; len != 0 && p < &buf[sizeof(buf)-1]; len--) {
		c = *s++;
		if (c == '\0') {
			for (s2 = s+1; s2 < &s[len]; s2++) {
				if (*s2 != '\0')
					break;
			}
			if (s2 >= &s[len])
			    goto exit;
		}

		if (c >= ' ' && c < 0x7f && c != '\\') {
			*p++ = c;
			continue;
		}
		*p++ = '\\';
		switch (c) {
		case '\\':
			*p++ = '\\';
			break;
		case '\n':
			*p++= 'n';
			break;
		case '\r':
			*p++= 'r';
			break;
		case '\t':
			*p++ = 't';
			break;
		case '\b':
			*p++ = 'b';
			break;
		default:
			p += sprintf(p,"%o",c);
			break;
		}
	}
exit:
	*p = '\0';
	return buf;
}


/*
 * Handle an incoming RIP packet.
 */
static void
rip_input(struct sockaddr_in *from,
	  int size)
{
	struct netinfo *n, *lim;
	struct in_addr in;
	const char *name;
	char net_buf[80];
	u_char hash[RIP_AUTH_MD5_KEY_LEN];
	MD5_CTX md5_ctx;
	u_char md5_authed = 0;
	u_int mask, dmask;
	char *sp;
	int i;
	struct hostent *hp;
	struct netent *np;
	struct netauth *na;


	if (nflag) {
		printf("%s:", inet_ntoa(from->sin_addr));
	} else {
		hp = gethostbyaddr((char*)&from->sin_addr,
				   sizeof(struct in_addr), AF_INET);
		if (hp == 0) {
			printf("%s:",
			       inet_ntoa(from->sin_addr));
		} else {
			printf("%s (%s):", hp->h_name,
			       inet_ntoa(from->sin_addr));
		}
	}
	if (IMSG.rip_cmd != RIPCMD_RESPONSE) {
		printf("\n    unexpected response type %d\n", IMSG.rip_cmd);
		return;
	}
	printf(" RIPv%d%s %d bytes\n", IMSG.rip_vers,
	       (IMSG.rip_vers != RIPv1 && IMSG.rip_vers != RIPv2) ? " ?" : "",
	       size);
	if (size > MAXPACKETSIZE) {
		if (size > (int)sizeof(imsg_buf) - (int)sizeof(*n)) {
			printf("       at least %d bytes too long\n",
			       size-MAXPACKETSIZE);
			size = (int)sizeof(imsg_buf) - (int)sizeof(*n);
		} else {
			printf("       %d bytes too long\n",
			       size-MAXPACKETSIZE);
		}
	} else if (size%sizeof(*n) != sizeof(struct rip)%sizeof(*n)) {
		printf("    response of bad length=%d\n", size);
	}

	n = IMSG.rip_nets;
	lim = (struct netinfo *)((char*)n + size) - 1;
	for (; n <= lim; n++) {
		name = "";
		if (n->n_family == RIP_AF_INET) {
			in.s_addr = n->n_dst;
			(void)strcpy(net_buf, inet_ntoa(in));

			mask = ntohl(n->n_mask);
			dmask = mask & -mask;
			if (mask != 0) {
				sp = &net_buf[strlen(net_buf)];
				if (IMSG.rip_vers == RIPv1) {
					(void)sprintf(sp," mask=%#x ? ",mask);
					mask = 0;
				} else if (mask + dmask == 0) {
					for (i = 0;
					     (i != 32
					      && ((1<<i)&mask) == 0);
					     i++)
						continue;
					(void)sprintf(sp, "/%d",32-i);
				} else {
					(void)sprintf(sp," (mask %#x)", mask);
				}
			}

			if (!nflag) {
				if (mask == 0) {
					mask = std_mask(in.s_addr);
					if ((ntohl(in.s_addr) & ~mask) != 0)
						mask = 0;
				}
				/* Without a netmask, do not worry about
				 * whether the destination is a host or a
				 * network. Try both and use the first name
				 * we get.
				 *
				 * If we have a netmask we can make a
				 * good guess.
				 */
				if ((in.s_addr & ~mask) == 0) {
					np = getnetbyaddr((long)in.s_addr,
							  AF_INET);
					if (np != 0)
						name = np->n_name;
					else if (in.s_addr == 0)
						name = "default";
				}
				if (name[0] == '\0'
				    && ((in.s_addr & ~mask) != 0
					|| mask == 0xffffffff)) {
					hp = gethostbyaddr((char*)&in,
							   sizeof(in),
							   AF_INET);
					if (hp != 0)
						name = hp->h_name;
				}
			}

		} else if (n->n_family == RIP_AF_AUTH) {
			na = (struct netauth*)n;
			if (na->a_type == RIP_AUTH_PW
			    && n == IMSG.rip_nets) {
				(void)printf("  Password Authentication:"
					     " \"%s\"\n",
					     qstring(na->au.au_pw,
						     RIP_AUTH_PW_LEN));
				continue;
			}

			if (na->a_type == RIP_AUTH_MD5
			    && n == IMSG.rip_nets) {
				(void)printf("  MD5 Auth"
					     " len=%d KeyID=%d"
					     " auth_len=%d"
					     " seqno=%#x"
					     " rsvd=%#x,%#x\n",
					     ntohs(na->au.a_md5.md5_pkt_len),
					     na->au.a_md5.md5_keyid,
					     na->au.a_md5.md5_auth_len,
					     (int)ntohl(na->au.a_md5.md5_seqno),
					     na->au.a_md5.rsvd[0],
					     na->au.a_md5.rsvd[1]);
				md5_authed = 1;
				continue;
			}
			(void)printf("  Authentication type %d: ",
				     ntohs(na->a_type));
			for (i = 0; i < (int)sizeof(na->au.au_pw); i++)
				(void)printf("%02x ", na->au.au_pw[i]);
			putc('\n', stdout);
			if (md5_authed && n+1 > lim
			    && na->a_type == ntohs(1)) {
				MD5Init(&md5_ctx);
				MD5Update(&md5_ctx, (u_char *)&IMSG,
					  (char *)na-(char *)&IMSG
					  +RIP_AUTH_MD5_HASH_XTRA);
				MD5Update(&md5_ctx, (u_char *)passwd,
					  RIP_AUTH_MD5_KEY_LEN);
				MD5Final(hash, &md5_ctx);
				(void)printf("    %s hash\n",
					     memcmp(hash, na->au.au_pw,
						    sizeof(hash))
					     ? "WRONG" : "correct");
			}
			continue;

		} else {
			(void)sprintf(net_buf, "(af %#x) %d.%d.%d.%d",
				      ntohs(n->n_family),
				      (u_char)(n->n_dst >> 24),
				      (u_char)(n->n_dst >> 16),
				      (u_char)(n->n_dst >> 8),
				      (u_char)n->n_dst);
		}

		(void)printf("  %-18s metric %2d %-10s",
			     net_buf, (int)ntohl(n->n_metric), name);

		if (n->n_nhop != 0) {
			in.s_addr = n->n_nhop;
			if (nflag)
				hp = 0;
			else
				hp = gethostbyaddr((char*)&in, sizeof(in),
						   AF_INET);
			(void)printf(" nhop=%-15s%s",
				     (hp != 0) ? hp->h_name : inet_ntoa(in),
				     (IMSG.rip_vers == RIPv1) ? " ?" : "");
		}
		if (n->n_tag != 0)
			(void)printf(" tag=%#x%s", n->n_tag,
				     (IMSG.rip_vers == RIPv1) ? " ?" : "");
		putc('\n', stdout);
	}
}


/* Return the classical netmask for an IP address.
 */
static u_int
std_mask(u_int addr)			/* in network order */
{
	addr = ntohl(addr);		/* was a host, not a network */

	if (addr == 0)			/* default route has mask 0 */
		return 0;
	if (IN_CLASSA(addr))
		return IN_CLASSA_NET;
	if (IN_CLASSB(addr))
		return IN_CLASSB_NET;
	return IN_CLASSC_NET;
}


/* get a network number as a name or a number, with an optional "/xx"
 * netmask.
 */
static int				/* 0=bad */
getnet(char *name,
       struct netinfo *rt)
{
	int i;
	struct netent *nentp;
	u_int mask;
	struct in_addr in;
	char hname[MAXHOSTNAMELEN+1];
	char *mname, *p;


	/* Detect and separate "1.2.3.4/24"
	 */
	if (0 != (mname = strrchr(name,'/'))) {
		i = (int)(mname - name);
		if (i > (int)sizeof(hname)-1)	/* name too long */
			return 0;
		memmove(hname, name, i);
		hname[i] = '\0';
		mname++;
		name = hname;
	}

	nentp = getnetbyname(name);
	if (nentp != 0) {
		in.s_addr = nentp->n_net;
	} else if (inet_aton(name, &in) == 1) {
		in.s_addr = ntohl(in.s_addr);
	} else {
		return 0;
	}

	if (mname == 0) {
		mask = std_mask(in.s_addr);
		if ((~mask & in.s_addr) != 0)
			mask = 0xffffffff;
	} else {
		mask = (u_int)strtoul(mname, &p, 0);
		if (*p != '\0' || mask > 32)
			return 0;
		mask = 0xffffffff << (32-mask);
	}

	rt->n_dst = htonl(in.s_addr);
	rt->n_family = RIP_AF_INET;
	rt->n_mask = htonl(mask);
	return 1;
}


/* strtok(), but honoring backslash
 */
static int				/* -1=bad */
parse_quote(char **linep,
	    const char *delims,
	    char *delimp,
	    char *buf,
	    int	lim)
{
	char c, *pc;
	const char *p;


	pc = *linep;
	if (*pc == '\0')
		return -1;

	for (;;) {
		if (lim == 0)
			return -1;
		c = *pc++;
		if (c == '\0')
			break;

		if (c == '\\' && *pc != '\0') {
			if ((c = *pc++) == 'n') {
				c = '\n';
			} else if (c == 'r') {
				c = '\r';
			} else if (c == 't') {
				c = '\t';
			} else if (c == 'b') {
				c = '\b';
			} else if (c >= '0' && c <= '7') {
				c -= '0';
				if (*pc >= '0' && *pc <= '7') {
					c = (c<<3)+(*pc++ - '0');
					if (*pc >= '0' && *pc <= '7')
					    c = (c<<3)+(*pc++ - '0');
				}
			}

		} else {
			for (p = delims; *p != '\0'; ++p) {
				if (*p == c)
					goto exit;
			}
		}

		*buf++ = c;
		--lim;
	}
exit:
	if (delimp != 0)
		*delimp = c;
	*linep = pc-1;
	if (lim != 0)
		*buf = '\0';
	return 0;
}<|MERGE_RESOLUTION|>--- conflicted
+++ resolved
@@ -71,10 +71,6 @@
 __RCSID("$Revision: 2.26 $");
 #ident "$Revision: 2.26 $"
 #endif
-<<<<<<< HEAD
-#ident "$Revision: 1.12 $"
-=======
->>>>>>> caa79e36
 
 #ifndef sgi
 #define _HAVE_SIN_LEN
