/*
 * Copyright (c) 1983, 1988, 1993
 *	The Regents of the University of California.  All rights reserved.
 *
 * Redistribution and use in source and binary forms, with or without
 * modification, are permitted provided that the following conditions
 * are met:
 * 1. Redistributions of source code must retain the above copyright
 *    notice, this list of conditions and the following disclaimer.
 * 2. Redistributions in binary form must reproduce the above copyright
 *    notice, this list of conditions and the following disclaimer in the
 *    documentation and/or other materials provided with the distribution.
 * 3. All advertising materials mentioning features or use of this software
 *    must display the following acknowledgment:
 *	This product includes software developed by the University of
 *	California, Berkeley and its contributors.
 * 4. Neither the name of the University nor the names of its contributors
 *    may be used to endorse or promote products derived from this software
 *    without specific prior written permission.
 *
 * THIS SOFTWARE IS PROVIDED BY THE REGENTS AND CONTRIBUTORS ``AS IS'' AND
 * ANY EXPRESS OR IMPLIED WARRANTIES, INCLUDING, BUT NOT LIMITED TO, THE
 * IMPLIED WARRANTIES OF MERCHANTABILITY AND FITNESS FOR A PARTICULAR PURPOSE
 * ARE DISCLAIMED.  IN NO EVENT SHALL THE REGENTS OR CONTRIBUTORS BE LIABLE
 * FOR ANY DIRECT, INDIRECT, INCIDENTAL, SPECIAL, EXEMPLARY, OR CONSEQUENTIAL
 * DAMAGES (INCLUDING, BUT NOT LIMITED TO, PROCUREMENT OF SUBSTITUTE GOODS
 * OR SERVICES; LOSS OF USE, DATA, OR PROFITS; OR BUSINESS INTERRUPTION)
 * HOWEVER CAUSED AND ON ANY THEORY OF LIABILITY, WHETHER IN CONTRACT, STRICT
 * LIABILITY, OR TORT (INCLUDING NEGLIGENCE OR OTHERWISE) ARISING IN ANY WAY
 * OUT OF THE USE OF THIS SOFTWARE, EVEN IF ADVISED OF THE POSSIBILITY OF
 * SUCH DAMAGE.
 */

<<<<<<< HEAD
#ifndef lint
#if 0
static char sccsid[] = "@(#)output.c	8.1 (Berkeley) 6/5/93";
#endif
static const char rcsid[] =
	"$Id$";
#endif /* not lint */

#include "defs.h"
=======
#include "defs.h"

#if !defined(sgi) && !defined(__NetBSD__)
static char sccsid[] __attribute__((unused)) = "@(#)output.c	8.1 (Berkeley) 6/5/93";
#elif defined(__NetBSD__)
__RCSID("$NetBSD$");
#endif
#ident "$Revision: 2.17 $"
>>>>>>> 2c7a9781


u_int update_seqno;


/* walk the tree of routes with this for output
 */
struct {
	struct sockaddr_in to;
	naddr	to_mask;
	naddr	to_net;
	naddr	to_std_mask;
	naddr	to_std_net;
	struct interface *ifp;		/* usually output interface */
	struct auth *a;
	char	metric;			/* adjust metrics by interface */
	int	npackets;
	int	gen_limit;
	u_int	state;
#define	    WS_ST_FLASH	    0x001	/* send only changed routes */
#define	    WS_ST_RIP2_ALL  0x002	/* send full featured RIPv2 */
#define	    WS_ST_AG	    0x004	/* ok to aggregate subnets */
#define	    WS_ST_SUPER_AG  0x008	/* ok to aggregate networks */
#define	    WS_ST_QUERY	    0x010	/* responding to a query */
#define	    WS_ST_TO_ON_NET 0x020	/* sending onto one of our nets */
#define	    WS_ST_DEFAULT   0x040	/* faking a default */
} ws;

/* A buffer for what can be heard by both RIPv1 and RIPv2 listeners */
struct ws_buf v12buf;
union pkt_buf ripv12_buf;

/* Another for only RIPv2 listeners */
struct ws_buf v2buf;
union pkt_buf rip_v2_buf;



void
bufinit(void)
{
	ripv12_buf.rip.rip_cmd = RIPCMD_RESPONSE;
	v12buf.buf = &ripv12_buf.rip;
	v12buf.base = &v12buf.buf->rip_nets[0];

	rip_v2_buf.rip.rip_cmd = RIPCMD_RESPONSE;
	rip_v2_buf.rip.rip_vers = RIPv2;
	v2buf.buf = &rip_v2_buf.rip;
	v2buf.base = &v2buf.buf->rip_nets[0];
}


/* Send the contents of the global buffer via the non-multicast socket
 */
int					/* <0 on failure */
output(enum output_type type,
       struct sockaddr_in *dst,		/* send to here */
       struct interface *ifp,
       struct rip *buf,
       int size)			/* this many bytes */
{
	struct sockaddr_in sin;
	int flags;
	const char *msg;
	int res;
	naddr tgt_mcast;
	int soc;
	int serrno;

	sin = *dst;
	if (sin.sin_port == 0)
		sin.sin_port = htons(RIP_PORT);
#ifdef _HAVE_SIN_LEN
	if (sin.sin_len == 0)
		sin.sin_len = sizeof(sin);
#endif

	soc = rip_sock;
	flags = 0;

	switch (type) {
	case OUT_QUERY:
		msg = "Answer Query";
		if (soc < 0)
			soc = ifp->int_rip_sock;
		break;
	case OUT_UNICAST:
		msg = "Send";
		if (soc < 0)
			soc = ifp->int_rip_sock;
		flags = MSG_DONTROUTE;
		break;
	case OUT_BROADCAST:
		if (ifp->int_if_flags & IFF_POINTOPOINT) {
			msg = "Send";
		} else {
			msg = "Send bcast";
		}
		flags = MSG_DONTROUTE;
		break;
	case OUT_MULTICAST:
		if (ifp->int_if_flags & IFF_POINTOPOINT) {
			msg = "Send pt-to-pt";
		} else if (ifp->int_state & IS_DUP) {
			trace_act("abort multicast output via %s"
				  " with duplicate address",
				  ifp->int_name);
			return 0;
		} else {
			msg = "Send mcast";
			if (rip_sock_mcast != ifp) {
#ifdef MCAST_PPP_BUG
				/* Do not specify the primary interface
				 * explicitly if we have the multicast
				 * point-to-point kernel bug, since the
				 * kernel will do the wrong thing if the
				 * local address of a point-to-point link
				 * is the same as the address of an ordinary
				 * interface.
				 */
				if (ifp->int_addr == myaddr) {
					tgt_mcast = 0;
				} else
#endif
				tgt_mcast = ifp->int_addr;
				if (0 > setsockopt(rip_sock,
						   IPPROTO_IP, IP_MULTICAST_IF,
						   &tgt_mcast,
						   sizeof(tgt_mcast))) {
					serrno = errno;
					LOGERR("setsockopt(rip_sock,"
					       "IP_MULTICAST_IF)");
					errno = serrno;
					ifp = 0;
					return -1;
				}
				rip_sock_mcast = ifp;
			}
			sin.sin_addr.s_addr = htonl(INADDR_RIP_GROUP);
		}
		break;

	case NO_OUT_MULTICAST:
	case NO_OUT_RIPV2:
	default:
#ifdef DEBUG
		abort();
#endif
		return -1;
	}

	trace_rip(msg, "to", &sin, ifp, buf, size);

	res = sendto(soc, buf, size, flags,
		     (struct sockaddr *)&sin, sizeof(sin));
	if (res < 0
	    && (ifp == 0 || !(ifp->int_state & IS_BROKE))) {
		serrno = errno;
		msglog("%s sendto(%s%s%s.%d): %s", msg,
		       ifp != 0 ? ifp->int_name : "",
		       ifp != 0 ? ", " : "",
		       inet_ntoa(sin.sin_addr),
		       ntohs(sin.sin_port),
		       strerror(errno));
		errno = serrno;
	}

	return res;
}


/* Find the first key for a packet to send.
 * Try for a key that is eligible and has not expired, but settle for
 * the last key if they have all expired.
 * If no key is ready yet, give up.
 */
struct auth *
find_auth(struct interface *ifp)
{
	struct auth *ap, *res;
	int i;


	if (ifp == 0)
		return 0;

	res = 0;
	ap = ifp->int_auth;
	for (i = 0; i < MAX_AUTH_KEYS; i++, ap++) {
		/* stop looking after the last key */
		if (ap->type == RIP_AUTH_NONE)
			break;

		/* ignore keys that are not ready yet */
		if ((u_long)ap->start > (u_long)clk.tv_sec)
			continue;

		if ((u_long)ap->end < (u_long)clk.tv_sec) {
			/* note best expired password as a fall-back */
			if (res == 0 || (u_long)ap->end > (u_long)res->end)
				res = ap;
			continue;
		}

		/* note key with the best future */
		if (res == 0 || (u_long)res->end < (u_long)ap->end)
			res = ap;
	}
	return res;
}


void
clr_ws_buf(struct ws_buf *wb,
	   struct auth *ap)
{
	struct netauth *na;

	wb->lim = wb->base + NETS_LEN;
	wb->n = wb->base;
	memset(wb->n, 0, NETS_LEN*sizeof(*wb->n));

	/* (start to) install authentication if appropriate
	 */
	if (ap == 0)
		return;

	na = (struct netauth*)wb->n;
	if (ap->type == RIP_AUTH_PW) {
		na->a_family = RIP_AF_AUTH;
		na->a_type = RIP_AUTH_PW;
		memcpy(na->au.au_pw, ap->key, sizeof(na->au.au_pw));
		wb->n++;

	} else if (ap->type ==  RIP_AUTH_MD5) {
		na->a_family = RIP_AF_AUTH;
		na->a_type = RIP_AUTH_MD5;
		na->au.a_md5.md5_keyid = ap->keyid;
		na->au.a_md5.md5_auth_len = RIP_AUTH_MD5_LEN;
		na->au.a_md5.md5_seqno = htonl(clk.tv_sec);
		wb->n++;
		wb->lim--;		/* make room for trailer */
	}
}


void
end_md5_auth(struct ws_buf *wb,
	     struct auth *ap)
{
	struct netauth *na, *na2;
	MD5_CTX md5_ctx;
	int len;


	na = (struct netauth*)wb->base;
	na2 = (struct netauth*)wb->n;
	len = (char *)na2-(char *)wb->buf;
	na2->a_family = RIP_AF_AUTH;
	na2->a_type = htons(1);
	na->au.a_md5.md5_pkt_len = htons(len);
	MD5Init(&md5_ctx);
	MD5Update(&md5_ctx, (u_char *)wb->buf, len);
	MD5Update(&md5_ctx, ap->key, RIP_AUTH_MD5_LEN);
	MD5Final(na2->au.au_pw, &md5_ctx);
	wb->n++;
}


/* Send the buffer
 */
static void
supply_write(struct ws_buf *wb)
{
	/* Output multicast only if legal.
	 * If we would multicast and it would be illegal, then discard the
	 * packet.
	 */
	switch (wb->type) {
	case NO_OUT_MULTICAST:
		trace_pkt("skip multicast to %s because impossible",
			  naddr_ntoa(ws.to.sin_addr.s_addr));
		break;
	case NO_OUT_RIPV2:
		break;
	default:
		if (ws.a != 0 && ws.a->type == RIP_AUTH_MD5)
			end_md5_auth(wb,ws.a);
		if (output(wb->type, &ws.to, ws.ifp, wb->buf,
			   ((char *)wb->n - (char*)wb->buf)) < 0
		    && ws.ifp != 0)
			if_sick(ws.ifp);
		ws.npackets++;
		break;
	}

	clr_ws_buf(wb,ws.a);
}


/* put an entry into the packet
 */
static void
supply_out(struct ag_info *ag)
{
	int i;
	naddr mask, v1_mask, dst_h, ddst_h = 0;
	struct ws_buf *wb;


	/* Skip this route if doing a flash update and it and the routes
	 * it aggregates have not changed recently.
	 */
	if (ag->ag_seqno < update_seqno
	    && (ws.state & WS_ST_FLASH))
		return;

	dst_h = ag->ag_dst_h;
	mask = ag->ag_mask;
	v1_mask = ripv1_mask_host(htonl(dst_h),
				  (ws.state & WS_ST_TO_ON_NET) ? ws.ifp : 0);
	i = 0;

	/* If we are sending RIPv2 packets that cannot (or must not) be
	 * heard by RIPv1 listeners, do not worry about sub- or supernets.
	 * Subnets (from other networks) can only be sent via multicast.
	 * A pair of subnet routes might have been promoted so that they
	 * are legal to send by RIPv1.
	 * If RIPv1 is off, use the multicast buffer.
	 */
	if ((ws.state & WS_ST_RIP2_ALL)
	    || ((ag->ag_state & AGS_RIPV2) && v1_mask != mask)) {
		/* use the RIPv2-only buffer */
		wb = &v2buf;

	} else {
		/* use the RIPv1-or-RIPv2 buffer */
		wb = &v12buf;

		/* Convert supernet route into corresponding set of network
		 * routes for RIPv1, but leave non-contiguous netmasks
		 * to ag_check().
		 */
		if (v1_mask > mask
		    && mask + (mask & -mask) == 0) {
			ddst_h = v1_mask & -v1_mask;
			i = (v1_mask & ~mask)/ddst_h;

			if (i > ws.gen_limit) {
				/* Punt if we would have to generate an
				 * unreasonable number of routes.
				 */
				if (TRACECONTENTS)
					trace_misc("sending %s-->%s as 1"
						   " instead of %d routes",
						   addrname(htonl(dst_h), mask,
							1),
						   naddr_ntoa(ws.to.sin_addr
							.s_addr),
						   i+1);
				i = 0;

			} else {
				mask = v1_mask;
				ws.gen_limit -= i;
			}
		}
	}

	do {
		wb->n->n_family = RIP_AF_INET;
		wb->n->n_dst = htonl(dst_h);
		/* If the route is from router-discovery or we are
		 * shutting down, admit only a bad metric.
		 */
		wb->n->n_metric = ((stopint || ag->ag_metric < 1)
				   ? HOPCNT_INFINITY
				   : ag->ag_metric);
		HTONL(wb->n->n_metric);
		/* Any non-zero bits in the supposedly unused RIPv1 fields
		 * cause the old `routed` to ignore the route.
		 * That means the mask and so forth cannot be sent
		 * in the hybrid RIPv1/RIPv2 mode.
		 */
		if (ws.state & WS_ST_RIP2_ALL) {
			if (ag->ag_nhop != 0
			    && ((ws.state & WS_ST_QUERY)
				|| (ag->ag_nhop != ws.ifp->int_addr
				    && on_net(ag->ag_nhop,
					      ws.ifp->int_net,
					      ws.ifp->int_mask))))
				wb->n->n_nhop = ag->ag_nhop;
			wb->n->n_mask = htonl(mask);
			wb->n->n_tag = ag->ag_tag;
		}
		dst_h += ddst_h;

		if (++wb->n >= wb->lim)
			supply_write(wb);
	} while (i-- != 0);
}


/* supply one route from the table
 */
/* ARGSUSED */
static int
walk_supply(struct radix_node *rn,
	    struct walkarg *argp UNUSED)
{
#define RT ((struct rt_entry *)rn)
	u_short ags;
	char metric, pref;
	naddr dst, nhop;
	struct rt_spare *rts;
	int i;


	/* Do not advertise external remote interfaces or passive interfaces.
	 */
	if ((RT->rt_state & RS_IF)
	    && RT->rt_ifp != 0
	    && (RT->rt_ifp->int_if_flags & IS_PASSIVE)
	    && !(RT->rt_state & RS_MHOME))
		return 0;

	/* If being quiet about our ability to forward, then
	 * do not say anything unless responding to a query,
	 * except about our main interface.
	 */
	if (!supplier && !(ws.state & WS_ST_QUERY)
	    && !(RT->rt_state & RS_MHOME))
		return 0;

	dst = RT->rt_dst;

	/* do not collide with the fake default route */
	if (dst == RIP_DEFAULT
	    && (ws.state & WS_ST_DEFAULT))
		return 0;

	if (RT->rt_state & RS_NET_SYN) {
		if (RT->rt_state & RS_NET_INT) {
			/* Do not send manual synthetic network routes
			 * into the subnet.
			 */
			if (on_net(ws.to.sin_addr.s_addr,
				   ntohl(dst), RT->rt_mask))
				return 0;

		} else {
			/* Do not send automatic synthetic network routes
			 * if they are not needed because no RIPv1 listeners
			 * can hear them.
			 */
			if (ws.state & WS_ST_RIP2_ALL)
				return 0;

			/* Do not send automatic synthetic network routes to
			 * the real subnet.
			 */
			if (on_net(ws.to.sin_addr.s_addr,
				   ntohl(dst), RT->rt_mask))
				return 0;
		}
		nhop = 0;

	} else {
		/* Advertise the next hop if this is not a route for one
		 * of our interfaces and the next hop is on the same
		 * network as the target.
		 * The final determination is made by supply_out().
		 */
		if (!(RT->rt_state & RS_IF)
		    && RT->rt_gate != myaddr
		    && RT->rt_gate != loopaddr)
			nhop = RT->rt_gate;
		else
			nhop = 0;
	}

	metric = RT->rt_metric;
	ags = 0;

	if (RT->rt_state & RS_MHOME) {
		/* retain host route of multi-homed servers */
		;

	} else if (RT_ISHOST(RT)) {
		/* We should always suppress (into existing network routes)
		 * the host routes for the local end of our point-to-point
		 * links.
		 * If we are suppressing host routes in general, then do so.
		 * Avoid advertising host routes onto their own network,
		 * where they should be handled by proxy-ARP.
		 */
		if ((RT->rt_state & RS_LOCAL)
		    || ridhosts
		    || on_net(dst, ws.to_net, ws.to_mask))
			ags |= AGS_SUPPRESS;

		/* Aggregate stray host routes into network routes if allowed.
		 * We cannot aggregate host routes into small network routes
		 * without confusing RIPv1 listeners into thinking the
		 * network routes are host routes.
		 */
		if ((ws.state & WS_ST_AG)
		    && !(ws.state & WS_ST_RIP2_ALL))
			ags |= AGS_AGGREGATE;

	} else {
		/* Always suppress network routes into other, existing
		 * network routes
		 */
		ags |= AGS_SUPPRESS;

		/* Generate supernets if allowed.
		 * If we can be heard by RIPv1 systems, we will
		 * later convert back to ordinary nets.
		 * This unifies dealing with received supernets.
		 */
		if ((ws.state & WS_ST_AG)
		    && ((RT->rt_state & RS_SUBNET)
			|| (ws.state & WS_ST_SUPER_AG)))
			ags |= AGS_AGGREGATE;
	}

	/* Do not send RIPv1 advertisements of subnets to other
	 * networks. If possible, multicast them by RIPv2.
	 */
	if ((RT->rt_state & RS_SUBNET)
	    && !(ws.state & WS_ST_RIP2_ALL)
	    && !on_net(dst, ws.to_std_net, ws.to_std_mask))
		ags |= AGS_RIPV2 | AGS_AGGREGATE;


	/* Do not send a route back to where it came from, except in
	 * response to a query.  This is "split-horizon".  That means not
	 * advertising back to the same network	and so via the same interface.
	 *
	 * We want to suppress routes that might have been fragmented
	 * from this route by a RIPv1 router and sent back to us, and so we
	 * cannot forget this route here.  Let the split-horizon route
	 * suppress the fragmented routes and then itself be forgotten.
	 *
	 * Include the routes for both ends of point-to-point interfaces
	 * among those suppressed by split-horizon, since the other side
	 * should knows them as well as we do.
	 *
	 * Notice spare routes with the same metric that we are about to
	 * advertise, to split the horizon on redundant, inactive paths.
	 */
	if (ws.ifp != 0
	    && !(ws.state & WS_ST_QUERY)
	    && (ws.state & WS_ST_TO_ON_NET)
	    && (!(RT->rt_state & RS_IF)
		|| ws.ifp->int_if_flags & IFF_POINTOPOINT)) {
		for (rts = RT->rt_spares, i = NUM_SPARES; i != 0; i--, rts++) {
			if (rts->rts_metric > metric
			    || rts->rts_ifp != ws.ifp)
				continue;

			/* If we do not mark the route with AGS_SPLIT_HZ here,
			 * it will be poisoned-reverse, or advertised back
			 * toward its source with an infinite metric.
			 * If we have recently advertised the route with a
			 * better metric than we now have, then we should
			 * poison-reverse the route before suppressing it for
			 * split-horizon.
			 *
			 * In almost all cases, if there is no spare for the
			 * route then it is either old and dead or a brand
			 * new route. If it is brand new, there is no need
			 * for poison-reverse. If it is old and dead, it
			 * is already poisoned.
			 */
			if (RT->rt_poison_time < now_expire
			    || RT->rt_poison_metric >= metric
			    || RT->rt_spares[1].rts_gate == 0) {
				ags |= AGS_SPLIT_HZ;
				ags &= ~AGS_SUPPRESS;
			}
			metric = HOPCNT_INFINITY;
			break;
		}
	}

	/* Keep track of the best metric with which the
	 * route has been advertised recently.
	 */
	if (RT->rt_poison_metric >= metric
	    || RT->rt_poison_time < now_expire) {
		RT->rt_poison_time = now.tv_sec;
		RT->rt_poison_metric = metric;
	}

	/* Adjust the outgoing metric by the cost of the link.
	 * Avoid aggregation when a route is counting to infinity.
	 */
	pref = RT->rt_poison_metric + ws.metric;
	metric += ws.metric;

	/* Do not advertise stable routes that will be ignored,
	 * unless we are answering a query.
	 * If the route recently was advertised with a metric that
	 * would have been less than infinity through this interface,
	 * we need to continue to advertise it in order to poison it.
	 */
	if (metric >= HOPCNT_INFINITY) {
		if (!(ws.state & WS_ST_QUERY)
		    && (pref >= HOPCNT_INFINITY
			|| RT->rt_poison_time < now_garbage))
			return 0;

		metric = HOPCNT_INFINITY;
	}

	ag_check(dst, RT->rt_mask, 0, nhop, metric, pref,
		 RT->rt_seqno, RT->rt_tag, ags, supply_out);
	return 0;
#undef RT
}


/* Supply dst with the contents of the routing tables.
 * If this won't fit in one packet, chop it up into several.
 */
void
supply(struct sockaddr_in *dst,
       struct interface *ifp,		/* output interface */
       enum output_type type,
       int flash,			/* 1=flash update */
       int vers,			/* RIP version */
       int passwd_ok)			/* OK to include cleartext password */
{
	struct rt_entry *rt;
	int def_metric;


	ws.state = 0;
	ws.gen_limit = 1024;

	ws.to = *dst;
	ws.to_std_mask = std_mask(ws.to.sin_addr.s_addr);
	ws.to_std_net = ntohl(ws.to.sin_addr.s_addr) & ws.to_std_mask;

	if (ifp != 0) {
		ws.to_mask = ifp->int_mask;
		ws.to_net = ifp->int_net;
		if (on_net(ws.to.sin_addr.s_addr, ws.to_net, ws.to_mask))
			ws.state |= WS_ST_TO_ON_NET;

	} else {
		ws.to_mask = ripv1_mask_net(ws.to.sin_addr.s_addr, 0);
		ws.to_net = ntohl(ws.to.sin_addr.s_addr) & ws.to_mask;
		rt = rtfind(dst->sin_addr.s_addr);
		if (rt)
			ifp = rt->rt_ifp;
	}

	ws.npackets = 0;
	if (flash)
		ws.state |= WS_ST_FLASH;

	if ((ws.ifp = ifp) == 0) {
		ws.metric = 1;
	} else {
		/* Adjust the advertised metric by the outgoing interface
		 * metric.
		 */
		ws.metric = ifp->int_metric+1;
	}

	ripv12_buf.rip.rip_vers = vers;

	switch (type) {
	case OUT_MULTICAST:
		if (ifp->int_if_flags & IFF_MULTICAST)
			v2buf.type = OUT_MULTICAST;
		else
			v2buf.type = NO_OUT_MULTICAST;
		v12buf.type = OUT_BROADCAST;
		break;

	case OUT_QUERY:
		ws.state |= WS_ST_QUERY;
		/* fall through */
	case OUT_BROADCAST:
	case OUT_UNICAST:
		v2buf.type = (vers == RIPv2) ? type : NO_OUT_RIPV2;
		v12buf.type = type;
		break;

	case NO_OUT_MULTICAST:
	case NO_OUT_RIPV2:
		break;			/* no output */
	}

	if (vers == RIPv2) {
		/* full RIPv2 only if cannot be heard by RIPv1 listeners */
		if (type != OUT_BROADCAST)
			ws.state |= WS_ST_RIP2_ALL;
		if ((ws.state & WS_ST_QUERY)
		    || !(ws.state & WS_ST_TO_ON_NET)) {
			ws.state |= (WS_ST_AG | WS_ST_SUPER_AG);
		} else if (ifp == 0 || !(ifp->int_state & IS_NO_AG)) {
			ws.state |= WS_ST_AG;
			if (type != OUT_BROADCAST
			    && (ifp == 0
				|| !(ifp->int_state & IS_NO_SUPER_AG)))
				ws.state |= WS_ST_SUPER_AG;
		}
	}

	ws.a = (vers == RIPv2) ? find_auth(ifp) : 0;
	if (!passwd_ok && ws.a != 0 && ws.a->type == RIP_AUTH_PW)
		ws.a = 0;
	clr_ws_buf(&v12buf,ws.a);
	clr_ws_buf(&v2buf,ws.a);

	/*  Fake a default route if asked and if there is not already
	 * a better, real default route.
	 */
	if (supplier && (def_metric = ifp->int_d_metric) != 0) {
		if (0 == (rt = rtget(RIP_DEFAULT, 0))
		    || rt->rt_metric+ws.metric >= def_metric) {
			ws.state |= WS_ST_DEFAULT;
			ag_check(0, 0, 0, 0, def_metric, def_metric,
				 0, 0, 0, supply_out);
		} else {
			def_metric = rt->rt_metric+ws.metric;
		}

		/* If both RIPv2 and the poor-man's router discovery
		 * kludge are on, arrange to advertise an extra
		 * default route via RIPv1.
		 */
		if ((ws.state & WS_ST_RIP2_ALL)
		    && (ifp->int_state & IS_PM_RDISC)) {
			ripv12_buf.rip.rip_vers = RIPv1;
			v12buf.n->n_family = RIP_AF_INET;
			v12buf.n->n_dst = htonl(RIP_DEFAULT);
			v12buf.n->n_metric = htonl(def_metric);
			v12buf.n++;
		}
	}

	(void)rn_walktree(rhead, walk_supply, 0);
	ag_flush(0,0,supply_out);

	/* Flush the packet buffers, provided they are not empty and
	 * do not contain only the password.
	 */
	if (v12buf.n != v12buf.base
	    && (v12buf.n > v12buf.base+1
		|| v12buf.base->n_family != RIP_AF_AUTH))
		supply_write(&v12buf);
	if (v2buf.n != v2buf.base
	    && (v2buf.n > v2buf.base+1
		|| v2buf.base->n_family != RIP_AF_AUTH))
		supply_write(&v2buf);

	/* If we sent nothing and this is an answer to a query, send
	 * an empty buffer.
	 */
	if (ws.npackets == 0
	    && (ws.state & WS_ST_QUERY))
		supply_write(&v12buf);
}


/* send all of the routing table or just do a flash update
 */
void
rip_bcast(int flash)
{
#ifdef _HAVE_SIN_LEN
	static struct sockaddr_in dst = {sizeof(dst), AF_INET};
#else
	static struct sockaddr_in dst = {AF_INET};
#endif
	struct interface *ifp;
	enum output_type type;
	int vers;
	struct timeval rtime;


	need_flash = 0;
	intvl_random(&rtime, MIN_WAITTIME, MAX_WAITTIME);
	no_flash = rtime;
	timevaladd(&no_flash, &now);

	if (rip_sock < 0)
		return;

	trace_act("send %s and inhibit dynamic updates for %.3f sec",
		  flash ? "dynamic update" : "all routes",
		  rtime.tv_sec + ((float)rtime.tv_usec)/1000000.0);

	for (ifp = ifnet; ifp != 0; ifp = ifp->int_next) {
		/* Skip interfaces not doing RIP.
		 * Do try broken interfaces to see if they have healed.
		 */
		if (IS_RIP_OUT_OFF(ifp->int_state))
			continue;

		/* skip turned off interfaces */
		if (!iff_up(ifp->int_if_flags))
			continue;

		vers = (ifp->int_state & IS_NO_RIPV1_OUT) ? RIPv2 : RIPv1;

		if (ifp->int_if_flags & IFF_BROADCAST) {
			/* ordinary, hardware interface */
			dst.sin_addr.s_addr = ifp->int_brdaddr;

			if (vers == RIPv2
			    && !(ifp->int_state  & IS_NO_RIP_MCAST)) {
				type = OUT_MULTICAST;
			} else {
				type = OUT_BROADCAST;
			}

		} else if (ifp->int_if_flags & IFF_POINTOPOINT) {
			/* point-to-point hardware interface */
			dst.sin_addr.s_addr = ifp->int_dstaddr;
			type = OUT_UNICAST;

		} else if (ifp->int_state & IS_REMOTE) {
			/* remote interface */
			dst.sin_addr.s_addr = ifp->int_addr;
			type = OUT_UNICAST;

		} else {
			/* ATM, HIPPI, etc. */
			continue;
		}

		supply(&dst, ifp, type, flash, vers, 1);
	}

	update_seqno++;			/* all routes are up to date */
}


/* Ask for routes
 * Do it only once to an interface, and not even after the interface
 * was broken and recovered.
 */
void
rip_query(void)
{
#ifdef _HAVE_SIN_LEN
	static struct sockaddr_in dst = {sizeof(dst), AF_INET};
#else
	static struct sockaddr_in dst = {AF_INET};
#endif
	struct interface *ifp;
	struct rip buf;
	enum output_type type;


	if (rip_sock < 0)
		return;

	memset(&buf, 0, sizeof(buf));

	for (ifp = ifnet; ifp; ifp = ifp->int_next) {
		/* Skip interfaces those already queried.
		 * Do not ask via interfaces through which we don't
		 * accept input.  Do not ask via interfaces that cannot
		 * send RIP packets.
		 * Do try broken interfaces to see if they have healed.
		 */
		if (IS_RIP_IN_OFF(ifp->int_state)
		    || ifp->int_query_time != NEVER)
			continue;

		/* skip turned off interfaces */
		if (!iff_up(ifp->int_if_flags))
			continue;

		buf.rip_vers = (ifp->int_state&IS_NO_RIPV1_OUT) ? RIPv2:RIPv1;
		buf.rip_cmd = RIPCMD_REQUEST;
		buf.rip_nets[0].n_family = RIP_AF_UNSPEC;
		buf.rip_nets[0].n_metric = htonl(HOPCNT_INFINITY);

		/* Send a RIPv1 query only if allowed and if we will
		 * listen to RIPv1 routers.
		 */
		if ((ifp->int_state & IS_NO_RIPV1_OUT)
		    || (ifp->int_state & IS_NO_RIPV1_IN)) {
			buf.rip_vers = RIPv2;
		} else {
			buf.rip_vers = RIPv1;
		}

		if (ifp->int_if_flags & IFF_BROADCAST) {
			/* ordinary, hardware interface */
			dst.sin_addr.s_addr = ifp->int_brdaddr;

			/* Broadcast RIPv1 queries and RIPv2 queries
			 * when the hardware cannot multicast.
			 */
			if (buf.rip_vers == RIPv2
			    && (ifp->int_if_flags & IFF_MULTICAST)
			    && !(ifp->int_state  & IS_NO_RIP_MCAST)) {
				type = OUT_MULTICAST;
			} else {
				type = OUT_BROADCAST;
			}

		} else if (ifp->int_if_flags & IFF_POINTOPOINT) {
			/* point-to-point hardware interface */
			dst.sin_addr.s_addr = ifp->int_dstaddr;
			type = OUT_UNICAST;

		} else if (ifp->int_state & IS_REMOTE) {
			/* remote interface */
			dst.sin_addr.s_addr = ifp->int_addr;
			type = OUT_UNICAST;

		} else {
			/* ATM, HIPPI, etc. */
			continue;
		}

		ifp->int_query_time = now.tv_sec+SUPPLY_INTERVAL;
		if (output(type, &dst, ifp, &buf, sizeof(buf)) < 0)
			if_sick(ifp);
	}
}<|MERGE_RESOLUTION|>--- conflicted
+++ resolved
@@ -29,19 +29,10 @@
  * LIABILITY, OR TORT (INCLUDING NEGLIGENCE OR OTHERWISE) ARISING IN ANY WAY
  * OUT OF THE USE OF THIS SOFTWARE, EVEN IF ADVISED OF THE POSSIBILITY OF
  * SUCH DAMAGE.
+ *
+ *	$Id$
  */
 
-<<<<<<< HEAD
-#ifndef lint
-#if 0
-static char sccsid[] = "@(#)output.c	8.1 (Berkeley) 6/5/93";
-#endif
-static const char rcsid[] =
-	"$Id$";
-#endif /* not lint */
-
-#include "defs.h"
-=======
 #include "defs.h"
 
 #if !defined(sgi) && !defined(__NetBSD__)
@@ -50,7 +41,6 @@
 __RCSID("$NetBSD$");
 #endif
 #ident "$Revision: 2.17 $"
->>>>>>> 2c7a9781
 
 
 u_int update_seqno;
