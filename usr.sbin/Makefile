
.include <src.opts.mk>

SUBDIR=	adduser \
	arp \
	asl \
	binmiscctl \
	boottrace \
	bsdconfig \
	camdd \
	cdcontrol \
	chkgrp \
	chown \
	chroot \
	ckdist \
	clear_locks \
	crashinfo \
	cron \
	daemon \
	dconschat \
	devctl \
	devinfo \
	diskinfo \
	dumpcis \
	etcupdate \
	extattr \
	extattrctl \
	fifolog \
	fstyp \
	fwcontrol \
	fwget \
	getfmac \
	getpmac \
	gstat \
	i2c \
	ifmcstat \
	iostat \
	iovctl \
	kldxref \
	mailwrapper \
	makefs \
	memcontrol \
	mergemaster \
	mfiutil \
	mixer \
	mlxcontrol \
	mountd \
	mount_smbfs \
	mpsutil \
	mptutil \
	mtest \
	newsyslog \
	nfscbd \
	nfsd \
	nfsdumpstate \
	nfsrevoke \
	nfsuserd \
	nmtree \
	nologin \
<<<<<<< HEAD
	notifyd \
=======
	nvmfd \
>>>>>>> ebcfab99
	pciconf \
	periodic \
	pnfsdscopymr \
	pnfsdsfile \
	pnfsdskill \
	powerd \
	prometheus_sysctl_exporter \
	pstat \
	pw \
	pwd_mkdb \
	pwm \
	quot \
	rarpd \
	rmt \
	rpcbind \
	rpc.lockd \
	rpc.statd \
	rpc.umntall \
	rtprio \
	rwhod \
	service \
	services_mkdb \
	sesutil \
	setfib \
	setfmac \
	setpmac \
	smbmsg \
	snapinfo \
	spi \
	spray \
	syslogd \
	sysrc \
	tcpdrop \
	tcpdump \
	tcpsso \
	traceroute \
	trim \
	tzsetup \
	ugidfw \
	valectl \
	vigr \
	vipw \
	wake \
	watch \
	watchdogd \
	zdump \
	zic \
	zonectl

# NB: keep these sorted by MK_* knobs

SUBDIR.${MK_ACCT}+=	accton
SUBDIR.${MK_ACCT}+=	sa
SUBDIR.${MK_AUDIT}+=	audit
SUBDIR.${MK_AUDIT}+=	auditd
.if ${MK_OPENSSL} != "no"
SUBDIR.${MK_AUDIT}+=	auditdistd
.endif
SUBDIR.${MK_AUDIT}+=	auditreduce
SUBDIR.${MK_AUDIT}+=	praudit
SUBDIR.${MK_AUTHPF}+=	authpf
SUBDIR.${MK_AUTOFS}+=	autofs
SUBDIR.${MK_BLACKLIST}+=	blacklistctl
SUBDIR.${MK_BLACKLIST}+=	blacklistd
SUBDIR.${MK_BLUETOOTH}+=	bluetooth
SUBDIR.${MK_BOOTPARAMD}+=	bootparamd
SUBDIR.${MK_BSDINSTALL}+=	bsdinstall
SUBDIR.${MK_BSNMP}+=	bsnmpd
.if ${MK_CAROOT} != "no"
SUBDIR.${MK_OPENSSL}+=	certctl
.endif
SUBDIR.${MK_CXGBETOOL}+=	cxgbetool
SUBDIR.${MK_EFI}+=	efivar efidp efibootmgr efitable efiwake
.if ${MK_OPENSSL} != "no"
SUBDIR.${MK_EFI}+=	uefisign
.endif
SUBDIR.${MK_FDT}+=	ofwdump
SUBDIR.${MK_FLOPPY}+=	fdcontrol
SUBDIR.${MK_FLOPPY}+=	fdformat
SUBDIR.${MK_FLOPPY}+=	fdread
SUBDIR.${MK_FLOPPY}+=	fdwrite
SUBDIR.${MK_FREEBSD_UPDATE}+=	freebsd-update
SUBDIR.${MK_GSSAPI}+=	gssd
SUBDIR.${MK_GPIO}+=	gpioctl
SUBDIR.${MK_HYPERV}+=	hyperv
SUBDIR.${MK_INET6}+=	ip6addrctl
SUBDIR.${MK_INET6}+=	mld6query
SUBDIR.${MK_INET6}+=	ndp
SUBDIR.${MK_INET6}+=	rip6query
SUBDIR.${MK_INET6}+=	route6d
SUBDIR.${MK_INET6}+=	rrenumd
SUBDIR.${MK_INET6}+=	rtadvctl
SUBDIR.${MK_INET6}+=	rtadvd
SUBDIR.${MK_INET6}+=	rtsold
SUBDIR.${MK_INET6}+=	traceroute6
SUBDIR.${MK_INETD}+=	inetd
SUBDIR.${MK_IPFW}+=	ipfwpcap
SUBDIR.${MK_ISCSI}+=	ctladm ctld iscsid
SUBDIR.${MK_JAIL}+=	jail
SUBDIR.${MK_JAIL}+=	jexec
SUBDIR.${MK_JAIL}+=	jls
# XXX MK_SYSCONS
SUBDIR.${MK_LEGACY_CONSOLE}+=	kbdcontrol
SUBDIR.${MK_LEGACY_CONSOLE}+=	kbdmap
SUBDIR.${MK_LEGACY_CONSOLE}+=	moused
SUBDIR.${MK_LEGACY_CONSOLE}+=	vidcontrol
SUBDIR.${MK_PPP}+=	pppctl
SUBDIR.${MK_NS_CACHING}+=	nscd
SUBDIR.${MK_LPR}+=	lpr
SUBDIR.${MK_MAN_UTILS}+=	manctl
SUBDIR.${MK_MLX5TOOL}+=	mlx5tool
SUBDIR.${MK_NETGRAPH}+=	flowctl
SUBDIR.${MK_NETGRAPH}+=	ngctl
SUBDIR.${MK_NETGRAPH}+=	nghook
SUBDIR.${MK_NIS}+=	rpc.yppasswdd
SUBDIR.${MK_NIS}+=	rpc.ypupdated
SUBDIR.${MK_NIS}+=	rpc.ypxfrd
SUBDIR.${MK_NIS}+=	ypbind
SUBDIR.${MK_NIS}+=	ypldap
SUBDIR.${MK_NIS}+=	yp_mkdb
SUBDIR.${MK_NIS}+=	yppoll
SUBDIR.${MK_NIS}+=	yppush
SUBDIR.${MK_NIS}+=	ypserv
SUBDIR.${MK_NIS}+=	ypset
SUBDIR.${MK_NTP}+=	ntp
SUBDIR.${MK_OPENSSL}+=	keyserv
SUBDIR.${MK_OPENSSL_KTLS}+=	rpc.tlsclntd
SUBDIR.${MK_OPENSSL_KTLS}+=	rpc.tlsservd
SUBDIR.${MK_PF}+=	ftp-proxy
SUBDIR.${MK_PKGBOOTSTRAP}+=	pkg
SUBDIR.${MK_PMC}+=	pmc pmcannotate pmccontrol pmcstat pmcstudy
SUBDIR.${MK_PPP}+=	ppp
SUBDIR.${MK_QUOTAS}+=	edquota
SUBDIR.${MK_QUOTAS}+=	quotaon
SUBDIR.${MK_QUOTAS}+=	repquota
SUBDIR.${MK_SENDMAIL}+=	editmap
SUBDIR.${MK_SENDMAIL}+=	mailstats
SUBDIR.${MK_SENDMAIL}+=	makemap
SUBDIR.${MK_SENDMAIL}+=	praliases
SUBDIR.${MK_SENDMAIL}+=	sendmail
SUBDIR.${MK_TCP_WRAPPERS}+=	tcpdchk
SUBDIR.${MK_TCP_WRAPPERS}+=	tcpdmatch
SUBDIR.${MK_TOOLCHAIN}+=	config
SUBDIR.${MK_TOOLCHAIN}+=	crunch
SUBDIR.${MK_UNBOUND}+=	unbound
SUBDIR.${MK_USB}+=	uathload
SUBDIR.${MK_USB}+=	uhsoctl
SUBDIR.${MK_USB}+=	usbconfig
SUBDIR.${MK_USB}+=	usbdump
SUBDIR.${MK_UTMPX}+=	ac
SUBDIR.${MK_UTMPX}+=	lastlogin
SUBDIR.${MK_UTMPX}+=	utx
SUBDIR.${MK_WIRELESS}+=	wlandebug
SUBDIR.${MK_WIRELESS}+=	wpa

SUBDIR.${MK_TESTS}+=	tests

.include <bsd.arch.inc.mk>

SUBDIR_PARALLEL=

# Add architecture-specific manpages
# to be included anyway
MAN=   apmd/apmd.8 \
       nvram/nvram.8

.include <bsd.prog.mk>

.include <bsd.subdir.mk><|MERGE_RESOLUTION|>--- conflicted
+++ resolved
@@ -57,11 +57,8 @@
 	nfsuserd \
 	nmtree \
 	nologin \
-<<<<<<< HEAD
 	notifyd \
-=======
 	nvmfd \
->>>>>>> ebcfab99
 	pciconf \
 	periodic \
 	pnfsdscopymr \
