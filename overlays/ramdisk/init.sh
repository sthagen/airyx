#!/rescue/sh

PATH="/rescue"

if [ "`ps -o command 1 | tail -n 1 | ( read c o; echo ${o} )`" = "-s" ]; then
	echo "==> Running in single-user mode"
	SINGLE_USER="true"
	kenv boot_mute="NO"
fi

if [ "`ps -o command 1 | tail -n 1 | ( read c o; echo ${o} )`" = "-v" ]; then
	echo "==> Running in verbose mode"
	kenv boot_mute="NO"
fi

# Silence messages if boot_mute="YES" is set
if [ "$(kenv boot_mute)" = "YES" ] ; then
      exec 1>>/dev/null 2>&1
fi

set -x

AIRYX_VERSION=$(head -1 /version)
AIRYX_CODENAME=$(tail -1 /version)
echo "Hello. This is Airyx ${AIRYX_VERSION} (${AIRYX_CODENAME})" > /dev/tty

echo "==> Ramdisk /init.sh running"

if [ "$SINGLE_USER" = "true" ]; then
	echo "Starting interactive shell before doing anything ..."
	sh
fi

echo "==> Remount rootfs as read-write"
mount -u -w /

echo "==> Make mountpoints"
mkdir -p /cdrom
mkdir -p /sysroot
mkdir -p /memdisk

echo "Waiting for Live media to appear"
while : ; do
    [ -e "/dev/iso9660/AIRYX" ] && echo "found /dev/iso9660/AIRYX" && break
    sleep 1
done

echo "==> Mount /cdrom"
mount_cd9660 /dev/iso9660/AIRYX /cdrom

echo "==> Mount /sysroot"
mdmfs -P -F /cdrom/data/system.uzip -o ro md.uzip /sysroot # FIXME: This does not seem to work; why?

if [ "$SINGLE_USER" = "true" ]; then
	echo -n "Enter memdisk size used for read-write access in the live system: "
	read MEMDISK_SIZE
else
	MEMDISK_SIZE="2048"
fi

echo "==> Mount unionfs"
mdmfs -s "${MEMDISK_SIZE}m" md /memdisk || exit 1
mount -t unionfs /memdisk /sysroot

<<<<<<< HEAD
echo "==> Replicate system image to swap-based memdisk."
echo "    TODO: Remove the need for this."
echo "    Can we get unionfs or OpenZFS to make the r/o system image r/w instantly"
echo "    without the need for this time consuming operation? Please let us know."
echo "    https://github.com/helloSystem/ISO/issues/4"
echo "Loading runtime image to memory disk. This may take a few minutes." >/dev/tty
zfs send -c -e furybsd | dd status=progress bs=1M 2>/dev/tty| zfs recv -F livecd
echo "Starting up" >/dev/tty
=======
echo "==> Mount /sysroot/sysroot/boot" # https://github.com/helloSystem/ISO/issues/4#issuecomment-800636914
mkdir -p /sysroot/sysroot/boot
mount -t nullfs /sysroot/boot /sysroot/sysroot/boot
>>>>>>> acb503a4

echo "==> Change into /sysroot"
mount -t devfs devfs /sysroot/dev
chroot /sysroot /usr/bin/furybsd-init-helper

if [ "$SINGLE_USER" = "true" ]; then
        echo "Starting interactive shell after chroot ..."
        sh
fi

kenv init_path="/rescue/init"
kenv init_shell="/rescue/sh"
kenv init_script="/init.sh"
kenv init_chroot="/sysroot"

echo "==> Set kernel module path for chroot"
sysctl kern.module_path=/sysroot/boot/kernel
        
echo "==> Exit ramdisk init.sh"
exit 0
<|MERGE_RESOLUTION|>--- conflicted
+++ resolved
@@ -62,20 +62,9 @@
 mdmfs -s "${MEMDISK_SIZE}m" md /memdisk || exit 1
 mount -t unionfs /memdisk /sysroot
 
-<<<<<<< HEAD
-echo "==> Replicate system image to swap-based memdisk."
-echo "    TODO: Remove the need for this."
-echo "    Can we get unionfs or OpenZFS to make the r/o system image r/w instantly"
-echo "    without the need for this time consuming operation? Please let us know."
-echo "    https://github.com/helloSystem/ISO/issues/4"
-echo "Loading runtime image to memory disk. This may take a few minutes." >/dev/tty
-zfs send -c -e furybsd | dd status=progress bs=1M 2>/dev/tty| zfs recv -F livecd
-echo "Starting up" >/dev/tty
-=======
 echo "==> Mount /sysroot/sysroot/boot" # https://github.com/helloSystem/ISO/issues/4#issuecomment-800636914
 mkdir -p /sysroot/sysroot/boot
 mount -t nullfs /sysroot/boot /sysroot/sysroot/boot
->>>>>>> acb503a4
 
 echo "==> Change into /sysroot"
 mount -t devfs devfs /sysroot/dev
