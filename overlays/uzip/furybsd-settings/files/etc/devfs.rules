--- conflicted
+++ resolved
@@ -1,18 +1,4 @@
 [system=10]
-<<<<<<< HEAD
-add path 'acd*'         mode 0644 group operator
-add path 'cd*'          mode 0644 group operator
-add path 'da*'          mode 0644 group operator
-add path 'pass*'        mode 0644 group operator
-add path 'xpt*'         mode 0644 group operator
-add path 'fd*'          mode 0644 group operator
-add path 'md*'          mode 0644 group operator
-add path 'uscanner*'    mode 0644 group operator
-add path 'ugen*'        mode 0644 group operator
-add path 'video*'       mode 0644 group operator
-add path 'cuse*'        mode 0644 group operator
-add path 'usb*'        mode 0644 group operator
-=======
 add path 'acd*'         mode 0660 group operator
 add path 'cd*'          mode 0660 group operator
 add path 'da*'          mode 0660 group operator
@@ -28,7 +14,6 @@
 add path 'cuse*'        mode 0660 group operator
 add path 'usb/*'        mode 0660 group operator
 add path 'usb'          mode 0770 group operator
->>>>>>> acb503a4
 # https://www.freebsd.org/doc/en_US.ISO8859-1/articles/cups/printing-cups-configuring-server.html
 add path 'lpt*'         mode 0644 group cups
 add path 'ulpt*'        mode 0644 group cups
