--- conflicted
+++ resolved
@@ -46,18 +46,6 @@
 umount -f ${FSMNT}/dev >/dev/null 2>/dev/null || true
 zpool export -f "${DESTPOOL}" >/dev/null 2>/dev/null || true
 
-<<<<<<< HEAD
-=======
-# Set hostname
-if [ -n "${INSTALLER_HOSTNAME}" ] ; then
-  echo "FIXME: Implement setting the hostname without asking questions. How?"
-  chroot "${FSMNT}" sysrc hostname="${INSTALLER_HOSTNAME}"
-else
-  echo "Environment variable INSTALLER_HOSTNAME not set, running bsdinstall hostname"
-  bsdinstall hostname
-fi
-
->>>>>>> 90542043
 # Install contents of read only uzip to destination pool
 
 if [ -n "${INSTALLER_DEVICE}" ] ; then
@@ -205,7 +193,6 @@
 
 # Set hostname
 if [ -n "${INSTALLER_HOSTNAME}" ] ; then
-  echo "FIXME: Implement setting the hostname without asking questions. How?"
   chroot "${FSMNT}" /usr/sbin/sysrc hostname="${INSTALLER_HOSTNAME}"
 else
   echo "Environment variable INSTALLER_HOSTNAME not set, running bsdinstall hostname"
