--- conflicted
+++ resolved
@@ -1,20 +1,11 @@
 /* $FreeBSD$ */
 /*
-<<<<<<< HEAD
- * Copyright (C) 1984-2011  Mark Nudelman
-=======
  * Copyright (C) 1984-2012  Mark Nudelman
->>>>>>> 85823a3b
  *
  * You may distribute under the terms of either the GNU General Public
  * License or the Less License, as specified in the README file.
  *
-<<<<<<< HEAD
- * For more information about less, or for information on how to 
- * contact the author, see the README file.
-=======
  * For more information, see the README file.
->>>>>>> 85823a3b
  */
 
 
@@ -76,6 +67,12 @@
 	char* text;
 	int search_type;
 };
+
+#if NO_REGEX
+#define info_compiled(info) ((void*)0)
+#else
+#define info_compiled(info) ((info)->compiled)
+#endif
 	
 static struct pattern_info search_info;
 static struct pattern_info filter_info;
@@ -108,10 +105,12 @@
 	char *pattern;
 	int search_type;
 {
+#if !NO_REGEX
 	if (pattern == NULL)
-		CLEAR_PATTERN(search_info.compiled);
+		CLEAR_PATTERN(info->compiled);
 	else if (compile_pattern(pattern, search_type, &info->compiled) < 0)
 		return -1;
+#endif
 	/* Pattern compiled successfully; save the text too. */
 	if (info->text != NULL)
 		free(info->text);
@@ -145,7 +144,9 @@
 	if (info->text != NULL)
 		free(info->text);
 	info->text = NULL;
+#if !NO_REGEX
 	uncompile_pattern(&info->compiled);
+#endif
 }
 
 /*
@@ -201,9 +202,11 @@
 prev_pattern(info)
 	struct pattern_info *info;
 {
-	if (info->search_type & SRCH_NO_REGEX)
-		return (info->text != NULL);
-	return (!is_null_pattern(info->compiled));
+#if !NO_REGEX
+	if ((info->search_type & SRCH_NO_REGEX) == 0)
+		return (!is_null_pattern(info->compiled));
+#endif
+	return (info->text != NULL);
 }
 
 #if HILITE_SEARCH
@@ -486,6 +489,47 @@
 }
 
 /*
+ * Hilight every character in a range of displayed characters.
+ */
+	static void
+create_hilites(linepos, start_index, end_index, chpos)
+	POSITION linepos;
+	int start_index;
+	int end_index;
+	int *chpos;
+{
+	struct hilite *hl;
+	int i;
+
+	/* Start the first hilite. */
+	hl = (struct hilite *) ecalloc(1, sizeof(struct hilite));
+	hl->hl_startpos = linepos + chpos[start_index];
+
+	/*
+	 * Step through the displayed chars.
+	 * If the source position (before cvt) of the char is one more
+	 * than the source pos of the previous char (the usual case),
+	 * just increase the size of the current hilite by one.
+	 * Otherwise (there are backspaces or something involved),
+	 * finish the current hilite and start a new one.
+	 */
+	for (i = start_index+1;  i <= end_index;  i++)
+	{
+		if (chpos[i] != chpos[i-1] + 1 || i == end_index)
+		{
+			hl->hl_endpos = linepos + chpos[i-1] + 1;
+			add_hilite(&hilite_anchor, hl);
+			/* Start new hilite unless this is the last char. */
+			if (i < end_index)
+			{
+				hl = (struct hilite *) ecalloc(1, sizeof(struct hilite));
+				hl->hl_startpos = linepos + chpos[i];
+			}
+		}
+	}
+}
+
+/*
  * Make a hilite for each string in a physical line which matches 
  * the current pattern.
  * sp,ep delimit the first match already found.
@@ -502,7 +546,6 @@
 {
 	char *searchp;
 	char *line_end = line + line_len;
-	struct hilite *hl;
 
 	if (sp == NULL || ep == NULL)
 		return;
@@ -518,13 +561,7 @@
 	 */
 	searchp = line;
 	do {
-		if (ep > sp)
-		{
-			hl = (struct hilite *) ecalloc(1, sizeof(struct hilite));
-			hl->hl_startpos = linepos + chpos[sp-line];
-			hl->hl_endpos = linepos + chpos[ep-line];
-			add_hilite(&hilite_anchor, hl);
-		}
+		create_hilites(linepos, sp-line, ep-line, chpos);
 		/*
 		 * If we matched more than zero characters,
 		 * move to the first char after the string we matched.
@@ -536,7 +573,7 @@
 			searchp++;
 		else /* end of line */
 			break;
-	} while (match_pattern(search_info.compiled, search_info.text,
+	} while (match_pattern(info_compiled(&search_info), search_info.text,
 			searchp, line_end - searchp, &sp, &ep, 1, search_info.search_type));
 }
 #endif
@@ -808,7 +845,7 @@
 		 * If so, add an entry to the filter list.
 		 */
 		if ((search_type & SRCH_FIND_ALL) && prev_pattern(&filter_info)) {
-			int line_filter = match_pattern(filter_info.compiled, filter_info.text,
+			int line_filter = match_pattern(info_compiled(&filter_info), filter_info.text,
 				cline, line_len, &sp, &ep, 0, filter_info.search_type);
 			if (line_filter)
 			{
@@ -828,7 +865,7 @@
 		 */
 		if (prev_pattern(&search_info))
 		{
-			line_match = match_pattern(search_info.compiled, search_info.text,
+			line_match = match_pattern(info_compiled(&search_info), search_info.text,
 				cline, line_len, &sp, &ep, 0, search_type);
 			if (line_match)
 			{
