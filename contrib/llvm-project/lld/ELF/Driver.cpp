--- conflicted
+++ resolved
@@ -266,32 +266,18 @@
       return;
     }
 
-<<<<<<< HEAD
-    // DSOs usually have DT_SONAME tags in their ELF headers, and the
-    // sonames are used to identify DSOs. But if they are missing,
-    // they are identified by filenames. We don't know whether the new
-    // file has a DT_SONAME or not because we haven't parsed it yet.
-    // Here, we set the default soname for the file because we might
-    // need it later.
-    //
-    // If a file was specified by -lfoo, the directory part is not
-    // significant, as a user did not specify it. This behavior is
-    // compatible with GNU.
+    // Shared objects are identified by soname. soname is (if specified)
+    // DT_SONAME and falls back to filename. If a file was specified by -lfoo,
+    // the directory part is ignored. Note that path may be a temporary and
+    // cannot be stored into SharedFile::soName.
+    path = mbref.getBufferIdentifier();
+
     if(config->preservePath)
 	files.push_back(
 	    make<SharedFile>(mbref, path));
     else
         files.push_back(
             make<SharedFile>(mbref, withLOption ? path::filename(path) : path));
-=======
-    // Shared objects are identified by soname. soname is (if specified)
-    // DT_SONAME and falls back to filename. If a file was specified by -lfoo,
-    // the directory part is ignored. Note that path may be a temporary and
-    // cannot be stored into SharedFile::soName.
-    path = mbref.getBufferIdentifier();
-    files.push_back(
-        make<SharedFile>(mbref, withLOption ? path::filename(path) : path));
->>>>>>> 6543fa5a
     return;
   case file_magic::bitcode:
   case file_magic::elf_relocatable:
@@ -337,7 +323,10 @@
       opath.append(rpath);
       rpath = opath;
     }
-    config->frameworkRunPaths.push_back(rpath);
+    if(config->rpath.empty())
+      config->rpath = rpath;
+    else
+      config->rpath.append(":" + rpath);
 
     // Now that we've added the current version folder of the framework, find
     // all the shared libs inside it and add them to the link
