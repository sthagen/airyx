--- conflicted
+++ resolved
@@ -297,20 +297,10 @@
     // the directory part is ignored. Note that path may be a temporary and
     // cannot be stored into SharedFile::soName.
     path = mbref.getBufferIdentifier();
-<<<<<<< HEAD
-
-    if(config->preservePath)
-	files.push_back(
-	    make<SharedFile>(mbref, path));
-    else
-        files.push_back(
-            make<SharedFile>(mbref, withLOption ? path::filename(path) : path));
-=======
-    auto *f =
-        make<SharedFile>(mbref, withLOption ? path::filename(path) : path);
+    auto *f = make<SharedFile>(mbref, config->preservePath ? path 
+                      : withLOption ? path::filename(path) : path);
     f->init();
     files.push_back(f);
->>>>>>> d2a45e9e
     return;
   }
   case file_magic::bitcode:
@@ -334,16 +324,16 @@
 
 // Add all libraries within a framework found on the framework search path
 void LinkerDriver::addFramework(StringRef name) {
-  if (Optional<std::string> path = searchFramework(name)) {
+  if (std::optional<std::string> path = searchFramework(name)) {
     path->append("/Versions/");
 
-    std::string rpath(path.getValue());
+    std::string rpath(path.value());
 
     path->append("Current");
-    config->searchPaths.push_back(path.getValue());
+    config->searchPaths.push_back(path.value());
 
     char buffer[_POSIX_PATH_MAX];
-    int count = ::readlink(path.getValue().c_str(), buffer, sizeof(buffer));
+    int count = ::readlink(path.value().c_str(), buffer, sizeof(buffer));
     if(count > 0)
       rpath.append(buffer, buffer + count);
     else
@@ -364,7 +354,7 @@
     // Now that we've added the current version folder of the framework, find
     // all the shared libs inside it and add them to the link
     std::error_code EC;
-    llvm::sys::fs::directory_iterator Dir = llvm::sys::fs::directory_iterator(Twine(path.getValue()), EC, true);
+    llvm::sys::fs::directory_iterator Dir = llvm::sys::fs::directory_iterator(Twine(path.value()), EC, true);
     llvm::sys::fs::directory_iterator DirEnd;
     for(Dir; Dir != DirEnd && !EC; Dir.increment(EC)) {
       if (llvm::sys::path::extension(Dir->path()) != ".so")
