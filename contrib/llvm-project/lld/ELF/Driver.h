--- conflicted
+++ resolved
@@ -14,45 +14,7 @@
 #include "llvm/Option/ArgList.h"
 #include <optional>
 
-<<<<<<< HEAD
-namespace lld {
-namespace elf {
-class InputFile;
-class Symbol;
-
-extern std::unique_ptr<class LinkerDriver> driver;
-
-class LinkerDriver {
-public:
-  void linkerMain(ArrayRef<const char *> args);
-  void addFile(StringRef path, bool withLOption);
-  void addLibrary(StringRef name);
-  void addFramework(StringRef name);
-
-private:
-  void createFiles(llvm::opt::InputArgList &args);
-  void inferMachineType();
-  void link(llvm::opt::InputArgList &args);
-  template <class ELFT> void compileBitcodeFiles(bool skipLinkedOutput);
-
-  // True if we are in --whole-archive and --no-whole-archive.
-  bool inWholeArchive = false;
-
-  // True if we are in --start-lib and --end-lib.
-  bool inLib = false;
-
-  // For LTO.
-  std::unique_ptr<BitcodeCompiler> lto;
-
-  std::vector<InputFile *> files;
-
-public:
-  SmallVector<std::pair<StringRef, unsigned>, 0> archiveFiles;
-};
-
-=======
 namespace lld::elf {
->>>>>>> d2a45e9e
 // Parses command line options.
 class ELFOptTable : public llvm::opt::GenericOptTable {
 public:
@@ -71,18 +33,11 @@
 void printHelp();
 std::string createResponseFile(const llvm::opt::InputArgList &args);
 
-<<<<<<< HEAD
-llvm::Optional<std::string> findFromSearchPaths(StringRef path);
-llvm::Optional<std::string> searchScript(StringRef path);
-llvm::Optional<std::string> searchLibraryBaseName(StringRef path);
-llvm::Optional<std::string> searchLibrary(StringRef path);
-llvm::Optional<std::string> searchFramework(StringRef path);
-=======
 std::optional<std::string> findFromSearchPaths(StringRef path);
 std::optional<std::string> searchScript(StringRef path);
 std::optional<std::string> searchLibraryBaseName(StringRef path);
 std::optional<std::string> searchLibrary(StringRef path);
->>>>>>> d2a45e9e
+std::optional<std::string> searchFramework(StringRef path);
 
 } // namespace lld::elf
 
