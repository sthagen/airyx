include "llvm/Option/OptParser.td"

// Convenience classes for long options which only accept two dashes. For lld
// specific or newer long options, we prefer two dashes to avoid collision with
// short options. For many others, we have to accept both forms to be compatible
// with GNU ld.
class FF<string name> : Flag<["--"], name>;
class JJ<string name>: Joined<["--"], name>;

multiclass EEq<string name, string help> {
  def NAME: Separate<["--"], name>;
  def NAME # _eq: Joined<["--"], name # "=">, Alias<!cast<Separate>(NAME)>,
    HelpText<help>;
}

multiclass BB<string name, string help1, string help2> {
  def NAME: Flag<["--"], name>, HelpText<help1>;
  def no_ # NAME: Flag<["--"], "no-" # name>, HelpText<help2>;
}

// For options whose names are multiple letters, either one dash or
// two can precede the option name except those that start with 'o'.
class F<string name>: Flag<["--", "-"], name>;
class J<string name>: Joined<["--", "-"], name>;

multiclass Eq<string name, string help> {
  def NAME: Separate<["--", "-"], name>;
  def NAME # _eq: Joined<["--", "-"], name # "=">, Alias<!cast<Separate>(NAME)>,
    HelpText<help>;
}

multiclass B<string name, string help1, string help2> {
  def NAME: Flag<["--", "-"], name>, HelpText<help1>;
  def no_ # NAME: Flag<["--", "-"], "no-" # name>, HelpText<help2>;
}

defm auxiliary: Eq<"auxiliary", "Set DT_AUXILIARY field to the specified name">;

def Bno_symbolic: F<"Bno-symbolic">, HelpText<"Don't bind default visibility defined symbols locally for -shared (default)">;

def Bsymbolic: F<"Bsymbolic">, HelpText<"Bind default visibility defined symbols locally for -shared">;

def Bsymbolic_functions: F<"Bsymbolic-functions">,
  HelpText<"Bind default visibility defined function symbols locally for -shared">;

def Bsymbolic_non_weak_functions: F<"Bsymbolic-non-weak-functions">,
  HelpText<"Bind default visibility defined STB_GLOBAL function symbols locally for -shared">;

def Bdynamic: F<"Bdynamic">, HelpText<"Link against shared libraries (default)">;

def Bstatic: F<"Bstatic">, HelpText<"Do not link against shared libraries">;

<<<<<<< HEAD
def build_id: F<"build-id">, HelpText<"Alias for --build-id=fast">;

def F : JoinedOrSeparate<["-"], "F">,
     MetaVarName<"<dir>">,
     HelpText<"Add directory to framework search path">;

def framework : Separate<["-"], "framework">,
     MetaVarName<"<name>">,
     HelpText<"Base name of framework searched for in -F directories">;

def preserve_path : FF<"preserve-path">, HelpText<"Preserve full path of DSOs">;

def build_id_eq: J<"build-id=">, HelpText<"Generate build ID note">,
=======
def build_id: J<"build-id=">, HelpText<"Generate build ID note">,
>>>>>>> 2b460910
  MetaVarName<"[fast,md5,sha1,uuid,0x<hexstring>]">;
def : F<"build-id">, Alias<build_id>, AliasArgs<["fast"]>, HelpText<"Alias for --build-id=fast">;

defm check_sections: B<"check-sections",
    "Check section addresses for overlaps (default)",
    "Do not check section addresses for overlaps">;

defm compress_debug_sections:
  Eq<"compress-debug-sections", "Compress DWARF debug sections">,
  MetaVarName<"[none,zlib]">;

defm defsym: Eq<"defsym", "Define a symbol alias">, MetaVarName<"<symbol>=<value>">;

defm optimize_bb_jumps: BB<"optimize-bb-jumps",
    "Remove direct jumps at the end to the next basic block",
    "Do not remove any direct jumps at the end to the next basic block (default)">;

defm fortran_common : BB<"fortran-common",
    "Search archive members for definitions to override COMMON symbols (default)",
    "Do not search archive members for definitions to override COMMON symbols">;

defm split_stack_adjust_size
    : Eq<"split-stack-adjust-size",
         "Specify adjustment to stack size when a split-stack function calls a "
         "non-split-stack function">,
      MetaVarName<"<value>">;

def O: JoinedOrSeparate<["-"], "O">, HelpText<"Optimize output file size">;

defm Tbss: Eq<"Tbss", "Same as --section-start with .bss as the sectionname">;

defm Tdata: Eq<"Tdata", "Same as --section-start with .data as the sectionname">;

defm Ttext: Eq<"Ttext", "Same as --section-start with .text as the sectionname">;

def Ttext_segment: Separate<["-", "--"], "Ttext-segment">;

defm allow_multiple_definition: B<"allow-multiple-definition",
    "Allow multiple definitions",
    "Do not allow multiple definitions (default)">;

defm allow_shlib_undefined: B<"allow-shlib-undefined",
    "Allow unresolved references in shared libraries (default when linking a shared library)",
    "Do not allow unresolved references in shared libraries (default when linking an executable)">;

defm apply_dynamic_relocs: BB<"apply-dynamic-relocs",
    "Apply link-time values for dynamic relocations",
    "Do not apply link-time values for dynamic relocations (default)">;

defm dependent_libraries: BB<"dependent-libraries",
    "Process dependent library specifiers from input files (default)",
    "Ignore dependent library specifiers from input files">;

defm as_needed: B<"as-needed",
    "Only set DT_NEEDED for shared libraries if used",
    "Always set DT_NEEDED for shared libraries (default)">;

defm call_graph_ordering_file:
  Eq<"call-graph-ordering-file", "Layout sections to optimize the given callgraph">;

defm call_graph_profile_sort: BB<"call-graph-profile-sort",
    "Reorder sections with call graph profile (default)",
    "Do not reorder sections with call graph profile">;

// --chroot doesn't have a help text because it is an internal option.
def chroot: Separate<["--"], "chroot">;

def color_diagnostics: JJ<"color-diagnostics=">,
  HelpText<"Use colors in diagnostics (default: auto)">,
  MetaVarName<"[auto,always,never]">;
def : Flag<["--"], "color-diagnostics">, Alias<color_diagnostics>, AliasArgs<["always"]>,
  HelpText<"Alias for --color-diagnostics=always">;
def : Flag<["--"], "no-color-diagnostics">, Alias<color_diagnostics>, AliasArgs<["never"]>,
  HelpText<"Alias for --color-diagnostics=never">;

def cref: FF<"cref">,
  HelpText<"Output cross reference table. If -Map is specified, print to the map file">;

defm demangle: B<"demangle",
    "Demangle symbol names (default)",
    "Do not demangle symbol names">;

defm dependency_file: EEq<"dependency-file", "Write a dependency file">,
  MetaVarName<"<file>">;

def disable_new_dtags: F<"disable-new-dtags">,
  HelpText<"Disable new dynamic tags">;

def discard_all: F<"discard-all">, HelpText<"Delete all local symbols">;

def discard_locals: F<"discard-locals">,
  HelpText<"Delete temporary local symbols">;

def discard_none: F<"discard-none">,
  HelpText<"Keep all symbols in the symbol table">;

defm dynamic_linker: Eq<"dynamic-linker", "Which dynamic linker to use">;

defm dynamic_list : Eq<"dynamic-list",
   "Similar to --export-dynamic-symbol-list. When creating a shared object, "
   "this additionally implies -Bsymbolic but does not set DF_SYMBOLIC">,
   MetaVarName<"<file>">;

def eb: F<"EB">, HelpText<"Select the big-endian format in OUTPUT_FORMAT">;
def el: F<"EL">, HelpText<"Select the little-endian format in OUTPUT_FORMAT">;

defm eh_frame_hdr: B<"eh-frame-hdr",
    "Request creation of .eh_frame_hdr section and PT_GNU_EH_FRAME segment header",
    "Do not create .eh_frame_hdr section">;

def emit_relocs: F<"emit-relocs">, HelpText<"Generate relocations in output">;

def enable_new_dtags: F<"enable-new-dtags">,
  HelpText<"Enable new dynamic tags (default)">;

def end_group: F<"end-group">,
  HelpText<"Ignored for compatibility with GNU unless you pass --warn-backrefs">;

def end_lib: F<"end-lib">,
  HelpText<"End a grouping of objects that should be treated as if they were together in an archive">;

defm entry: Eq<"entry", "Name of entry point symbol">,
  MetaVarName<"<entry>">;

defm error_limit:
  EEq<"error-limit", "Maximum number of errors to emit before stopping (0 = no limit)">;

def error_unresolved_symbols: F<"error-unresolved-symbols">,
  HelpText<"Report unresolved symbols as errors">;

defm error_handling_script: EEq<"error-handling-script",
    "Specify an error handling script">;

defm exclude_libs: Eq<"exclude-libs", "Exclude static libraries from automatic export">;

defm execute_only: BB<"execute-only",
    "Mark executable sections unreadable",
    "Mark executable sections readable (default)">;

defm export_dynamic: B<"export-dynamic",
    "Put symbols in the dynamic symbol table",
    "Do not put symbols in the dynamic symbol table (default)">;

defm export_dynamic_symbol : EEq<"export-dynamic-symbol",
    "(executable) Put matched symbols in the dynamic symbol table. "
    "(shared object) References to matched non-local STV_DEFAULT symbols "
    "shouldn't be bound to definitions within the shared object. "
    "Does not imply -Bsymbolic.">,
    MetaVarName<"glob">;

defm export_dynamic_symbol_list : EEq<"export-dynamic-symbol-list",
   "Read a list of dynamic symbol patterns. Apply --export-dynamic-symbol on each pattern">,
    MetaVarName<"file">;

defm fatal_warnings: B<"fatal-warnings",
    "Treat warnings as errors",
    "Do not treat warnings as errors (default)">;

defm filter: Eq<"filter", "Set DT_FILTER field to the specified name">;

defm fini: Eq<"fini", "Specify a finalizer function">, MetaVarName<"<symbol>">;

def fix_cortex_a53_843419: F<"fix-cortex-a53-843419">,
  HelpText<"Apply fixes for AArch64 Cortex-A53 erratum 843419">;

def fix_cortex_a8: F<"fix-cortex-a8">,
  HelpText<"Apply fixes for ARM Cortex-A8 erratum 657417">;

defm format: Eq<"format", "Change the input format of the inputs following this option">,
  MetaVarName<"[default,elf,binary]">;

defm gc_sections: B<"gc-sections",
    "Enable garbage collection of unused sections",
    "Disable garbage collection of unused sections (default)">;

defm gdb_index: BB<"gdb-index",
    "Generate .gdb_index section",
    "Do not generate .gdb_index section (default)">;

defm gnu_unique: BB<"gnu-unique",
  "Enable STB_GNU_UNIQUE symbol binding (default)",
  "Disable STB_GNU_UNIQUE symbol binding">;

defm hash_style: Eq<"hash-style", "Specify hash style (sysv, gnu or both)">;

def help: F<"help">, HelpText<"Print option help">;

def icf_all: F<"icf=all">, HelpText<"Enable identical code folding">;

def icf_safe: F<"icf=safe">, HelpText<"Enable safe identical code folding">;

def icf_none: F<"icf=none">, HelpText<"Disable identical code folding (default)">;

def ignore_function_address_equality: FF<"ignore-function-address-equality">,
  HelpText<"lld can break the address equality of functions">;

def ignore_data_address_equality: FF<"ignore-data-address-equality">,
  HelpText<"lld can break the address equality of data">;

defm image_base: EEq<"image-base", "Set the base address">;

defm init: Eq<"init", "Specify an initializer function">,
  MetaVarName<"<symbol>">;

defm just_symbols: Eq<"just-symbols", "Just link symbols">;

defm keep_unique: Eq<"keep-unique", "Do not fold this symbol during ICF">;

def library: JoinedOrSeparate<["-"], "l">, MetaVarName<"<libname>">,
  HelpText<"Search for library <libname>">;
def library_path: JoinedOrSeparate<["-"], "L">, MetaVarName<"<dir>">,
  HelpText<"Add <dir> to the library search path">;

def m: JoinedOrSeparate<["-"], "m">, HelpText<"Set target emulation">;

defm Map: Eq<"Map", "Print a link map to the specified file">;

defm merge_exidx_entries: B<"merge-exidx-entries",
    "Enable merging .ARM.exidx entries (default)",
    "Disable merging .ARM.exidx entries">;

defm mmap_output_file: BB<"mmap-output-file",
    "Mmap the output file for writing (default)",
    "Do not mmap the output file for writing">;

def nmagic: F<"nmagic">, MetaVarName<"<magic>">,
  HelpText<"Do not page align sections, link against static libraries.">;

def nostdlib: F<"nostdlib">,
  HelpText<"Only search directories specified on the command line">;

def no_dynamic_linker: F<"no-dynamic-linker">,
  HelpText<"Inhibit output of .interp section">;

def noinhibit_exec: F<"noinhibit-exec">,
  HelpText<"Retain the executable output file whenever it is still usable">;

def no_nmagic: F<"no-nmagic">, MetaVarName<"<magic>">,
  HelpText<"Page align sections (default)">;

def no_omagic: F<"no-omagic">, MetaVarName<"<magic>">,
  HelpText<"Do not set the text data sections to be writable, page align sections (default)">;

def no_undefined: F<"no-undefined">,
  HelpText<"Report unresolved symbols even if the linker is creating a shared library">;

def o: JoinedOrSeparate<["-"], "o">, MetaVarName<"<path>">,
  HelpText<"Path to file to write output">;

defm oformat: EEq<"oformat", "Specify the binary format for the output object file">,
  MetaVarName<"[elf,binary]">;

def omagic: FF<"omagic">, MetaVarName<"<magic>">,
  HelpText<"Set the text and data sections to be readable and writable, do not page align sections, link against static libraries">;

defm orphan_handling:
  Eq<"orphan-handling", "Control how orphan sections are handled when linker script used">;

defm pack_dyn_relocs:
  EEq<"pack-dyn-relocs", "Pack dynamic relocations in the given format">,
  MetaVarName<"[none,android,relr,android+relr]">;

defm use_android_relr_tags: BB<"use-android-relr-tags",
    "Use SHT_ANDROID_RELR / DT_ANDROID_RELR* tags instead of SHT_RELR / DT_RELR*",
    "Use SHT_RELR / DT_RELR* tags (default)">;

def pic_veneer: F<"pic-veneer">,
  HelpText<"Always generate position independent thunks (veneers)">;

defm pie: B<"pie",
    "Create a position independent executable",
    "Do not create a position independent executable (default)">;

defm print_gc_sections: B<"print-gc-sections",
    "List removed unused sections",
    "Do not list removed unused sections (default)">;

defm print_icf_sections: B<"print-icf-sections",
    "List identical folded sections",
    "Do not list identical folded sections (default)">;

def print_archive_stats: J<"print-archive-stats=">,
  HelpText<"Write archive usage statistics to the specified file. "
           "Print the numbers of members and extracted members for each archive">;

defm print_symbol_order: Eq<"print-symbol-order",
  "Print a symbol order specified by --call-graph-ordering-file into the specified file">;

def pop_state: F<"pop-state">,
  HelpText<"Restore the states saved by --push-state">;

def push_state: F<"push-state">,
  HelpText<"Save the current state of --as-needed, -static and --whole-archive">;

def print_map: F<"print-map">,
  HelpText<"Print a link map to the standard output">;

defm relax: BB<"relax",
  "Enable target-specific relaxations if supported (default)",
  "Disable target-specific relaxations">;

defm reproduce:
  EEq<"reproduce",
     "Write tar file containing inputs and command to reproduce link">;

defm rosegment: BB<"rosegment",
  "Put read-only non-executable sections in their own segment (default)",
  "Do not put read-only non-executable sections in their own segment">;

defm rpath: Eq<"rpath", "Add a DT_RUNPATH to the output">;

def relocatable: F<"relocatable">, HelpText<"Create relocatable object file">;

defm retain_symbols_file:
  Eq<"retain-symbols-file", "Retain only the symbols listed in the file">,
  MetaVarName<"<file>">;

defm script: Eq<"script", "Read linker script">;

defm section_start: Eq<"section-start", "Set address of section">,
  MetaVarName<"<address>">;

def shared: F<"shared">, HelpText<"Build a shared object">;

defm soname: Eq<"soname", "Set DT_SONAME">;

defm sort_section:
  Eq<"sort-section", "Specifies sections sorting rule when linkerscript is used">;

def start_group: F<"start-group">,
  HelpText<"Ignored for compatibility with GNU unless you pass --warn-backrefs">;

def start_lib: F<"start-lib">,
  HelpText<"Start a grouping of objects that should be treated as if they were together in an archive">;

def strip_all: F<"strip-all">, HelpText<"Strip all symbols. Implies --strip-debug">;

def strip_debug: F<"strip-debug">, HelpText<"Strip debugging information">;

defm symbol_ordering_file:
  EEq<"symbol-ordering-file", "Layout sections to place symbols in the order specified by symbol ordering file">;

defm sysroot: Eq<"sysroot", "Set the system root">;

def target1_rel: F<"target1-rel">, HelpText<"Interpret R_ARM_TARGET1 as R_ARM_REL32">;

def target1_abs: F<"target1-abs">, HelpText<"Interpret R_ARM_TARGET1 as R_ARM_ABS32 (default)">;

defm target2:
  Eq<"target2", "Interpret R_ARM_TARGET2 as <type>, where <type> is one of rel, abs, or got-rel">,
  MetaVarName<"<type>">;

defm threads
    : EEq<"threads",
         "Number of threads. '1' disables multi-threading. By default all "
         "available hardware threads are used">;

def time_trace_eq: JJ<"time-trace=">, MetaVarName<"<file>">,
  HelpText<"Record time trace to <file>">;
def : FF<"time-trace">, Alias<time_trace_eq>,
  HelpText<"Record time trace to file next to output">;

defm time_trace_granularity: EEq<"time-trace-granularity",
  "Minimum time granularity (in microseconds) traced by time profiler">;

defm toc_optimize : BB<"toc-optimize",
    "(PowerPC64) Enable TOC related optimizations (default)",
    "(PowerPC64) Disable TOC related optimizations">;

defm pcrel_optimize : BB<"pcrel-optimize",
    "(PowerPC64) Enable PC-relative optimizations (default)",
    "(PowerPC64) Disable PC-relative optimizations">;

def trace: F<"trace">, HelpText<"Print the names of the input files">;

defm trace_symbol: Eq<"trace-symbol", "Trace references to symbols">;

defm undefined: Eq<"undefined", "Force undefined symbol during linking">,
  MetaVarName<"<symbol>">;

defm undefined_glob: EEq<"undefined-glob", "Force undefined symbol during linking">,
  MetaVarName<"<pattern>">;

def unique: F<"unique">, HelpText<"Creates a separate output section for every orphan input section">;

defm unresolved_symbols:
  Eq<"unresolved-symbols", "Determine how to handle unresolved symbols">;

defm undefined_version: B<"undefined-version",
  "Allow unused version in version script (default)",
  "Report version scripts that refer undefined symbols">;

defm rsp_quoting: EEq<"rsp-quoting", "Quoting style for response files">,
  MetaVarName<"[posix,windows]">;

def v: Flag<["-"], "v">, HelpText<"Display the version number">;

def verbose: F<"verbose">, HelpText<"Verbose mode">;

def version: F<"version">, HelpText<"Display the version number and exit">;

def power10_stubs_eq: JJ<"power10-stubs=">, MetaVarName<"<mode>">,
  HelpText<"Whether to use Power10 instructions in call stubs for R_PPC64_REL24_NOTOC and TOC/NOTOC "
  "interworking (yes (default): use; no: don't use). \"auto\" is currently the same as \"yes\"">;
def power10_stubs: FF<"power10-stubs">, Alias<power10_stubs_eq>, AliasArgs<["yes"]>,
  HelpText<"Alias for --power10-stubs=auto">;
def no_power10_stubs: FF<"no-power10-stubs">, Alias<power10_stubs_eq>, AliasArgs<["no"]>,
  HelpText<"Alias for --power10-stubs=no">;

defm version_script: Eq<"version-script", "Read a version script">;

defm warn_backrefs: BB<"warn-backrefs",
    "Warn about backward symbol references to extract archive members",
    "Do not warn about backward symbol references to extract archive members (default)">;

defm warn_backrefs_exclude
    : EEq<"warn-backrefs-exclude",
         "Glob describing an archive (or an object file within --start-lib) "
         "which should be ignored for --warn-backrefs.">,
      MetaVarName<"<glob>">;

defm warn_common: B<"warn-common",
    "Warn about duplicate common symbols",
    "Do not warn about duplicate common symbols (default)">;

defm warn_ifunc_textrel: BB<"warn-ifunc-textrel",
    "Warn about using ifunc symbols with text relocations",
    "Do not warn about using ifunc symbols with text relocations (default)">;

defm warn_symbol_ordering: BB<"warn-symbol-ordering",
    "Warn about problems with the symbol ordering file (default)",
    "Do not warn about problems with the symbol ordering file">;

def warn_unresolved_symbols: F<"warn-unresolved-symbols">,
  HelpText<"Report unresolved symbols as warnings">;

defm whole_archive: B<"whole-archive",
    "Force load of all members in a static library",
    "Do not force load of all members in a static library (default)">;

def why_extract: JJ<"why-extract=">, HelpText<"Print to a file about why archive members are extracted">;

defm wrap : Eq<"wrap", "Redirect symbol references to __wrap_symbol and "
                       "__real_symbol references to symbol">,
            MetaVarName<"<symbol>">;

def z: JoinedOrSeparate<["-"], "z">, MetaVarName<"<option>">,
  HelpText<"Linker option extensions">;

def visual_studio_diagnostics_format : FF<"vs-diagnostics">,
HelpText<"Format diagnostics for Visual Studio compatibility">;

def package_metadata: JJ<"package-metadata=">, HelpText<"Emit package metadata note">;

// Aliases
def: Separate<["-"], "f">, Alias<auxiliary>, HelpText<"Alias for --auxiliary">;
def: F<"call_shared">, Alias<Bdynamic>, HelpText<"Alias for --Bdynamic">;
def: F<"dy">, Alias<Bdynamic>, HelpText<"Alias for --Bdynamic">;
def: F<"dn">, Alias<Bstatic>, HelpText<"Alias for --Bstatic">;
def: F<"non_shared">, Alias<Bstatic>, HelpText<"Alias for --Bstatic">;
def: F<"static">, Alias<Bstatic>, HelpText<"Alias for --Bstatic">;
def: Flag<["-"], "x">, Alias<discard_all>, HelpText<"Alias for --discard-all">;
def: Flag<["-"], "X">, Alias<discard_locals>, HelpText<"Alias for --discard-locals">;
def: Flag<["-"], "q">, Alias<emit_relocs>, HelpText<"Alias for --emit-relocs">;
def: Flag<["-"], ")">, Alias<end_group>, HelpText<"Alias for --end-group">;
def: JoinedOrSeparate<["-"], "e">, Alias<entry>, HelpText<"Alias for --entry">;
def: Flag<["-"], "E">, Alias<export_dynamic>, HelpText<"Alias for --export-dynamic">;
//def: Separate<["-"], "F">, Alias<filter>, HelpText<"Alias for --filter">;
def: Separate<["-"], "b">, Alias<format>, HelpText<"Alias for --format">;
def: Separate<["--", "-"], "library">, Alias<library>;
def: Joined<["--", "-"], "library=">, Alias<library>;
def: Separate<["--", "-"], "library-path">, Alias<library_path>;
def: Joined<["--", "-"], "library-path=">, Alias<library_path>;
def: Flag<["-"], "n">, Alias<nmagic>, HelpText<"Alias for --nmagic">;
def: Flag<["-"], "N">, Alias<omagic>, HelpText<"Alias for --omagic">;
def: Joined<["--"], "output=">, Alias<o>, HelpText<"Alias for -o">;
def: Separate<["--"], "output">, Alias<o>, HelpText<"Alias for -o">;
def: F<"pic-executable">, Alias<pie>, HelpText<"Alias for --pie">;
def: Flag<["-"], "M">, Alias<print_map>, HelpText<"Alias for --print-map">;
def: Flag<["-"], "r">, Alias<relocatable>, HelpText<"Alias for --relocatable">;
def: JoinedOrSeparate<["-"], "R">, Alias<rpath>, HelpText<"Alias for --rpath">;
def: JoinedOrSeparate<["-"], "T">, Alias<script>, HelpText<"Alias for --script">;
def: F<"Bshareable">, Alias<shared>, HelpText<"Alias for --shared">;
def: JoinedOrSeparate<["-"], "h">, Alias<soname>, HelpText<"Alias for --soname">;
def: Flag<["-"], "(">, Alias<start_group>, HelpText<"Alias for --start-group">;
def: Flag<["-"], "s">, Alias<strip_all>, HelpText<"Alias for --strip-all">;
def: Flag<["-"], "S">, Alias<strip_debug>, HelpText<"Alias for --strip-debug">;
def: Flag<["-"], "t">, Alias<trace>, HelpText<"Alias for --trace">;
def: Joined<["-", "--"], "Ttext-segment=">, Alias<Ttext_segment>;
def: JoinedOrSeparate<["-"], "y">, Alias<trace_symbol>, HelpText<"Alias for --trace-symbol">;
def: JoinedOrSeparate<["-"], "u">, Alias<undefined>, HelpText<"Alias for --undefined">;
def: Flag<["-"], "V">, Alias<version>, HelpText<"Alias for --version">;

// LTO-related options.
def lto_aa_pipeline: JJ<"lto-aa-pipeline=">,
  HelpText<"AA pipeline to run during LTO. Used in conjunction with -lto-newpm-passes">;
def lto_debug_pass_manager: FF<"lto-debug-pass-manager">,
  HelpText<"Debug new pass manager">;
def lto_emit_asm: FF<"lto-emit-asm">,
  HelpText<"Emit assembly code">;
def no_lto_legacy_pass_manager: FF<"no-lto-legacy-pass-manager">,
  HelpText<"Use the new pass manager in LLVM">;
def lto_newpm_passes: JJ<"lto-newpm-passes=">,
  HelpText<"Passes to run during LTO">;
def lto_O: JJ<"lto-O">, MetaVarName<"<opt-level>">,
  HelpText<"Optimization level for LTO">;
def lto_partitions: JJ<"lto-partitions=">,
  HelpText<"Number of LTO codegen partitions">;
def lto_cs_profile_generate: FF<"lto-cs-profile-generate">,
  HelpText<"Perform context sensitive PGO instrumentation">;
def lto_cs_profile_file: JJ<"lto-cs-profile-file=">,
  HelpText<"Context sensitive profile file path">;
defm lto_pgo_warn_mismatch: BB<"lto-pgo-warn-mismatch",
  "turn on warnings about profile cfg mismatch (default)>",
  "turn off warnings about profile cfg mismatch">;
def lto_obj_path_eq: JJ<"lto-obj-path=">;
def lto_sample_profile: JJ<"lto-sample-profile=">,
  HelpText<"Sample profile file path">;
defm lto_whole_program_visibility: BB<"lto-whole-program-visibility",
  "Asserts that the LTO link has whole program visibility",
  "Asserts that the LTO link does not have whole program visibility">;
def disable_verify: F<"disable-verify">;
defm mllvm: Eq<"mllvm", "Additional arguments to forward to LLVM's option processing">;
def opt_remarks_filename: Separate<["--"], "opt-remarks-filename">,
  HelpText<"YAML output file for optimization remarks">;
defm opt_remarks_hotness_threshold: EEq<"opt-remarks-hotness-threshold",
  "Minimum profile count required for an optimization remark to be output."
  " Use 'auto' to apply the threshold from profile summary.">,
  MetaVarName<"<value>">;
def opt_remarks_passes: Separate<["--"], "opt-remarks-passes">,
  HelpText<"Regex for the passes that need to be serialized to the output file">;
def opt_remarks_with_hotness: FF<"opt-remarks-with-hotness">,
  HelpText<"Include hotness information in the optimization remarks file">;
def opt_remarks_format: Separate<["--"], "opt-remarks-format">,
  HelpText<"The format used for serializing remarks (default: YAML)">;
def save_temps: F<"save-temps">, HelpText<"Save intermediate LTO compilation results">;
def save_temps_eq: JJ<"save-temps=">, HelpText<"Save select intermediate LTO compilation results">,
  Values<"resolution,preopt,promote,internalize,import,opt,precodegen,prelink,combinedindex">;
def lto_basic_block_sections: JJ<"lto-basic-block-sections=">,
  HelpText<"Enable basic block sections for LTO">;
defm lto_unique_basic_block_section_names: BB<"lto-unique-basic-block-section-names",
    "Give unique names to every basic block section for LTO",
    "Do not give unique names to every basic block section for LTO (default)">;
defm shuffle_sections: EEq<"shuffle-sections",
  "Shuffle matched sections using the given seed before mapping them to the output sections. "
  "If -1, reverse the section order. If 0, use a random seed">,
  MetaVarName<"<section-glob>=<seed>">;
def thinlto_cache_dir: JJ<"thinlto-cache-dir=">,
  HelpText<"Path to ThinLTO cached object file directory">;
defm thinlto_cache_policy: EEq<"thinlto-cache-policy", "Pruning policy for the ThinLTO cache">;
def thinlto_emit_imports_files: FF<"thinlto-emit-imports-files">;
def thinlto_emit_index_files: FF<"thinlto-emit-index-files">;
def thinlto_index_only: FF<"thinlto-index-only">;
def thinlto_index_only_eq: JJ<"thinlto-index-only=">;
def thinlto_jobs: JJ<"thinlto-jobs=">,
  HelpText<"Number of ThinLTO jobs. Default to --threads=">;
def thinlto_object_suffix_replace_eq: JJ<"thinlto-object-suffix-replace=">;
def thinlto_prefix_replace_eq: JJ<"thinlto-prefix-replace=">;
def thinlto_single_module_eq: JJ<"thinlto-single-module=">,
  HelpText<"Specific a single module to compile in ThinLTO mode, for debugging only">;

def: J<"plugin-opt=O">, Alias<lto_O>, HelpText<"Alias for --lto-O">;
def: F<"plugin-opt=debug-pass-manager">,
  Alias<lto_debug_pass_manager>, HelpText<"Alias for --lto-debug-pass-manager">;
def: F<"plugin-opt=disable-verify">, Alias<disable_verify>, HelpText<"Alias for --disable-verify">;
def plugin_opt_dwo_dir_eq: J<"plugin-opt=dwo_dir=">,
  HelpText<"Directory to store .dwo files when LTO and debug fission are used">;
def plugin_opt_emit_asm: F<"plugin-opt=emit-asm">,
  Alias<lto_emit_asm>, HelpText<"Alias for --lto-emit-asm">;
def plugin_opt_emit_llvm: F<"plugin-opt=emit-llvm">;
def: J<"plugin-opt=jobs=">, Alias<thinlto_jobs>, HelpText<"Alias for --thinlto-jobs">;
def: J<"plugin-opt=lto-partitions=">, Alias<lto_partitions>, HelpText<"Alias for --lto-partitions">;
def plugin_opt_mcpu_eq: J<"plugin-opt=mcpu=">;
def: F<"plugin-opt=new-pass-manager">,
  Alias<no_lto_legacy_pass_manager>, HelpText<"Alias for --no-lto-legacy-pass-manager">;
def: F<"plugin-opt=cs-profile-generate">,
  Alias<lto_cs_profile_generate>, HelpText<"Alias for --lto-cs-profile-generate">;
def: J<"plugin-opt=cs-profile-path=">,
  Alias<lto_cs_profile_file>, HelpText<"Alias for --lto-cs-profile-file">;
def: J<"plugin-opt=obj-path=">,
  Alias<lto_obj_path_eq>,
  HelpText<"Alias for --lto-obj-path=">;
def plugin_opt_opaque_pointers: F<"plugin-opt=opaque-pointers">,
  HelpText<"Use opaque pointers in IR during LTO (default)">;
def plugin_opt_no_opaque_pointers: F<"plugin-opt=no-opaque-pointers">,
  HelpText<"Use typed pointers in IR during LTO">;
def: J<"plugin-opt=opt-remarks-filename=">,
  Alias<opt_remarks_filename>,
  HelpText<"Alias for --opt-remarks-filename">;
def: J<"plugin-opt=opt-remarks-passes=">,
  Alias<opt_remarks_passes>,
  HelpText<"Alias for --opt-remarks-passes">;
def: J<"plugin-opt=opt-remarks-format=">,
  Alias<opt_remarks_format>,
  HelpText<"Alias for --opt-remarks-format">;
def: F<"plugin-opt=opt-remarks-with-hotness">,
  Alias<opt_remarks_with_hotness>,
  HelpText<"Alias for --opt-remarks-with_hotness">;
def: J<"plugin-opt=opt-remarks-hotness-threshold=">,
  Alias<opt_remarks_hotness_threshold>,
  HelpText<"Alias for --opt-remarks-hotness-threshold">;
def: J<"plugin-opt=sample-profile=">,
  Alias<lto_sample_profile>, HelpText<"Alias for --lto-sample-profile">;
def: F<"plugin-opt=save-temps">, Alias<save_temps>, HelpText<"Alias for --save-temps">;
def plugin_opt_stats_file: J<"plugin-opt=stats-file=">,
  HelpText<"Filename to write LTO statistics to">;
def: F<"plugin-opt=thinlto-emit-imports-files">,
  Alias<thinlto_emit_imports_files>,
  HelpText<"Alias for --thinlto-emit-imports-files">;
def: F<"plugin-opt=thinlto-index-only">,
  Alias<thinlto_index_only>,
  HelpText<"Alias for --thinlto-index-only">;
def: J<"plugin-opt=thinlto-index-only=">,
  Alias<thinlto_index_only_eq>,
  HelpText<"Alias for --thinlto-index-only=">;
def: J<"plugin-opt=thinlto-object-suffix-replace=">,
 Alias<thinlto_object_suffix_replace_eq>,
 HelpText<"Alias for --thinlto-object-suffix-replace=">;
def: J<"plugin-opt=thinlto-prefix-replace=">,
  Alias<thinlto_prefix_replace_eq>,
  HelpText<"Alias for --thinlto-prefix-replace=">;

// Ignore LTO plugin-related options.
// clang -flto passes -plugin and -plugin-opt to the linker. This is required
// for ld.gold and ld.bfd to get LTO working. But it's not for lld which doesn't
// rely on a plugin. Instead of detecting which linker is used on clang side we
// just ignore the option on lld side as it's easier. In fact, the linker could
// be called 'ld' and understanding which linker is used would require parsing of
// --version output.
defm plugin: Eq<"plugin", "Ignored for compatibility with GNU linkers">;

def plugin_opt_eq_minus: J<"plugin-opt=-">,
  HelpText<"Specify an LLVM option for compatibility with LLVMgold.so">;
def: J<"plugin-opt=thinlto">;

// Ignore GCC collect2 LTO plugin related options. Note that we don't support
// GCC LTO, but GCC collect2 passes these options even in non-LTO mode.
def: J<"plugin-opt=-fresolution=">;
def: J<"plugin-opt=-pass-through=">;
// This may be either an unhandled LLVMgold.so feature or GCC passed
// -plugin-opt=path/to/{liblto_plugin.so,lto-wrapper}
def plugin_opt_eq : J<"plugin-opt=">;

// Options listed below are silently ignored for now for compatibility.
def: F<"detect-odr-violations">;
def: Flag<["-"], "d">;
def: Flag<["-"], "g">;
def: F<"long-plt">;
def: FF<"no-add-needed">;
def: F<"no-copy-dt-needed-entries">;
def: F<"no-ctors-in-init-array">;
def: F<"no-keep-memory">;
def: F<"no-warn-mismatch">;
def: Separate<["--", "-"], "rpath-link">;
def: J<"rpath-link=">;
def: F<"secure-plt">;
def: F<"sort-common">;
def: F<"stats">;
def: F<"warn-execstack">;
def: F<"warn-once">;
def: F<"warn-shared-textrel">;
def: JoinedOrSeparate<["-"], "G">;

// Hidden option used for testing MIPS multi-GOT implementation.
defm mips_got_size:
  Eq<"mips-got-size", "Max size of a single MIPS GOT. 0x10000 by default.">,
  Flags<[HelpHidden]>;

// Hidden option used to opt-in to additional output checks.
defm check_dynamic_relocations: BB<"check-dynamic-relocations",
    "Perform additional validation of the written dynamic relocations",
    "Do not perform additional validation of the written dynamic relocations">,
  Flags<[HelpHidden]>;

defm load_pass_plugins: EEq<"load-pass-plugin", "Load passes from plugin library">;

// Hidden options, used by clang's -fsanitize=memtag-* options to emit an ELF
// note to designate what kinds of memory (stack/heap) should be protected using
// ARM's MTE on armv8.5+. A binary's desire for stack MTE can't be obtained
// implicitly, so we have a specific bit in the note to signal to the loader to
// remap the stack as PROT_MTE.
defm android_memtag_stack: BB<"android-memtag-stack",
    "Instruct the dynamic loader to prepare for MTE stack instrumentation", "">;
defm android_memtag_heap: BB<"android-memtag-heap",
    "Instruct the dynamic loader to enable MTE protection for the heap", "">;
defm android_memtag_mode: EEq<"android-memtag-mode",
    "Instruct the dynamic loader to start under MTE mode {async, sync, none}">;<|MERGE_RESOLUTION|>--- conflicted
+++ resolved
@@ -50,9 +50,6 @@
 
 def Bstatic: F<"Bstatic">, HelpText<"Do not link against shared libraries">;
 
-<<<<<<< HEAD
-def build_id: F<"build-id">, HelpText<"Alias for --build-id=fast">;
-
 def F : JoinedOrSeparate<["-"], "F">,
      MetaVarName<"<dir>">,
      HelpText<"Add directory to framework search path">;
@@ -63,10 +60,7 @@
 
 def preserve_path : FF<"preserve-path">, HelpText<"Preserve full path of DSOs">;
 
-def build_id_eq: J<"build-id=">, HelpText<"Generate build ID note">,
-=======
 def build_id: J<"build-id=">, HelpText<"Generate build ID note">,
->>>>>>> 2b460910
   MetaVarName<"[fast,md5,sha1,uuid,0x<hexstring>]">;
 def : F<"build-id">, Alias<build_id>, AliasArgs<["fast"]>, HelpText<"Alias for --build-id=fast">;
 
