--- conflicted
+++ resolved
@@ -292,17 +292,13 @@
   case llvm::Triple::DragonFly:
   case llvm::Triple::ELFIAMCU:
   case llvm::Triple::Emscripten:
-<<<<<<< HEAD
   //case llvm::Triple::FreeBSD:
-=======
-  case llvm::Triple::FreeBSD:
   case llvm::Triple::Fuchsia:
   case llvm::Triple::Haiku:
   case llvm::Triple::Hurd:
   case llvm::Triple::Linux:
   case llvm::Triple::LiteOS:
   case llvm::Triple::NaCl:
->>>>>>> ebcfab99
   case llvm::Triple::NetBSD:
   case llvm::Triple::OpenBSD:
   case llvm::Triple::PS4:
