//===--- OSTargets.h - Declare OS target feature support --------*- C++ -*-===//
//
// Part of the LLVM Project, under the Apache License v2.0 with LLVM Exceptions.
// See https://llvm.org/LICENSE.txt for license information.
// SPDX-License-Identifier: Apache-2.0 WITH LLVM-exception
//
//===----------------------------------------------------------------------===//
//
// This file declares OS specific TargetInfo types.
//===----------------------------------------------------------------------===//

#ifndef LLVM_CLANG_LIB_BASIC_TARGETS_OSTARGETS_H
#define LLVM_CLANG_LIB_BASIC_TARGETS_OSTARGETS_H

#include "Targets.h"

namespace clang {
namespace targets {

template <typename TgtInfo>
class LLVM_LIBRARY_VISIBILITY OSTargetInfo : public TgtInfo {
protected:
  virtual void getOSDefines(const LangOptions &Opts, const llvm::Triple &Triple,
                            MacroBuilder &Builder) const = 0;

public:
  OSTargetInfo(const llvm::Triple &Triple, const TargetOptions &Opts)
      : TgtInfo(Triple, Opts) {}

  void getTargetDefines(const LangOptions &Opts,
                        MacroBuilder &Builder) const override {
    TgtInfo::getTargetDefines(Opts, Builder);
    getOSDefines(Opts, TgtInfo::getTriple(), Builder);
  }
};

// CloudABI Target
template <typename Target>
class LLVM_LIBRARY_VISIBILITY CloudABITargetInfo : public OSTargetInfo<Target> {
protected:
  void getOSDefines(const LangOptions &Opts, const llvm::Triple &Triple,
                    MacroBuilder &Builder) const override {
    Builder.defineMacro("__CloudABI__");

    // CloudABI uses ISO/IEC 10646:2012 for wchar_t, char16_t and char32_t.
    Builder.defineMacro("__STDC_ISO_10646__", "201206L");
  }

public:
  using OSTargetInfo<Target>::OSTargetInfo;
};

// Ananas target
template <typename Target>
class LLVM_LIBRARY_VISIBILITY AnanasTargetInfo : public OSTargetInfo<Target> {
protected:
  void getOSDefines(const LangOptions &Opts, const llvm::Triple &Triple,
                    MacroBuilder &Builder) const override {
    // Ananas defines
    Builder.defineMacro("__Ananas__");
  }

public:
  using OSTargetInfo<Target>::OSTargetInfo;
};

void getDarwinDefines(MacroBuilder &Builder, const LangOptions &Opts,
                      const llvm::Triple &Triple, StringRef &PlatformName,
                      VersionTuple &PlatformMinVersion);

template <typename Target>
class LLVM_LIBRARY_VISIBILITY DarwinTargetInfo : public OSTargetInfo<Target> {
protected:
  void getOSDefines(const LangOptions &Opts, const llvm::Triple &Triple,
                    MacroBuilder &Builder) const override {
    getDarwinDefines(Builder, Opts, Triple, this->PlatformName,
                     this->PlatformMinVersion);
  }

public:
  DarwinTargetInfo(const llvm::Triple &Triple, const TargetOptions &Opts)
      : OSTargetInfo<Target>(Triple, Opts) {
    // By default, no TLS, and we list permitted architecture/OS
    // combinations.
    this->TLSSupported = false;

    if (Triple.isMacOSX())
      this->TLSSupported = !Triple.isMacOSXVersionLT(10, 7);
    else if (Triple.isiOS()) {
      // 64-bit iOS supported it from 8 onwards, 32-bit device from 9 onwards,
      // 32-bit simulator from 10 onwards.
      if (Triple.isArch64Bit())
        this->TLSSupported = !Triple.isOSVersionLT(8);
      else if (Triple.isArch32Bit()) {
        if (!Triple.isSimulatorEnvironment())
          this->TLSSupported = !Triple.isOSVersionLT(9);
        else
          this->TLSSupported = !Triple.isOSVersionLT(10);
      }
    } else if (Triple.isWatchOS()) {
      if (!Triple.isSimulatorEnvironment())
        this->TLSSupported = !Triple.isOSVersionLT(2);
      else
        this->TLSSupported = !Triple.isOSVersionLT(3);
    } else if (Triple.isDriverKit()) {
      // No TLS on DriverKit.
    }

    this->MCountName = "\01mcount";
  }

  const char *getStaticInitSectionSpecifier() const override {
    // FIXME: We should return 0 when building kexts.
    return "__TEXT,__StaticInit,regular,pure_instructions";
  }

  /// Darwin does not support protected visibility.  Darwin's "default"
  /// is very similar to ELF's "protected";  Darwin requires a "weak"
  /// attribute on declarations that can be dynamically replaced.
  bool hasProtectedVisibility() const override { return false; }

  unsigned getExnObjectAlignment() const override {
    // Older versions of libc++abi guarantee an alignment of only 8-bytes for
    // exception objects because of a bug in __cxa_exception that was
    // eventually fixed in r319123.
    llvm::VersionTuple MinVersion;
    const llvm::Triple &T = this->getTriple();

    // Compute the earliest OS versions that have the fix to libc++abi.
    switch (T.getOS()) {
    case llvm::Triple::Darwin:
    case llvm::Triple::MacOSX: // Earliest supporting version is 10.14.
      MinVersion = llvm::VersionTuple(10U, 14U);
      break;
    case llvm::Triple::IOS:
    case llvm::Triple::TvOS: // Earliest supporting version is 12.0.0.
      MinVersion = llvm::VersionTuple(12U);
      break;
    case llvm::Triple::WatchOS: // Earliest supporting version is 5.0.0.
      MinVersion = llvm::VersionTuple(5U);
      break;
    default:
      // Conservatively return 8 bytes if OS is unknown.
      return 64;
    }

    if (T.getOSVersion() < MinVersion)
      return 64;
    return OSTargetInfo<Target>::getExnObjectAlignment();
  }

  TargetInfo::IntType getLeastIntTypeByWidth(unsigned BitWidth,
                                             bool IsSigned) const final {
    // Darwin uses `long long` for `int_least64_t` and `int_fast64_t`.
    return BitWidth == 64
               ? (IsSigned ? TargetInfo::SignedLongLong
                           : TargetInfo::UnsignedLongLong)
               : TargetInfo::getLeastIntTypeByWidth(BitWidth, IsSigned);
  }

  bool areDefaultedSMFStillPOD(const LangOptions &) const override {
    return false;
  }
};

// DragonFlyBSD Target
template <typename Target>
class LLVM_LIBRARY_VISIBILITY DragonFlyBSDTargetInfo
    : public OSTargetInfo<Target> {
protected:
  void getOSDefines(const LangOptions &Opts, const llvm::Triple &Triple,
                    MacroBuilder &Builder) const override {
    // DragonFly defines; list based off of gcc output
    Builder.defineMacro("__DragonFly__");
    Builder.defineMacro("__DragonFly_cc_version", "100001");
    Builder.defineMacro("__KPRINTF_ATTRIBUTE__");
    Builder.defineMacro("__tune_i386__");
    DefineStd(Builder, "unix", Opts);
    if (this->HasFloat128)
      Builder.defineMacro("__FLOAT128__");
  }

public:
  DragonFlyBSDTargetInfo(const llvm::Triple &Triple, const TargetOptions &Opts)
      : OSTargetInfo<Target>(Triple, Opts) {
    switch (Triple.getArch()) {
    default:
    case llvm::Triple::x86:
    case llvm::Triple::x86_64:
      this->HasFloat128 = true;
      this->MCountName = ".mcount";
      break;
    }
  }
};

#ifndef FREEBSD_CC_VERSION
#define FREEBSD_CC_VERSION 0U
#endif

// FreeBSD Target
template <typename Target>
class LLVM_LIBRARY_VISIBILITY FreeBSDTargetInfo : public OSTargetInfo<Target> {
protected:
  void getOSDefines(const LangOptions &Opts, const llvm::Triple &Triple,
                    MacroBuilder &Builder) const override {
    // FreeBSD defines; list based off of gcc output

    unsigned Release = Triple.getOSMajorVersion();
    if (Release == 0U)
      Release = 8U;
    unsigned CCVersion = FREEBSD_CC_VERSION;
    if (CCVersion == 0U)
      CCVersion = Release * 100000U + 1U;

    Builder.defineMacro("__FreeBSD__", Twine(Release));
    Builder.defineMacro("__FreeBSD_cc_version", Twine(CCVersion));
    Builder.defineMacro("__KPRINTF_ATTRIBUTE__");
    DefineStd(Builder, "unix", Opts);
<<<<<<< HEAD
    Builder.defineMacro("__ELF__");
    Builder.defineMacro("__MACH__");
    Builder.defineMacro("__RAVYNOS__");
=======
    if (this->HasFloat128)
      Builder.defineMacro("__FLOAT128__");
>>>>>>> 4d08b569

    // On FreeBSD, wchar_t contains the number of the code point as
    // used by the character set of the locale. These character sets are
    // not necessarily a superset of ASCII.
    //
    // FIXME: This is wrong; the macro refers to the numerical values
    // of wchar_t *literals*, which are not locale-dependent. However,
    // FreeBSD systems apparently depend on us getting this wrong, and
    // setting this to 1 is conforming even if all the basic source
    // character literals have the same encoding as char and wchar_t.
    Builder.defineMacro("__STDC_MB_MIGHT_NEQ_WC__", "1");
  }

public:
  FreeBSDTargetInfo(const llvm::Triple &Triple, const TargetOptions &Opts)
      : OSTargetInfo<Target>(Triple, Opts) {
    switch (Triple.getArch()) {
    case llvm::Triple::x86:
    case llvm::Triple::x86_64:
      this->HasFloat128 = true;
      [[fallthrough]];
    default:
      this->MCountName = ".mcount";
      break;
    case llvm::Triple::mips:
    case llvm::Triple::mipsel:
    case llvm::Triple::ppc:
    case llvm::Triple::ppcle:
    case llvm::Triple::ppc64:
    case llvm::Triple::ppc64le:
      this->MCountName = "_mcount";
      break;
    case llvm::Triple::arm:
      this->MCountName = "__mcount";
      break;
    case llvm::Triple::riscv32:
    case llvm::Triple::riscv64:
      break;
    }
  }
};

// GNU/kFreeBSD Target
template <typename Target>
class LLVM_LIBRARY_VISIBILITY KFreeBSDTargetInfo : public OSTargetInfo<Target> {
protected:
  void getOSDefines(const LangOptions &Opts, const llvm::Triple &Triple,
                    MacroBuilder &Builder) const override {
    // GNU/kFreeBSD defines; list based off of gcc output

    DefineStd(Builder, "unix", Opts);
    Builder.defineMacro("__FreeBSD_kernel__");
    Builder.defineMacro("__GLIBC__");
    if (Opts.POSIXThreads)
      Builder.defineMacro("_REENTRANT");
    if (Opts.CPlusPlus)
      Builder.defineMacro("_GNU_SOURCE");
  }

public:
  using OSTargetInfo<Target>::OSTargetInfo;
};

// Haiku Target
template <typename Target>
class LLVM_LIBRARY_VISIBILITY HaikuTargetInfo : public OSTargetInfo<Target> {
protected:
  void getOSDefines(const LangOptions &Opts, const llvm::Triple &Triple,
                    MacroBuilder &Builder) const override {
    // Haiku defines; list based off of gcc output
    Builder.defineMacro("__HAIKU__");
    DefineStd(Builder, "unix", Opts);
    if (this->HasFloat128)
      Builder.defineMacro("__FLOAT128__");
  }

public:
  HaikuTargetInfo(const llvm::Triple &Triple, const TargetOptions &Opts)
      : OSTargetInfo<Target>(Triple, Opts) {
    this->SizeType = TargetInfo::UnsignedLong;
    this->IntPtrType = TargetInfo::SignedLong;
    this->PtrDiffType = TargetInfo::SignedLong;
    this->ProcessIDType = TargetInfo::SignedLong;
    this->TLSSupported = false;
    switch (Triple.getArch()) {
    default:
      break;
    case llvm::Triple::x86:
    case llvm::Triple::x86_64:
      this->HasFloat128 = true;
      break;
    }
  }
};

// Hurd target
template <typename Target>
class LLVM_LIBRARY_VISIBILITY HurdTargetInfo : public OSTargetInfo<Target> {
protected:
  void getOSDefines(const LangOptions &Opts, const llvm::Triple &Triple,
                    MacroBuilder &Builder) const override {
    // Hurd defines; list based off of gcc output.
    DefineStd(Builder, "unix", Opts);
    Builder.defineMacro("__GNU__");
    Builder.defineMacro("__gnu_hurd__");
    Builder.defineMacro("__MACH__");
    Builder.defineMacro("__GLIBC__");
    if (Opts.POSIXThreads)
      Builder.defineMacro("_REENTRANT");
    if (Opts.CPlusPlus)
      Builder.defineMacro("_GNU_SOURCE");
  }
public:
  using OSTargetInfo<Target>::OSTargetInfo;
};

// Minix Target
template <typename Target>
class LLVM_LIBRARY_VISIBILITY MinixTargetInfo : public OSTargetInfo<Target> {
protected:
  void getOSDefines(const LangOptions &Opts, const llvm::Triple &Triple,
                    MacroBuilder &Builder) const override {
    // Minix defines

    Builder.defineMacro("__minix", "3");
    Builder.defineMacro("_EM_WSIZE", "4");
    Builder.defineMacro("_EM_PSIZE", "4");
    Builder.defineMacro("_EM_SSIZE", "2");
    Builder.defineMacro("_EM_LSIZE", "4");
    Builder.defineMacro("_EM_FSIZE", "4");
    Builder.defineMacro("_EM_DSIZE", "8");
    DefineStd(Builder, "unix", Opts);
  }

public:
  using OSTargetInfo<Target>::OSTargetInfo;
};

// Linux target
template <typename Target>
class LLVM_LIBRARY_VISIBILITY LinuxTargetInfo : public OSTargetInfo<Target> {
protected:
  void getOSDefines(const LangOptions &Opts, const llvm::Triple &Triple,
                    MacroBuilder &Builder) const override {
    // Linux defines; list based off of gcc output
    DefineStd(Builder, "unix", Opts);
    DefineStd(Builder, "linux", Opts);
    if (Triple.isAndroid()) {
      Builder.defineMacro("__ANDROID__", "1");
      this->PlatformName = "android";
      this->PlatformMinVersion = Triple.getEnvironmentVersion();
      const unsigned Maj = this->PlatformMinVersion.getMajor();
      if (Maj) {
        Builder.defineMacro("__ANDROID_MIN_SDK_VERSION__", Twine(Maj));
        // This historical but ambiguous name for the minSdkVersion macro. Keep
        // defined for compatibility.
        Builder.defineMacro("__ANDROID_API__", "__ANDROID_MIN_SDK_VERSION__");
      }
    } else {
        Builder.defineMacro("__gnu_linux__");
    }
    if (Opts.POSIXThreads)
      Builder.defineMacro("_REENTRANT");
    if (Opts.CPlusPlus)
      Builder.defineMacro("_GNU_SOURCE");
    if (this->HasFloat128)
      Builder.defineMacro("__FLOAT128__");
  }

public:
  LinuxTargetInfo(const llvm::Triple &Triple, const TargetOptions &Opts)
      : OSTargetInfo<Target>(Triple, Opts) {
    this->WIntType = TargetInfo::UnsignedInt;

    switch (Triple.getArch()) {
    default:
      break;
    case llvm::Triple::mips:
    case llvm::Triple::mipsel:
    case llvm::Triple::mips64:
    case llvm::Triple::mips64el:
    case llvm::Triple::ppc:
    case llvm::Triple::ppcle:
    case llvm::Triple::ppc64:
    case llvm::Triple::ppc64le:
      this->MCountName = "_mcount";
      break;
    case llvm::Triple::x86:
    case llvm::Triple::x86_64:
      this->HasFloat128 = true;
      break;
    }
  }

  const char *getStaticInitSectionSpecifier() const override {
    return ".text.startup";
  }
};

// NetBSD Target
template <typename Target>
class LLVM_LIBRARY_VISIBILITY NetBSDTargetInfo : public OSTargetInfo<Target> {
protected:
  void getOSDefines(const LangOptions &Opts, const llvm::Triple &Triple,
                    MacroBuilder &Builder) const override {
    // NetBSD defines; list based off of gcc output
    Builder.defineMacro("__NetBSD__");
    Builder.defineMacro("__unix__");
    if (Opts.POSIXThreads)
      Builder.defineMacro("_REENTRANT");
    if (this->HasFloat128)
      Builder.defineMacro("__FLOAT128__");
  }

public:
  NetBSDTargetInfo(const llvm::Triple &Triple, const TargetOptions &Opts)
      : OSTargetInfo<Target>(Triple, Opts) {
    this->MCountName = "__mcount";
    switch (Triple.getArch()) {
    default:
      break;
    case llvm::Triple::x86:
    case llvm::Triple::x86_64:
      this->HasFloat128 = true;
      break;
    }
  }
};

// OpenBSD Target
template <typename Target>
class LLVM_LIBRARY_VISIBILITY OpenBSDTargetInfo : public OSTargetInfo<Target> {
protected:
  void getOSDefines(const LangOptions &Opts, const llvm::Triple &Triple,
                    MacroBuilder &Builder) const override {
    // OpenBSD defines; list based off of gcc output

    Builder.defineMacro("__OpenBSD__");
    DefineStd(Builder, "unix", Opts);
    if (Opts.POSIXThreads)
      Builder.defineMacro("_REENTRANT");
    if (this->HasFloat128)
      Builder.defineMacro("__FLOAT128__");

    if (Opts.C11)
      Builder.defineMacro("__STDC_NO_THREADS__");
  }

public:
  OpenBSDTargetInfo(const llvm::Triple &Triple, const TargetOptions &Opts)
      : OSTargetInfo<Target>(Triple, Opts) {
    this->WCharType = this->WIntType = this->SignedInt;
    this->IntMaxType = TargetInfo::SignedLongLong;
    this->Int64Type = TargetInfo::SignedLongLong;
    switch (Triple.getArch()) {
    case llvm::Triple::x86:
    case llvm::Triple::x86_64:
      this->HasFloat128 = true;
      [[fallthrough]];
    default:
      this->MCountName = "__mcount";
      break;
    case llvm::Triple::mips64:
    case llvm::Triple::mips64el:
    case llvm::Triple::ppc:
    case llvm::Triple::ppc64:
    case llvm::Triple::ppc64le:
    case llvm::Triple::sparcv9:
      this->MCountName = "_mcount";
      break;
    case llvm::Triple::riscv32:
    case llvm::Triple::riscv64:
      break;
    }
  }
};

// PS3 PPU Target
template <typename Target>
class LLVM_LIBRARY_VISIBILITY PS3PPUTargetInfo : public OSTargetInfo<Target> {
protected:
  void getOSDefines(const LangOptions &Opts, const llvm::Triple &Triple,
                    MacroBuilder &Builder) const override {
    // PS3 PPU defines.
    Builder.defineMacro("__PPU__");
    Builder.defineMacro("__CELLOS_LV2__");
    Builder.defineMacro("__LP32__");
    Builder.defineMacro("_ARCH_PPC64");
    Builder.defineMacro("__powerpc64__");
  }

public:
  PS3PPUTargetInfo(const llvm::Triple &Triple, const TargetOptions &Opts)
      : OSTargetInfo<Target>(Triple, Opts) {
    this->LongWidth = this->LongAlign = 32;
    this->PointerWidth = this->PointerAlign = 32;
    this->IntMaxType = TargetInfo::SignedLongLong;
    this->Int64Type = TargetInfo::SignedLongLong;
    this->SizeType = TargetInfo::UnsignedInt;
    this->resetDataLayout("E-m:e-p:32:32-Fi64-i64:64-n32:64");
  }
};

// Common base class for PS4/PS5 targets.
template <typename Target>
class LLVM_LIBRARY_VISIBILITY PSOSTargetInfo : public OSTargetInfo<Target> {
protected:
  void getOSDefines(const LangOptions &Opts, const llvm::Triple &Triple,
                    MacroBuilder &Builder) const override {
    Builder.defineMacro("__FreeBSD__", "9");
    Builder.defineMacro("__FreeBSD_cc_version", "900001");
    Builder.defineMacro("__KPRINTF_ATTRIBUTE__");
    DefineStd(Builder, "unix", Opts);
    Builder.defineMacro("__SCE__");
    Builder.defineMacro("__STDC_NO_COMPLEX__");
    Builder.defineMacro("__STDC_NO_THREADS__");
  }

public:
  PSOSTargetInfo(const llvm::Triple &Triple, const TargetOptions &Opts)
      : OSTargetInfo<Target>(Triple, Opts) {
    this->WCharType = TargetInfo::UnsignedShort;

    // On PS4/PS5, TLS variable cannot be aligned to more than 32 bytes (256
    // bits).
    this->MaxTLSAlign = 256;

    // On PS4/PS5, do not honor explicit bit field alignment,
    // as in "__attribute__((aligned(2))) int b : 1;".
    this->UseExplicitBitFieldAlignment = false;

    this->MCountName = ".mcount";
    this->NewAlign = 256;
    this->SuitableAlign = 256;
  }

  TargetInfo::CallingConvCheckResult
  checkCallingConvention(CallingConv CC) const override {
    return (CC == CC_C) ? TargetInfo::CCCR_OK : TargetInfo::CCCR_Error;
  }

  bool areDefaultedSMFStillPOD(const LangOptions &) const override {
    return false;
  }
};

// PS4 Target
template <typename Target>
class LLVM_LIBRARY_VISIBILITY PS4OSTargetInfo : public PSOSTargetInfo<Target> {
protected:
  void getOSDefines(const LangOptions &Opts, const llvm::Triple &Triple,
                    MacroBuilder &Builder) const override {
    // Start with base class defines.
    PSOSTargetInfo<Target>::getOSDefines(Opts, Triple, Builder);

    Builder.defineMacro("__ORBIS__");
  }

public:
  using PSOSTargetInfo<Target>::PSOSTargetInfo;
};

// PS5 Target
template <typename Target>
class LLVM_LIBRARY_VISIBILITY PS5OSTargetInfo : public PSOSTargetInfo<Target> {
protected:
  void getOSDefines(const LangOptions &Opts, const llvm::Triple &Triple,
                    MacroBuilder &Builder) const override {
    // Start with base class defines.
    PSOSTargetInfo<Target>::getOSDefines(Opts, Triple, Builder);

    Builder.defineMacro("__PROSPERO__");
  }

public:
  using PSOSTargetInfo<Target>::PSOSTargetInfo;
};

// RTEMS Target
template <typename Target>
class LLVM_LIBRARY_VISIBILITY RTEMSTargetInfo : public OSTargetInfo<Target> {
protected:
  void getOSDefines(const LangOptions &Opts, const llvm::Triple &Triple,
                    MacroBuilder &Builder) const override {
    // RTEMS defines; list based off of gcc output

    Builder.defineMacro("__rtems__");
    if (Opts.CPlusPlus)
      Builder.defineMacro("_GNU_SOURCE");
  }

public:
  RTEMSTargetInfo(const llvm::Triple &Triple, const TargetOptions &Opts)
      : OSTargetInfo<Target>(Triple, Opts) {
    switch (Triple.getArch()) {
    default:
    case llvm::Triple::x86:
      // this->MCountName = ".mcount";
      break;
    case llvm::Triple::mips:
    case llvm::Triple::mipsel:
    case llvm::Triple::ppc:
    case llvm::Triple::ppc64:
    case llvm::Triple::ppc64le:
      // this->MCountName = "_mcount";
      break;
    case llvm::Triple::arm:
      // this->MCountName = "__mcount";
      break;
    }
  }
};

// Solaris target
template <typename Target>
class LLVM_LIBRARY_VISIBILITY SolarisTargetInfo : public OSTargetInfo<Target> {
protected:
  void getOSDefines(const LangOptions &Opts, const llvm::Triple &Triple,
                    MacroBuilder &Builder) const override {
    DefineStd(Builder, "sun", Opts);
    DefineStd(Builder, "unix", Opts);
    Builder.defineMacro("__svr4__");
    Builder.defineMacro("__SVR4");
    // Solaris headers require _XOPEN_SOURCE to be set to 600 for C99 and
    // newer, but to 500 for everything else.  feature_test.h has a check to
    // ensure that you are not using C99 with an old version of X/Open or C89
    // with a new version.
    if (Opts.C99)
      Builder.defineMacro("_XOPEN_SOURCE", "600");
    else
      Builder.defineMacro("_XOPEN_SOURCE", "500");
    if (Opts.CPlusPlus) {
      Builder.defineMacro("__C99FEATURES__");
      Builder.defineMacro("_FILE_OFFSET_BITS", "64");
    }
    // GCC restricts the next two to C++.
    Builder.defineMacro("_LARGEFILE_SOURCE");
    Builder.defineMacro("_LARGEFILE64_SOURCE");
    Builder.defineMacro("__EXTENSIONS__");
    if (Opts.POSIXThreads)
      Builder.defineMacro("_REENTRANT");
    if (this->HasFloat128)
      Builder.defineMacro("__FLOAT128__");
  }

public:
  SolarisTargetInfo(const llvm::Triple &Triple, const TargetOptions &Opts)
      : OSTargetInfo<Target>(Triple, Opts) {
    if (this->PointerWidth == 64) {
      this->WCharType = this->WIntType = this->SignedInt;
    } else {
      this->WCharType = this->WIntType = this->SignedLong;
    }
    switch (Triple.getArch()) {
    default:
      break;
    case llvm::Triple::x86:
    case llvm::Triple::x86_64:
      this->HasFloat128 = true;
      break;
    }
  }
};

// AIX Target
template <typename Target>
class AIXTargetInfo : public OSTargetInfo<Target> {
protected:
  void getOSDefines(const LangOptions &Opts, const llvm::Triple &Triple,
                    MacroBuilder &Builder) const override {
    DefineStd(Builder, "unix", Opts);
    Builder.defineMacro("_IBMR2");
    Builder.defineMacro("_POWER");
    Builder.defineMacro("__THW_BIG_ENDIAN__");

    Builder.defineMacro("_AIX");
    Builder.defineMacro("__TOS_AIX__");
    Builder.defineMacro("__HOS_AIX__");

    if (Opts.C11) {
      Builder.defineMacro("__STDC_NO_ATOMICS__");
      Builder.defineMacro("__STDC_NO_THREADS__");
    }

    if (Opts.EnableAIXExtendedAltivecABI)
      Builder.defineMacro("__EXTABI__");

    VersionTuple OsVersion = Triple.getOSVersion();

    // Define AIX OS-Version Macros.
    // Includes logic for legacy versions of AIX; no specific intent to support.
    if (OsVersion >= VersionTuple(3, 2))
      Builder.defineMacro("_AIX32");
    if (OsVersion >= VersionTuple(4, 1))
      Builder.defineMacro("_AIX41");
    if (OsVersion >= VersionTuple(4, 3))
      Builder.defineMacro("_AIX43");
    if (OsVersion >= VersionTuple(5, 0))
      Builder.defineMacro("_AIX50");
    if (OsVersion >= VersionTuple(5, 1))
      Builder.defineMacro("_AIX51");
    if (OsVersion >= VersionTuple(5, 2))
      Builder.defineMacro("_AIX52");
    if (OsVersion >= VersionTuple(5, 3))
      Builder.defineMacro("_AIX53");
    if (OsVersion >= VersionTuple(6, 1))
      Builder.defineMacro("_AIX61");
    if (OsVersion >= VersionTuple(7, 1))
      Builder.defineMacro("_AIX71");
    if (OsVersion >= VersionTuple(7, 2))
      Builder.defineMacro("_AIX72");
    if (OsVersion >= VersionTuple(7, 3))
      Builder.defineMacro("_AIX73");

    // FIXME: Do not define _LONG_LONG when -fno-long-long is specified.
    Builder.defineMacro("_LONG_LONG");

    if (Opts.POSIXThreads) {
      Builder.defineMacro("_THREAD_SAFE");
    }

    if (this->PointerWidth == 64) {
      Builder.defineMacro("__64BIT__");
    }

    // Define _WCHAR_T when it is a fundamental type
    // (i.e., for C++ without -fno-wchar).
    if (Opts.CPlusPlus && Opts.WChar) {
      Builder.defineMacro("_WCHAR_T");
    }
  }

public:
  AIXTargetInfo(const llvm::Triple &Triple, const TargetOptions &Opts)
      : OSTargetInfo<Target>(Triple, Opts) {
    this->MCountName = "__mcount";
    this->TheCXXABI.set(TargetCXXABI::XL);

    if (this->PointerWidth == 64) {
      this->WCharType = this->UnsignedInt;
    } else {
      this->WCharType = this->UnsignedShort;
    }
    this->UseZeroLengthBitfieldAlignment = true;
  }

  // AIX sets FLT_EVAL_METHOD to be 1.
  LangOptions::FPEvalMethodKind getFPEvalMethod() const override {
    return LangOptions::FPEvalMethodKind::FEM_Double;
  }

  bool defaultsToAIXPowerAlignment() const override { return true; }

  bool areDefaultedSMFStillPOD(const LangOptions &) const override {
    return false;
  }
};

// z/OS target
template <typename Target>
class LLVM_LIBRARY_VISIBILITY ZOSTargetInfo : public OSTargetInfo<Target> {
protected:
  void getOSDefines(const LangOptions &Opts, const llvm::Triple &Triple,
                    MacroBuilder &Builder) const override {
    // FIXME: _LONG_LONG should not be defined under -std=c89.
    Builder.defineMacro("_LONG_LONG");
    Builder.defineMacro("__370__");
    Builder.defineMacro("__BFP__");
    // FIXME: __BOOL__ should not be defined under -std=c89.
    Builder.defineMacro("__BOOL__");
    Builder.defineMacro("__COMPILER_VER__", "0x50000000");
    Builder.defineMacro("__LONGNAME__");
    Builder.defineMacro("__MVS__");
    Builder.defineMacro("__THW_370__");
    Builder.defineMacro("__THW_BIG_ENDIAN__");
    Builder.defineMacro("__TOS_390__");
    Builder.defineMacro("__TOS_MVS__");
    Builder.defineMacro("__XPLINK__");

    if (this->PointerWidth == 64)
      Builder.defineMacro("__64BIT__");

    if (Opts.CPlusPlus && Opts.WChar) {
      // Macro __wchar_t is defined so that the wchar_t data
      // type is not declared as a typedef in system headers.
      Builder.defineMacro("__wchar_t");
    }

    this->PlatformName = llvm::Triple::getOSTypeName(Triple.getOS());
  }

public:
  ZOSTargetInfo(const llvm::Triple &Triple, const TargetOptions &Opts)
      : OSTargetInfo<Target>(Triple, Opts) {
    this->WCharType = TargetInfo::UnsignedInt;
    this->MaxAlignedAttribute = 128;
    this->UseBitFieldTypeAlignment = false;
    this->UseZeroLengthBitfieldAlignment = true;
    this->UseLeadingZeroLengthBitfield = false;
    this->ZeroLengthBitfieldBoundary = 32;
    this->TheCXXABI.set(TargetCXXABI::XL);
  }

  bool areDefaultedSMFStillPOD(const LangOptions &) const override {
    return false;
  }
};

void addWindowsDefines(const llvm::Triple &Triple, const LangOptions &Opts,
                       MacroBuilder &Builder);

// Windows target
template <typename Target>
class LLVM_LIBRARY_VISIBILITY WindowsTargetInfo : public OSTargetInfo<Target> {
protected:
  void getOSDefines(const LangOptions &Opts, const llvm::Triple &Triple,
                    MacroBuilder &Builder) const override {
    addWindowsDefines(Triple, Opts, Builder);
  }

public:
  WindowsTargetInfo(const llvm::Triple &Triple, const TargetOptions &Opts)
      : OSTargetInfo<Target>(Triple, Opts) {
    this->WCharType = TargetInfo::UnsignedShort;
    this->WIntType = TargetInfo::UnsignedShort;
  }
};

template <typename Target>
class LLVM_LIBRARY_VISIBILITY NaClTargetInfo : public OSTargetInfo<Target> {
protected:
  void getOSDefines(const LangOptions &Opts, const llvm::Triple &Triple,
                    MacroBuilder &Builder) const override {
    if (Opts.POSIXThreads)
      Builder.defineMacro("_REENTRANT");
    if (Opts.CPlusPlus)
      Builder.defineMacro("_GNU_SOURCE");

    DefineStd(Builder, "unix", Opts);
    Builder.defineMacro("__native_client__");
  }

public:
  NaClTargetInfo(const llvm::Triple &Triple, const TargetOptions &Opts)
      : OSTargetInfo<Target>(Triple, Opts) {
    this->LongAlign = 32;
    this->LongWidth = 32;
    this->PointerAlign = 32;
    this->PointerWidth = 32;
    this->IntMaxType = TargetInfo::SignedLongLong;
    this->Int64Type = TargetInfo::SignedLongLong;
    this->DoubleAlign = 64;
    this->LongDoubleWidth = 64;
    this->LongDoubleAlign = 64;
    this->LongLongWidth = 64;
    this->LongLongAlign = 64;
    this->SizeType = TargetInfo::UnsignedInt;
    this->PtrDiffType = TargetInfo::SignedInt;
    this->IntPtrType = TargetInfo::SignedInt;
    // RegParmMax is inherited from the underlying architecture.
    this->LongDoubleFormat = &llvm::APFloat::IEEEdouble();
    if (Triple.getArch() == llvm::Triple::arm) {
      // Handled in ARM's setABI().
    } else if (Triple.getArch() == llvm::Triple::x86) {
      this->resetDataLayout("e-m:e-p:32:32-p270:32:32-p271:32:32-p272:64:64-"
                            "i64:64-n8:16:32-S128");
    } else if (Triple.getArch() == llvm::Triple::x86_64) {
      this->resetDataLayout("e-m:e-p:32:32-p270:32:32-p271:32:32-p272:64:64-"
                            "i64:64-n8:16:32:64-S128");
    } else if (Triple.getArch() == llvm::Triple::mipsel) {
      // Handled on mips' setDataLayout.
    } else {
      assert(Triple.getArch() == llvm::Triple::le32);
      this->resetDataLayout("e-p:32:32-i64:64");
    }
  }
};

// Fuchsia Target
template <typename Target>
class LLVM_LIBRARY_VISIBILITY FuchsiaTargetInfo : public OSTargetInfo<Target> {
protected:
  void getOSDefines(const LangOptions &Opts, const llvm::Triple &Triple,
                    MacroBuilder &Builder) const override {
    Builder.defineMacro("__Fuchsia__");
    if (Opts.POSIXThreads)
      Builder.defineMacro("_REENTRANT");
    // Required by the libc++ locale support.
    if (Opts.CPlusPlus)
      Builder.defineMacro("_GNU_SOURCE");
    Builder.defineMacro("__Fuchsia_API_level__", Twine(Opts.FuchsiaAPILevel));
    this->PlatformName = "fuchsia";
    this->PlatformMinVersion = VersionTuple(Opts.FuchsiaAPILevel);
  }

public:
  FuchsiaTargetInfo(const llvm::Triple &Triple, const TargetOptions &Opts)
      : OSTargetInfo<Target>(Triple, Opts) {
    this->MCountName = "__mcount";
    this->TheCXXABI.set(TargetCXXABI::Fuchsia);
  }
};

// WebAssembly target
template <typename Target>
class LLVM_LIBRARY_VISIBILITY WebAssemblyOSTargetInfo
    : public OSTargetInfo<Target> {
protected:
  void getOSDefines(const LangOptions &Opts, const llvm::Triple &Triple,
                    MacroBuilder &Builder) const override {
    // A common platform macro.
    if (Opts.POSIXThreads)
      Builder.defineMacro("_REENTRANT");
    // Follow g++ convention and predefine _GNU_SOURCE for C++.
    if (Opts.CPlusPlus)
      Builder.defineMacro("_GNU_SOURCE");
    // Indicate that we have __float128.
    Builder.defineMacro("__FLOAT128__");
  }

public:
  explicit WebAssemblyOSTargetInfo(const llvm::Triple &Triple,
                                   const TargetOptions &Opts)
      : OSTargetInfo<Target>(Triple, Opts) {
    this->MCountName = "__mcount";
    this->TheCXXABI.set(TargetCXXABI::WebAssembly);
    this->HasFloat128 = true;
  }
};

// WASI target
template <typename Target>
class LLVM_LIBRARY_VISIBILITY WASITargetInfo
    : public WebAssemblyOSTargetInfo<Target> {
  void getOSDefines(const LangOptions &Opts, const llvm::Triple &Triple,
                    MacroBuilder &Builder) const final {
    WebAssemblyOSTargetInfo<Target>::getOSDefines(Opts, Triple, Builder);
    Builder.defineMacro("__wasi__");
  }

public:
  using WebAssemblyOSTargetInfo<Target>::WebAssemblyOSTargetInfo;
};

// Emscripten target
template <typename Target>
class LLVM_LIBRARY_VISIBILITY EmscriptenTargetInfo
    : public WebAssemblyOSTargetInfo<Target> {
  void getOSDefines(const LangOptions &Opts, const llvm::Triple &Triple,
                    MacroBuilder &Builder) const final {
    WebAssemblyOSTargetInfo<Target>::getOSDefines(Opts, Triple, Builder);
    DefineStd(Builder, "unix", Opts);
    Builder.defineMacro("__EMSCRIPTEN__");
    if (Opts.POSIXThreads)
      Builder.defineMacro("__EMSCRIPTEN_PTHREADS__");
  }

public:
  explicit EmscriptenTargetInfo(const llvm::Triple &Triple,
                                const TargetOptions &Opts)
      : WebAssemblyOSTargetInfo<Target>(Triple, Opts) {
    // Keeping the alignment of long double to 8 bytes even though its size is
    // 16 bytes allows emscripten to have an 8-byte-aligned max_align_t which
    // in turn gives is a 8-byte aligned malloc.
    // Emscripten's ABI is unstable and we may change this back to 128 to match
    // the WebAssembly default in the future.
    this->LongDoubleAlign = 64;
  }
};

// OHOS target
template <typename Target>
class LLVM_LIBRARY_VISIBILITY OHOSTargetInfo : public OSTargetInfo<Target> {
protected:
  void getOSDefines(const LangOptions &Opts, const llvm::Triple &Triple,
                    MacroBuilder &Builder) const override {
    // Linux defines; list based off of gcc output
    DefineStd(Builder, "unix", Opts);

    // Generic OHOS target defines
    if (Triple.isOHOSFamily()) {
      Builder.defineMacro("__OHOS_FAMILY__", "1");

      auto Version = Triple.getEnvironmentVersion();
      this->PlatformName = "ohos";
      this->PlatformMinVersion = Version;
      Builder.defineMacro("__OHOS_Major__", Twine(Version.getMajor()));
      if (auto Minor = Version.getMinor())
        Builder.defineMacro("__OHOS_Minor__", Twine(*Minor));
      if (auto Subminor = Version.getSubminor())
        Builder.defineMacro("__OHOS_Micro__", Twine(*Subminor));
    }

    if (Triple.isOpenHOS())
      Builder.defineMacro("__OHOS__");

    if (Triple.isOSLinux()) {
      DefineStd(Builder, "linux", Opts);
    } else if (Triple.isOSLiteOS()) {
      Builder.defineMacro("__LITEOS__");
    }

    if (Opts.POSIXThreads)
      Builder.defineMacro("_REENTRANT");
    if (Opts.CPlusPlus)
      Builder.defineMacro("_GNU_SOURCE");
    if (this->HasFloat128)
      Builder.defineMacro("__FLOAT128__");
  }

public:
  OHOSTargetInfo(const llvm::Triple &Triple, const TargetOptions &Opts)
      : OSTargetInfo<Target>(Triple, Opts) {
    this->WIntType = TargetInfo::UnsignedInt;

    switch (Triple.getArch()) {
    default:
      break;
    case llvm::Triple::x86:
    case llvm::Triple::x86_64:
      this->HasFloat128 = true;
      break;
    }
  }

  const char *getStaticInitSectionSpecifier() const override {
    return ".text.startup";
  }
};

} // namespace targets
} // namespace clang
#endif // LLVM_CLANG_LIB_BASIC_TARGETS_OSTARGETS_H<|MERGE_RESOLUTION|>--- conflicted
+++ resolved
@@ -217,14 +217,11 @@
     Builder.defineMacro("__FreeBSD_cc_version", Twine(CCVersion));
     Builder.defineMacro("__KPRINTF_ATTRIBUTE__");
     DefineStd(Builder, "unix", Opts);
-<<<<<<< HEAD
     Builder.defineMacro("__ELF__");
     Builder.defineMacro("__MACH__");
     Builder.defineMacro("__RAVYNOS__");
-=======
     if (this->HasFloat128)
       Builder.defineMacro("__FLOAT128__");
->>>>>>> 4d08b569
 
     // On FreeBSD, wchar_t contains the number of the code point as
     // used by the character set of the locale. These character sets are
