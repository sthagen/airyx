//===- Version.cpp - Clang Version Number -----------------------*- C++ -*-===//
//
// Part of the LLVM Project, under the Apache License v2.0 with LLVM Exceptions.
// See https://llvm.org/LICENSE.txt for license information.
// SPDX-License-Identifier: Apache-2.0 WITH LLVM-exception
//
//===----------------------------------------------------------------------===//
//
// This file defines several version-related utility functions for Clang.
//
//===----------------------------------------------------------------------===//

#include "clang/Basic/Version.h"
#include "clang/Basic/LLVM.h"
#include "clang/Config/config.h"
#include "llvm/Support/raw_ostream.h"
#include <cstdlib>
#include <cstring>

#include "VCSVersion.inc"

namespace clang {

std::string getClangRepositoryPath() {
#if defined(CLANG_REPOSITORY_STRING)
  return CLANG_REPOSITORY_STRING;
#else
#ifdef CLANG_REPOSITORY
  return CLANG_REPOSITORY;
#else
  return "";
#endif
#endif
}

std::string getLLVMRepositoryPath() {
#ifdef LLVM_REPOSITORY
  return LLVM_REPOSITORY;
#else
  return "";
#endif
}

std::string getClangRevision() {
#ifdef CLANG_REVISION
  return CLANG_REVISION;
#else
  return "";
#endif
}

std::string getLLVMRevision() {
#ifdef LLVM_REVISION
  return LLVM_REVISION;
#else
  return "";
#endif
}

std::string getClangVendor() {
#ifdef CLANG_VENDOR
  return CLANG_VENDOR;
#else
  return "";
#endif
}

std::string getClangFullRepositoryVersion() {
  std::string buf;
  llvm::raw_string_ostream OS(buf);
  std::string Path = getClangRepositoryPath();
  std::string Revision = getClangRevision();
  if (!Path.empty() || !Revision.empty()) {
    OS << '(';
    if (!Path.empty())
      OS << Path;
    if (!Revision.empty()) {
      if (!Path.empty())
        OS << ' ';
      OS << Revision;
    }
    OS << ')';
  }
  // Support LLVM in a separate repository.
  std::string LLVMRev = getLLVMRevision();
  if (!LLVMRev.empty() && LLVMRev != Revision) {
    OS << " (";
    std::string LLVMRepo = getLLVMRepositoryPath();
    if (!LLVMRepo.empty())
      OS << LLVMRepo << ' ';
    OS << LLVMRev << ')';
  }
  return buf;
}

std::string getClangFullVersion() {
  return getClangToolFullVersion("clang");
}

std::string getClangToolFullVersion(StringRef ToolName) {
  std::string buf;
  llvm::raw_string_ostream OS(buf);
<<<<<<< HEAD
#ifdef CLANG_VENDOR
  OS << CLANG_VENDOR << " ";
#endif
  OS << ToolName << " version " CLANG_VERSION_STRING;
=======
  OS << getClangVendor() << ToolName << " version " CLANG_VERSION_STRING;
>>>>>>> ebcfab99

  std::string repo = getClangFullRepositoryVersion();
  if (!repo.empty()) {
    OS << " " << repo;
  }

  return buf;
}

std::string getClangFullCPPVersion() {
  // The version string we report in __VERSION__ is just a compacted version of
  // the one we report on the command line.
  std::string buf;
  llvm::raw_string_ostream OS(buf);
  OS << getClangVendor() << "Clang " CLANG_VERSION_STRING;

  std::string repo = getClangFullRepositoryVersion();
  if (!repo.empty()) {
    OS << " " << repo;
  }

  return buf;
}

} // end namespace clang<|MERGE_RESOLUTION|>--- conflicted
+++ resolved
@@ -61,7 +61,7 @@
 #ifdef CLANG_VENDOR
   return CLANG_VENDOR;
 #else
-  return "";
+  return " ";
 #endif
 }
 
@@ -100,14 +100,7 @@
 std::string getClangToolFullVersion(StringRef ToolName) {
   std::string buf;
   llvm::raw_string_ostream OS(buf);
-<<<<<<< HEAD
-#ifdef CLANG_VENDOR
-  OS << CLANG_VENDOR << " ";
-#endif
-  OS << ToolName << " version " CLANG_VERSION_STRING;
-=======
   OS << getClangVendor() << ToolName << " version " CLANG_VERSION_STRING;
->>>>>>> ebcfab99
 
   std::string repo = getClangFullRepositoryVersion();
   if (!repo.empty()) {
