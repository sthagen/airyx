--- conflicted
+++ resolved
@@ -248,7 +248,6 @@
     assert(Output.isNothing() && "Invalid output.");
   }
 
-<<<<<<< HEAD
   CmdArgs.push_back("-F");
   CmdArgs.push_back("/System/Library/Frameworks");
   CmdArgs.push_back("-F");
@@ -270,11 +269,8 @@
     it++;
   }
 
-  if (!Args.hasArg(options::OPT_nostdlib, options::OPT_nostartfiles)) {
-=======
   if (!Args.hasArg(options::OPT_nostdlib, options::OPT_nostartfiles,
                    options::OPT_r)) {
->>>>>>> 6543fa5a
     const char *crt1 = nullptr;
     if (!Args.hasArg(options::OPT_shared)) {
       if (Args.hasArg(options::OPT_pg))
