//===--- FreeBSD.cpp - FreeBSD ToolChain Implementations --------*- C++ -*-===//
//
// Part of the LLVM Project, under the Apache License v2.0 with LLVM Exceptions.
// See https://llvm.org/LICENSE.txt for license information.
// SPDX-License-Identifier: Apache-2.0 WITH LLVM-exception
//
//===----------------------------------------------------------------------===//

#include "FreeBSD.h"
#include "Arch/ARM.h"
#include "Arch/Mips.h"
#include "Arch/Sparc.h"
#include "CommonArgs.h"
#include "clang/Config/config.h"
#include "clang/Driver/Compilation.h"
#include "clang/Driver/Driver.h"
#include "clang/Driver/DriverDiagnostic.h"
#include "clang/Driver/Options.h"
#include "clang/Driver/SanitizerArgs.h"
#include "llvm/Option/ArgList.h"
#include "llvm/Support/VirtualFileSystem.h"

using namespace clang::driver;
using namespace clang::driver::tools;
using namespace clang::driver::toolchains;
using namespace clang;
using namespace llvm::opt;

void freebsd::Assembler::ConstructJob(Compilation &C, const JobAction &JA,
                                      const InputInfo &Output,
                                      const InputInfoList &Inputs,
                                      const ArgList &Args,
                                      const char *LinkingOutput) const {
  const auto &ToolChain = static_cast<const FreeBSD &>(getToolChain());
  const auto &D = getToolChain().getDriver();
  const llvm::Triple &Triple = ToolChain.getTriple();
  ArgStringList CmdArgs;

  claimNoWarnArgs(Args);

  // When building 32-bit code on FreeBSD/amd64, we have to explicitly
  // instruct as in the base system to assemble 32-bit code.
  switch (ToolChain.getArch()) {
  default:
    break;
  case llvm::Triple::x86:
    CmdArgs.push_back("--32");
    break;
  case llvm::Triple::ppc:
  case llvm::Triple::ppcle:
    CmdArgs.push_back("-a32");
    break;
  case llvm::Triple::mips:
  case llvm::Triple::mipsel:
  case llvm::Triple::mips64:
  case llvm::Triple::mips64el: {
    StringRef CPUName;
    StringRef ABIName;
    mips::getMipsCPUAndABI(Args, Triple, CPUName, ABIName);

    CmdArgs.push_back("-march");
    CmdArgs.push_back(CPUName.data());

    CmdArgs.push_back("-mabi");
    CmdArgs.push_back(mips::getGnuCompatibleMipsABIName(ABIName).data());

    if (Triple.isLittleEndian())
      CmdArgs.push_back("-EL");
    else
      CmdArgs.push_back("-EB");

    if (Arg *A = Args.getLastArg(options::OPT_G)) {
      StringRef v = A->getValue();
      CmdArgs.push_back(Args.MakeArgString("-G" + v));
      A->claim();
    }

    AddAssemblerKPIC(ToolChain, Args, CmdArgs);
    break;
  }
  case llvm::Triple::arm:
  case llvm::Triple::armeb:
  case llvm::Triple::thumb:
  case llvm::Triple::thumbeb: {
    arm::FloatABI ABI = arm::getARMFloatABI(ToolChain, Args);

    if (ABI == arm::FloatABI::Hard)
      CmdArgs.push_back("-mfpu=vfp");
    else
      CmdArgs.push_back("-mfpu=softvfp");

    CmdArgs.push_back("-meabi=5");
    break;
  }
  case llvm::Triple::sparcv9: {
    std::string CPU = getCPUName(D, Args, Triple);
    CmdArgs.push_back(sparc::getSparcAsmModeForCPU(CPU, Triple));
    AddAssemblerKPIC(ToolChain, Args, CmdArgs);
    break;
  }
  }

  for (const Arg *A : Args.filtered(options::OPT_ffile_prefix_map_EQ,
                                    options::OPT_fdebug_prefix_map_EQ)) {
    StringRef Map = A->getValue();
    if (!Map.contains('='))
      D.Diag(diag::err_drv_invalid_argument_to_option)
          << Map << A->getOption().getName();
    else {
      CmdArgs.push_back(Args.MakeArgString("--debug-prefix-map"));
      CmdArgs.push_back(Args.MakeArgString(Map));
    }
    A->claim();
  }

  Args.AddAllArgValues(CmdArgs, options::OPT_Wa_COMMA, options::OPT_Xassembler);

  CmdArgs.push_back("-o");
  CmdArgs.push_back(Output.getFilename());

  for (const auto &II : Inputs)
    CmdArgs.push_back(II.getFilename());

  const char *Exec = Args.MakeArgString(ToolChain.GetProgramPath("as"));
  C.addCommand(std::make_unique<Command>(JA, *this,
                                         ResponseFileSupport::AtFileCurCP(),
                                         Exec, CmdArgs, Inputs, Output));
}

void freebsd::Linker::ConstructJob(Compilation &C, const JobAction &JA,
                                   const InputInfo &Output,
                                   const InputInfoList &Inputs,
                                   const ArgList &Args,
                                   const char *LinkingOutput) const {
  const auto &ToolChain = static_cast<const FreeBSD &>(getToolChain());
  const Driver &D = ToolChain.getDriver();
  const llvm::Triple::ArchType Arch = ToolChain.getArch();
  const bool IsPIE =
      !Args.hasArg(options::OPT_shared) &&
      (Args.hasArg(options::OPT_pie) || ToolChain.isPIEDefault(Args));
  ArgStringList CmdArgs;

  // Silence warning for "clang -g foo.o -o foo"
  Args.ClaimAllArgs(options::OPT_g_Group);
  // and "clang -emit-llvm foo.o -o foo"
  Args.ClaimAllArgs(options::OPT_emit_llvm);
  // and for "clang -w foo.o -o foo". Other warning options are already
  // handled somewhere else.
  Args.ClaimAllArgs(options::OPT_w);

  if (!D.SysRoot.empty())
    CmdArgs.push_back(Args.MakeArgString("--sysroot=" + D.SysRoot));

  if (IsPIE)
    CmdArgs.push_back("-pie");

  CmdArgs.push_back("--eh-frame-hdr");
  if (Args.hasArg(options::OPT_static)) {
    CmdArgs.push_back("-Bstatic");
  } else {
    if (Args.hasArg(options::OPT_rdynamic))
      CmdArgs.push_back("-export-dynamic");
    if (Args.hasArg(options::OPT_shared)) {
      CmdArgs.push_back("-shared");
    } else if (!Args.hasArg(options::OPT_r)) {
      CmdArgs.push_back("-dynamic-linker");
      CmdArgs.push_back("/libexec/ld-elf.so.1");
    }
    const llvm::Triple &T = ToolChain.getTriple();
    if (Arch == llvm::Triple::arm || T.isX86())
      CmdArgs.push_back("--hash-style=both");
    CmdArgs.push_back("--enable-new-dtags");
  }

  // Explicitly set the linker emulation for platforms that might not
  // be the default emulation for the linker.
  switch (Arch) {
  case llvm::Triple::x86:
    CmdArgs.push_back("-m");
    CmdArgs.push_back("elf_i386_fbsd");
    break;
  case llvm::Triple::ppc:
    CmdArgs.push_back("-m");
    CmdArgs.push_back("elf32ppc_fbsd");
    break;
  case llvm::Triple::ppcle:
    CmdArgs.push_back("-m");
    // Use generic -- only usage is for freestanding.
    CmdArgs.push_back("elf32lppc");
    break;
  case llvm::Triple::mips:
    CmdArgs.push_back("-m");
    CmdArgs.push_back("elf32btsmip_fbsd");
    break;
  case llvm::Triple::mipsel:
    CmdArgs.push_back("-m");
    CmdArgs.push_back("elf32ltsmip_fbsd");
    break;
  case llvm::Triple::mips64:
    CmdArgs.push_back("-m");
    if (tools::mips::hasMipsAbiArg(Args, "n32"))
      CmdArgs.push_back("elf32btsmipn32_fbsd");
    else
      CmdArgs.push_back("elf64btsmip_fbsd");
    break;
  case llvm::Triple::mips64el:
    CmdArgs.push_back("-m");
    if (tools::mips::hasMipsAbiArg(Args, "n32"))
      CmdArgs.push_back("elf32ltsmipn32_fbsd");
    else
      CmdArgs.push_back("elf64ltsmip_fbsd");
    break;
  case llvm::Triple::riscv64:
    CmdArgs.push_back("-m");
    CmdArgs.push_back("elf64lriscv");
    CmdArgs.push_back("-X");
    break;
  default:
    break;
  }

  if (Arg *A = Args.getLastArg(options::OPT_G)) {
    if (ToolChain.getTriple().isMIPS()) {
      StringRef v = A->getValue();
      CmdArgs.push_back(Args.MakeArgString("-G" + v));
      A->claim();
    }
  }

  assert((Output.isFilename() || Output.isNothing()) && "Invalid output.");
  if (Output.isFilename()) {
    CmdArgs.push_back("-o");
    CmdArgs.push_back(Output.getFilename());
  }

  CmdArgs.push_back("-F");
  CmdArgs.push_back("/System/Library/Frameworks");
  CmdArgs.push_back("-F");
  CmdArgs.push_back("/Library/Frameworks");

  Driver::InputList PPInputs;
  D.BuildInputs(C.getDefaultToolChain(), C.getArgs(), PPInputs);

  // Auto-link Foundation & objc for executables but not shared libs
  // because that breaks
  for (Driver::InputList::iterator it = PPInputs.begin(), ie = PPInputs.end(); it != ie;) {
    if (types::isObjC(it->first) && !Args.hasArg(options::OPT_shared) &&
      !Args.hasArg(options::OPT_nostdlib, options::OPT_nodefaultlibs)) {
        CmdArgs.push_back("-framework");
        CmdArgs.push_back("Foundation");
        CmdArgs.push_back("-lobjc");
	break;
      }
    it++;
  }

  if (!Args.hasArg(options::OPT_nostdlib, options::OPT_nostartfiles,
                   options::OPT_r)) {
    const char *crt1 = nullptr;
    if (!Args.hasArg(options::OPT_shared)) {
      if (Args.hasArg(options::OPT_pg))
        crt1 = "gcrt1.o";
      else if (IsPIE)
        crt1 = "Scrt1.o";
      else
        crt1 = "crt1.o";
    }
    if (crt1)
      CmdArgs.push_back(Args.MakeArgString(ToolChain.GetFilePath(crt1)));

    CmdArgs.push_back(Args.MakeArgString(ToolChain.GetFilePath("crti.o")));

    const char *crtbegin = nullptr;
    if (Args.hasArg(options::OPT_static))
      crtbegin = "crtbeginT.o";
    else if (Args.hasArg(options::OPT_shared) || IsPIE)
      crtbegin = "crtbeginS.o";
    else
      crtbegin = "crtbegin.o";

    CmdArgs.push_back(Args.MakeArgString(ToolChain.GetFilePath(crtbegin)));
  }

  Args.AddAllArgs(CmdArgs, options::OPT_L);
  ToolChain.AddFilePathLibArgs(Args, CmdArgs);
<<<<<<< HEAD
  Args.AddAllArgs(CmdArgs, options::OPT_T_Group);
  Args.AddAllArgs(CmdArgs, options::OPT_s);
  Args.AddAllArgs(CmdArgs, options::OPT_t);
  Args.AddAllArgs(CmdArgs, options::OPT_Z_Flag);
  Args.AddAllArgs(CmdArgs, options::OPT_r);
  
=======
  Args.addAllArgs(CmdArgs, {options::OPT_T_Group, options::OPT_s,
                            options::OPT_t, options::OPT_r});

>>>>>>> ebcfab99
  if (D.isUsingLTO()) {
    assert(!Inputs.empty() && "Must have at least one input.");
    // Find the first filename InputInfo object.
    auto Input = llvm::find_if(
        Inputs, [](const InputInfo &II) -> bool { return II.isFilename(); });
    if (Input == Inputs.end())
      // For a very rare case, all of the inputs to the linker are
      // InputArg. If that happens, just use the first InputInfo.
      Input = Inputs.begin();

    addLTOOptions(ToolChain, Args, CmdArgs, Output, *Input,
                  D.getLTOMode() == LTOK_Thin);
  }

  bool NeedsSanitizerDeps = addSanitizerRuntimes(ToolChain, Args, CmdArgs);
  bool NeedsXRayDeps = addXRayRuntime(ToolChain, Args, CmdArgs);
  addLinkerCompressDebugSectionsOption(ToolChain, Args, CmdArgs);
  AddLinkerInputs(ToolChain, Inputs, Args, CmdArgs, JA);

  unsigned Major = ToolChain.getTriple().getOSMajorVersion();
  bool Profiling = Args.hasArg(options::OPT_pg) && Major != 0 && Major < 14;
  if (!Args.hasArg(options::OPT_nostdlib, options::OPT_nodefaultlibs,
                   options::OPT_r)) {
    // Use the static OpenMP runtime with -static-openmp
    bool StaticOpenMP = Args.hasArg(options::OPT_static_openmp) &&
                        !Args.hasArg(options::OPT_static);
    addOpenMPRuntime(CmdArgs, ToolChain, Args, StaticOpenMP);

    if (D.CCCIsCXX()) {
      if (ToolChain.ShouldLinkCXXStdlib(Args))
        ToolChain.AddCXXStdlibLibArgs(Args, CmdArgs);
      if (Profiling)
        CmdArgs.push_back("-lm_p");
      else
        CmdArgs.push_back("-lm");
    }

    // Silence warnings when linking C code with a C++ '-stdlib' argument.
    Args.ClaimAllArgs(options::OPT_stdlib_EQ);

    // Additional linker set-up and flags for Fortran. This is required in order
    // to generate executables. As Fortran runtime depends on the C runtime,
    // these dependencies need to be listed before the C runtime below (i.e.
    // AddRunTimeLibs).
    if (D.IsFlangMode()) {
      addFortranRuntimeLibraryPath(ToolChain, Args, CmdArgs);
      addFortranRuntimeLibs(ToolChain, Args, CmdArgs);
      if (Profiling)
        CmdArgs.push_back("-lm_p");
      else
        CmdArgs.push_back("-lm");
    }

    if (NeedsSanitizerDeps)
      linkSanitizerRuntimeDeps(ToolChain, Args, CmdArgs);
    if (NeedsXRayDeps)
      linkXRayRuntimeDeps(ToolChain, Args, CmdArgs);
    // FIXME: For some reason GCC passes -lgcc and -lgcc_s before adding
    // the default system libraries. Just mimic this for now.
    if (Profiling)
      CmdArgs.push_back("-lgcc_p");
    else
      CmdArgs.push_back("-lgcc");
    if (Args.hasArg(options::OPT_static)) {
      CmdArgs.push_back("-lgcc_eh");
    } else if (Profiling) {
      CmdArgs.push_back("-lgcc_eh_p");
    } else {
      CmdArgs.push_back("--as-needed");
      CmdArgs.push_back("-lgcc_s");
      CmdArgs.push_back("--no-as-needed");
    }

    if (Args.hasArg(options::OPT_pthread)) {
      if (Profiling)
        CmdArgs.push_back("-lpthread_p");
      else
        CmdArgs.push_back("-lpthread");
    }

    if (Profiling) {
      if (Args.hasArg(options::OPT_shared))
        CmdArgs.push_back("-lc");
      else
        CmdArgs.push_back("-lc_p");
      CmdArgs.push_back("-lgcc_p");
    } else {
      CmdArgs.push_back("-lc");
      CmdArgs.push_back("-lgcc");
    }

    if (Args.hasArg(options::OPT_static)) {
      CmdArgs.push_back("-lgcc_eh");
    } else if (Profiling) {
      CmdArgs.push_back("-lgcc_eh_p");
    } else {
      CmdArgs.push_back("--as-needed");
      CmdArgs.push_back("-lgcc_s");
      CmdArgs.push_back("--no-as-needed");
    }
  }

  if (!Args.hasArg(options::OPT_nostdlib, options::OPT_nostartfiles,
                   options::OPT_r)) {
    const char *crtend = nullptr;
    if (Args.hasArg(options::OPT_shared) || IsPIE)
      crtend = "crtendS.o";
    else
      crtend = "crtend.o";
    CmdArgs.push_back(Args.MakeArgString(ToolChain.GetFilePath(crtend)));
    CmdArgs.push_back(Args.MakeArgString(ToolChain.GetFilePath("crtn.o")));
  }

  ToolChain.addProfileRTLibs(Args, CmdArgs);

  const char *Exec = Args.MakeArgString(getToolChain().GetLinkerPath());
  C.addCommand(std::make_unique<Command>(JA, *this,
                                         ResponseFileSupport::AtFileCurCP(),
                                         Exec, CmdArgs, Inputs, Output));
}

/// FreeBSD - FreeBSD tool chain which can call as(1) and ld(1) directly.

FreeBSD::FreeBSD(const Driver &D, const llvm::Triple &Triple,
                 const ArgList &Args)
    : Generic_ELF(D, Triple, Args) {

  // When targeting 32-bit platforms, look for '/usr/lib32/crt1.o' and fall
  // back to '/usr/lib' if it doesn't exist.
  if (Triple.isArch32Bit() &&
      D.getVFS().exists(concat(getDriver().SysRoot, "/usr/lib32/crt1.o")))
    getFilePaths().push_back(concat(getDriver().SysRoot, "/usr/lib32"));
  else
    getFilePaths().push_back(concat(getDriver().SysRoot, "/usr/lib"));
}

void FreeBSD::AddClangSystemIncludeArgs(
    const llvm::opt::ArgList &DriverArgs,
    llvm::opt::ArgStringList &CC1Args) const {
  const Driver &D = getDriver();

  if (DriverArgs.hasArg(clang::driver::options::OPT_nostdinc))
    return;

  if (!DriverArgs.hasArg(options::OPT_nobuiltininc)) {
    SmallString<128> Dir(D.ResourceDir);
    llvm::sys::path::append(Dir, "include");
    addSystemInclude(DriverArgs, CC1Args, Dir.str());
  }

  if (DriverArgs.hasArg(options::OPT_nostdlibinc))
    return;

  // Check for configure-time C include directories.
  StringRef CIncludeDirs(C_INCLUDE_DIRS);
  if (CIncludeDirs != "") {
    SmallVector<StringRef, 5> dirs;
    CIncludeDirs.split(dirs, ":");
    for (StringRef dir : dirs) {
      StringRef Prefix =
          llvm::sys::path::is_absolute(dir) ? StringRef(D.SysRoot) : "";
      addExternCSystemInclude(DriverArgs, CC1Args, Prefix + dir);
    }
    return;
  }

  addExternCSystemInclude(DriverArgs, CC1Args,
                          concat(D.SysRoot, "/usr/include"));
}

void FreeBSD::addLibCxxIncludePaths(const llvm::opt::ArgList &DriverArgs,
                                    llvm::opt::ArgStringList &CC1Args) const {
  addSystemInclude(DriverArgs, CC1Args,
                   concat(getDriver().SysRoot, "/usr/include/c++/v1"));
}

void FreeBSD::AddCXXStdlibLibArgs(const ArgList &Args,
                                  ArgStringList &CmdArgs) const {
  unsigned Major = getTriple().getOSMajorVersion();
  bool Profiling = Args.hasArg(options::OPT_pg) && Major != 0 && Major < 14;

  CmdArgs.push_back(Profiling ? "-lc++_p" : "-lc++");
  if (Args.hasArg(options::OPT_fexperimental_library))
    CmdArgs.push_back("-lc++experimental");
}

void FreeBSD::AddCudaIncludeArgs(const ArgList &DriverArgs,
                                 ArgStringList &CC1Args) const {
  CudaInstallation->AddCudaIncludeArgs(DriverArgs, CC1Args);
}

void FreeBSD::AddHIPIncludeArgs(const ArgList &DriverArgs,
                                ArgStringList &CC1Args) const {
  RocmInstallation->AddHIPIncludeArgs(DriverArgs, CC1Args);
}

Tool *FreeBSD::buildAssembler() const {
  return new tools::freebsd::Assembler(*this);
}

Tool *FreeBSD::buildLinker() const { return new tools::freebsd::Linker(*this); }

bool FreeBSD::HasNativeLLVMSupport() const { return true; }

ToolChain::UnwindTableLevel
FreeBSD::getDefaultUnwindTableLevel(const ArgList &Args) const {
  return UnwindTableLevel::Asynchronous;
}

bool FreeBSD::isPIEDefault(const llvm::opt::ArgList &Args) const {
  return getSanitizerArgs(Args).requiresPIE();
}

SanitizerMask FreeBSD::getSupportedSanitizers() const {
  const bool IsAArch64 = getTriple().getArch() == llvm::Triple::aarch64;
  const bool IsX86 = getTriple().getArch() == llvm::Triple::x86;
  const bool IsX86_64 = getTriple().getArch() == llvm::Triple::x86_64;
  const bool IsMIPS64 = getTriple().isMIPS64();
  SanitizerMask Res = ToolChain::getSupportedSanitizers();
  Res |= SanitizerKind::Address;
  Res |= SanitizerKind::PointerCompare;
  Res |= SanitizerKind::PointerSubtract;
  Res |= SanitizerKind::Vptr;
  if (IsAArch64 || IsX86_64 || IsMIPS64) {
    Res |= SanitizerKind::Leak;
    Res |= SanitizerKind::Thread;
  }
  if (IsAArch64 || IsX86 || IsX86_64) {
    Res |= SanitizerKind::SafeStack;
    Res |= SanitizerKind::Fuzzer;
    Res |= SanitizerKind::FuzzerNoLink;
  }
  if (IsAArch64 || IsX86_64) {
    Res |= SanitizerKind::KernelAddress;
    Res |= SanitizerKind::KernelMemory;
    Res |= SanitizerKind::Memory;
  }
  return Res;
}<|MERGE_RESOLUTION|>--- conflicted
+++ resolved
@@ -283,18 +283,9 @@
 
   Args.AddAllArgs(CmdArgs, options::OPT_L);
   ToolChain.AddFilePathLibArgs(Args, CmdArgs);
-<<<<<<< HEAD
-  Args.AddAllArgs(CmdArgs, options::OPT_T_Group);
-  Args.AddAllArgs(CmdArgs, options::OPT_s);
-  Args.AddAllArgs(CmdArgs, options::OPT_t);
-  Args.AddAllArgs(CmdArgs, options::OPT_Z_Flag);
-  Args.AddAllArgs(CmdArgs, options::OPT_r);
-  
-=======
   Args.addAllArgs(CmdArgs, {options::OPT_T_Group, options::OPT_s,
                             options::OPT_t, options::OPT_r});
 
->>>>>>> ebcfab99
   if (D.isUsingLTO()) {
     assert(!Inputs.empty() && "Must have at least one input.");
     // Find the first filename InputInfo object.
