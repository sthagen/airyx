#!/bin/sh

version="12.1"
pkgset="branches/2020Q1"
desktop=$1
tag=$2

#!/bin/sh

cwd="`realpath | sed 's|/scripts||g'`"
workdir="/usr/local"
livecd="${workdir}/furybsd"
cache="${livecd}/cache"
<<<<<<< HEAD
=======
version="12.1"
>>>>>>> bf82df37
arch=AMD64
base="${cache}/${version}/base"
packages="${cache}/packages"
ports="${cache}/furybsd-ports-master"
iso="${livecd}/iso"
uzip="${livecd}/uzip"
cdroot="${livecd}/cdroot"
ramdisk_root="${cdroot}/data/ramdisk"
vol="furybsd"
label="FURYBSD"
isopath="${iso}/${vol}.iso"
<<<<<<< HEAD
=======
desktop=$1
tag=$2
export DISTRIBUTIONS="kernel.txz base.txz"
export BSDINSTALL_DISTSITE="http://ftp.freebsd.org/pub/FreeBSD/releases/amd64/12.1-RELEASE/"
export BSDINSTALL_CHROOT="/usr/local/furybsd/uzip"
export BSDINSTALL_DISTDIR="/usr/local/furybsd/cache/12.1/base"

>>>>>>> bf82df37

# Only run as superuser
if [ "$(id -u)" != "0" ]; then
  echo "This script must be run as root" 1>&2
  exit 1
fi

# Make sure git is installed
if [ ! -f "/usr/local/bin/git" ] ; then
  echo "Git is required"
  echo "Please install it with pkg install git or pkg install git-lite first"
  exit 1
fi

# Make sure bash is installed
if [ ! -f "/usr/local/bin/bash" ] ; then
  echo "Bash is required"
  echo "Please install bash with pkg install bash first"
  exit 1
fi

case $desktop in
  'kde')
    export desktop="kde"
    export edition="KDE"
    ;;
  'gnome')
    export desktop="gnome"
    export edition="GNOME"
    ;;
  *)
    export desktop="xfce"
    export edition="XFCE"
    ;;
esac

# Get the version tag
if [ -z "$2" ] ; then
  echo "tag not set"
  rm /usr/local/furybsd/tag >/dev/null 2>/dev/null
  export vol="FuryBSD-${version}-${edition}"
else
  echo "tag is set"
  rm /usr/local/furybsd/version >/dev/null 2>/dev/null
  echo "${2}" > /usr/local/furybsd/tag
  export vol="FuryBSD-${version}-${edition}-${tag}"
fi

label="FURYBSD"
isopath="${iso}/${vol}.iso"

workspace()
{
  umount ${uzip}/var/cache/pkg >/dev/null 2>/dev/null
  umount ${ports} >/dev/null 2>/dev/null
  rm -rf ${ports} >/dev/null 2>/dev/null
  umount ${cache}/furybsd-packages/ >/dev/null 2>/dev/null
  rm ${cache}/master.zip >/dev/null 2>/dev/null
  umount ${uzip}/dev >/dev/null 2>/dev/null
  if [ -d "${livecd}" ] ;then
    chflags -R noschg ${uzip} ${cdroot} >/dev/null 2>/dev/null
    rm -rf ${uzip} ${cdroot} ${ports} >/dev/null 2>/dev/null
  fi
  mkdir -p ${livecd} ${base} ${iso} ${packages} ${uzip} ${ramdisk_root}/dev ${ramdisk_root}/etc >/dev/null 2>/dev/null
}

# Only run as superuser
if [ "$(id -u)" != "0" ]; then
  echo "This script must be run as root" 1>&2
  exit 1
fi

# Make sure git is installed
if [ ! -f "/usr/local/bin/git" ] ; then
  echo "Git is required"
  echo "Please install it with pkg install git or pkg install git-lite first"
  exit 1
fi

# Make sure bash is installed
if [ ! -f "/usr/local/bin/bash" ] ; then
  echo "Bash is required"
  echo "Please install bash with pkg install bash first"
  exit 1
fi

# Make sure poudriere is installed
if [ ! -f "/usr/local/bin/poudriere" ] ; then
  echo "Poudriere is required"
  echo "Please install poudriere with pkg install poudriere or pkg install poudriere-devel first"
  exit 1
fi

case $desktop in
  'kde')
    export desktop="kde"
    export edition="KDE"
    ;;
  'gnome')
    export desktop="gnome"
    export edition="GNOME"
    ;;
  *)
    export desktop="xfce"
    export edition="XFCE"
    ;;
esac

# Get the version tag
if [ -z "$2" ] ; then
  echo "tag not set"
  rm /usr/local/furybsd/tag >/dev/null 2>/dev/null
  export vol="FuryBSD-${version}-${edition}"
else
  echo "tag is set"
  rm /usr/local/furybsd/version >/dev/null 2>/dev/null
  echo "${2}" > /usr/local/furybsd/tag
  export vol="FuryBSD-${version}-${edition}-${tag}"
fi

poudriere_jail()
{
  # Check if jail exists
  poudriere jail -l | grep -q furybsd
  if [ $? -eq 1 ] ; then
    # If jail does not exist create it
    poudriere jail -c -j furybsd -v ${version}-RELEASE -K GENERIC
  else
    # Update jail if it exists
    poudriere jail -u -j furybsd
  fi
}

poudriere_ports()
{
  # Check if ports tree exists
  poudriere ports -l | grep -q furybsd
  if [ $? -eq 1 ] ; then
    # If ports tree does not exist create it
    poudriere ports -c -p furybsd-ports -B ${pkgset} -m git
  else
    # Update ports tree if it exists
    poudriere ports -u -p furybsd-ports -B ${pkgset} -m git
  fi
<<<<<<< HEAD
}

poudriere_bulk()
{
  poudriere bulk -j furybsd -p furybsd-ports -f settings/ports.${desktop}
}

poudriere_image()
{
  poudriere image -t tar -j furybsd -p furybsd-ports -h furybsd -n furybsd -f settings/ports.${desktop}
=======
  bsdinstall distextract
  cp /etc/resolv.conf ${uzip}/etc/resolv.conf
  chroot ${uzip} env PAGER=cat freebsd-update fetch --not-running-from-cron
  chroot ${uzip} freebsd-update install
>>>>>>> bf82df37
}

packages()
{
<<<<<<< HEAD
  tar -xf /data/images/furybsd.txz -C ${uzip}
=======
>>>>>>> bf82df37
  mkdir ${uzip}/var/cache/pkg
  mount_nullfs ${packages} ${uzip}/var/cache/pkg
  mount -t devfs devfs ${uzip}/dev
  cat ${cwd}/settings/packages.common | xargs pkg-static -c ${uzip} install -y
  cat ${cwd}/settings/packages.${desktop} | xargs pkg-static -c ${uzip} install -y
  rm ${uzip}/etc/resolv.conf
  umount ${uzip}/var/cache/pkg
  umount ${uzip}/dev
}

rc()
{
  if [ ! -f "${uzip}/etc/rc.conf" ] ; then
    touch ${uzip}/etc/rc.conf
  fi
  if [ ! -f "${uzip}/etc/rc.conf.local" ] ; then
    touch ${uzip}/etc/rc.conf.local
  fi
  cat ${cwd}/settings/rc.conf.common | xargs chroot ${uzip} sysrc -f /etc/rc.conf.local
  cat ${cwd}/settings/rc.conf.${desktop} | xargs chroot ${uzip} sysrc -f /etc/rc.conf.local
}

live-settings()
{
  cp ${cwd}/nginx.conf ${uzip}/usr/local/etc/nginx/nginx.conf
  cp ${uzip}/usr/local/www/phpsysinfo/phpsysinfo.ini.new ${uzip}/usr/local/www/phpsysinfo/phpsysinfo.ini
  cp ${uzip}/usr/local/etc/php.ini-production ${uzip}/usr/local/etc/php.ini
}

user()
{
  mkdir -p ${uzip}/usr/home/liveuser/Desktop
  cp ${cwd}/fury-install ${uzip}/usr/home/liveuser/
  cp -R ${cwd}/xorg.conf.d/ ${uzip}/usr/home/liveuser/xorg.conf.d
  cp ${cwd}/fury-config-xorg.desktop ${uzip}/usr/home/liveuser/Desktop/
  cp ${cwd}/fury-install.desktop ${uzip}/usr/home/liveuser/Desktop/
  cp ${cwd}/fury-sysinfo.desktop ${uzip}/usr/home/liveuser/Desktop/
  cp ${cwd}/fury-desktop-readme.txt ${uzip}/usr/home/liveuser/Desktop/"Getting Started.txt"
  chroot ${uzip} echo furybsd | chroot ${uzip} pw mod user root -h 0
  chroot ${uzip} pw useradd liveuser -u 1000 \
  -c "Live User" -d "/home/liveuser" \
  -g wheel -G operator -m -s /bin/csh -k /usr/share/skel -w none
  chroot ${uzip} pw groupadd liveuser -g 1000
  chroot ${uzip} echo furybsd | chroot ${uzip} pw mod user liveuser -h 0
  chroot ${uzip} chown -R 1000:1000 /usr/home/liveuser
}

dm()
{
  case $desktop in
    'kde')
      cp ${cwd}/sddm.conf ${uzip}/usr/local/etc/
      ;;
    'gnome')
      cp ${cwd}/custom.conf ${uzip}/usr/local/etc/gdm/custom.conf
      ;;
    *)
      cp ${cwd}/lightdm.conf ${uzip}/usr/local/etc/lightdm/
      chroot ${uzip} sed -i '' -e 's/memorylocked=128M/memorylocked=256M/' /etc/login.conf
      chroot ${uzip} cap_mkdb /etc/login.conf
      ;;
  esac
}

uzip() 
{
  cp -R ${cwd}/overlays/uzip/ ${uzip}
  install -o root -g wheel -m 755 -d "${cdroot}"
  makefs "${cdroot}/data/usr.ufs" "${uzip}/usr"
  mkuzip -o "${cdroot}/data/usr.uzip" "${cdroot}/data/usr.ufs"
  rm -f "${cdroot}/data/usr.ufs"
  chflags -R noschg ${uzip}/usr
  rm -rf ${uzip}/usr
  makefs "${cdroot}/data/system.ufs" "${uzip}"
  mkuzip -o "${cdroot}/data/system.uzip" "${cdroot}/data/system.ufs"
  rm -f "${cdroot}/data/system.ufs"
}

ramdisk() 
{
  cp -R ${cwd}/overlays/ramdisk/ ${ramdisk_root}
  cd "${uzip}" && tar -cf - rescue | tar -xf - -C "${ramdisk_root}"
  touch "${ramdisk_root}/etc/fstab"
  cp ${uzip}/etc/login.conf ${ramdisk_root}/etc/login.conf
  makefs -b '10%' "${cdroot}/data/ramdisk.ufs" "${ramdisk_root}"
  gzip "${cdroot}/data/ramdisk.ufs"
  rm -rf "${ramdisk_root}"
}

boot() 
{
  cp -R ${cwd}/overlays/boot/ ${cdroot}
  cd "${uzip}" && tar -cf - --exclude boot/kernel boot | tar -xf - -C "${cdroot}"
  for kfile in kernel geom_uzip.ko nullfs.ko tmpfs.ko unionfs.ko xz.ko; do
  tar -cf - boot/kernel/${kfile} | tar -xf - -C "${cdroot}"
  done
}

image() 
{
  sh ${cwd}/scripts/mkisoimages.sh -b $label $isopath ${cdroot}
}

cleanup()
{
  if [ -d "${livecd}" ] ; then
    chflags -R noschg ${uzip} ${cdroot} >/dev/null 2>/dev/null
    rm -rf ${uzip} ${cdroot} >/dev/null 2>/dev/null
  fi
}

workspace
#poudriere_jail
#poudriere_ports
#poudriere_bulk
#poudriere_image
#packages
#rc
#live-settings
#user
#dm
#uzip
#ramdisk
#boot
#image
cleanup<|MERGE_RESOLUTION|>--- conflicted
+++ resolved
@@ -4,17 +4,10 @@
 pkgset="branches/2020Q1"
 desktop=$1
 tag=$2
-
-#!/bin/sh
-
 cwd="`realpath | sed 's|/scripts||g'`"
 workdir="/usr/local"
 livecd="${workdir}/furybsd"
 cache="${livecd}/cache"
-<<<<<<< HEAD
-=======
-version="12.1"
->>>>>>> bf82df37
 arch=AMD64
 base="${cache}/${version}/base"
 packages="${cache}/packages"
@@ -26,16 +19,6 @@
 vol="furybsd"
 label="FURYBSD"
 isopath="${iso}/${vol}.iso"
-<<<<<<< HEAD
-=======
-desktop=$1
-tag=$2
-export DISTRIBUTIONS="kernel.txz base.txz"
-export BSDINSTALL_DISTSITE="http://ftp.freebsd.org/pub/FreeBSD/releases/amd64/12.1-RELEASE/"
-export BSDINSTALL_CHROOT="/usr/local/furybsd/uzip"
-export BSDINSTALL_DISTDIR="/usr/local/furybsd/cache/12.1/base"
-
->>>>>>> bf82df37
 
 # Only run as superuser
 if [ "$(id -u)" != "0" ]; then
@@ -180,7 +163,6 @@
     # Update ports tree if it exists
     poudriere ports -u -p furybsd-ports -B ${pkgset} -m git
   fi
-<<<<<<< HEAD
 }
 
 poudriere_bulk()
@@ -191,20 +173,11 @@
 poudriere_image()
 {
   poudriere image -t tar -j furybsd -p furybsd-ports -h furybsd -n furybsd -f settings/ports.${desktop}
-=======
-  bsdinstall distextract
-  cp /etc/resolv.conf ${uzip}/etc/resolv.conf
-  chroot ${uzip} env PAGER=cat freebsd-update fetch --not-running-from-cron
-  chroot ${uzip} freebsd-update install
->>>>>>> bf82df37
 }
 
 packages()
 {
-<<<<<<< HEAD
   tar -xf /data/images/furybsd.txz -C ${uzip}
-=======
->>>>>>> bf82df37
   mkdir ${uzip}/var/cache/pkg
   mount_nullfs ${packages} ${uzip}/var/cache/pkg
   mount -t devfs devfs ${uzip}/dev
