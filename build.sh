--- conflicted
+++ resolved
@@ -262,11 +262,8 @@
   chroot ${uzip} echo furybsd | chroot ${uzip} pw mod user liveuser -h 0
   chroot ${uzip} chown -R 1000:1000 /usr/home/liveuser
   chroot ${uzip} pw groupmod wheel -m liveuser
-<<<<<<< HEAD
-=======
   chroot ${uzip} pw groupmod video -m liveuser
   chroot ${uzip} pw groupmod webcamd -m liveuser
->>>>>>> 9cb9c08c
 }
 
 dm()
