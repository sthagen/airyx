#!/bin/sh

# Exit on errors
set -e

if [ -z "${AIRYX}" ]; then
	AIRYX=$(pwd)/../airyx
fi
AIRYXPKG=${AIRYX}/freebsd-src/release
AIRYXVER=$(head -1 ${AIRYX}/version)

version="12.2-RELEASE"  # branch releng/12.2
VER="12.2"
MAJOR="12"
VERSIONSUFFIX="RELEASE"

# Determine the version of the running host system.
# Building ISOs for other major versions than the running host system
# is not supported and results in broken images anyway
#version=$(uname -r | cut -d "-" -f 1-2) # "12.2-RELEASE" or "13.0-CURRENT"

#if [ "${version}" = "13.0-CURRENT" ] ; then
  # version="13.0-RC3"
#  version="13.0-RELEASE"
#fi

#VER=$(uname -r | cut -d "-" -f 1) # "12.2" or "13.0"
#MAJOR=$(uname -r | cut -d "." -f 1) # "12" or "13"

<<<<<<< HEAD
# Dwnload from either https://download.freebsd.org/ftp/releases/
#                  or https://download.freebsd.org/ftp/snapshots/
#VERSIONSUFFIX=$(uname -r | cut -d "-" -f 2) # "RELEASE" or "CURRENT"
FTPDIRECTORY="releases" # "releases" or "snapshots"
if [ "${VERSIONSUFFIX}" = "CURRENT" ] ; then
  FTPDIRECTORY="snapshots"
fi
# RCs are in the 'releases' ftp directory; hence check if $VERSIONSUFFIX begins with 'RC' https://serverfault.com/a/252406
if [ "${VERSIONSUFFIX#RC}"x = "${VERSIONSUFFIX}x" ]  ; then
  FTPDIRECTORY="releases"
fi

echo "${FTPDIRECTORY}"
echo version=$version VER=$VER MAJOR=$MAJOR suffix=$VERSIONSUFFIX
=======
if [ -z "${AIRYX}" ]; then
  AIRYX=$(pwd)/..
fi
AIRYXVER=$(head -1 ${AIRYX}/version.txt)
>>>>>>> acb503a4

desktop=$1
tag=$2
export cwd=$(realpath | sed 's|/scripts||g')
if [ -z "${workdir}" ]; then
<<<<<<< HEAD
	workdir="/usr/local"
=======
  workdir="/usr/local"
>>>>>>> acb503a4
fi
livecd="${workdir}/furybsd"
if [ -z "${arch}" ] ; then
  arch=amd64
fi
cache="${livecd}/${arch}/cache"
base="${cache}/${version}/base"
export packages="${cache}/packages"
iso="${livecd}/iso"
  if [ -n "$CIRRUS_CI" ] ; then
    # On Cirrus CI ${livecd} is in tmpfs for speed reasons
    # and tends to run out of space. Writing the final ISO
    # to non-tmpfs should be an acceptable compromise
    iso="${CIRRUS_WORKING_DIR}/artifacts"
  fi
export uzip="${livecd}/uzip"
export cdroot="${livecd}/cdroot"
ramdisk_root="${cdroot}/data/ramdisk"
vol="furybsd"
<<<<<<< HEAD
label="LIVE"
=======
label="AIRYX"
>>>>>>> acb503a4
export DISTRIBUTIONS="kernel.txz base.txz airyx.txz"

# Only run as superuser
if [ "$(id -u)" != "0" ]; then
  echo "This script must be run as root" 1>&2
  exit 1
fi

# Make sure git is installed
# We only need this in case we decide to pull in ingredients from
# other git repositories; this is currently not the case
# if [ ! -f "/usr/local/bin/git" ] ; then
#   echo "Git is required"
#   echo "Please install it with pkg install git or pkg install git-lite first"
#   exit 1
# fi

if [ -z "${desktop}" ] ; then
  export desktop=xfce
fi
edition=$(echo $desktop | tr '[:lower:]' '[:upper:]')
export edition
if [ ! -f "${cwd}/settings/packages.${desktop}" ] ; then
  echo "${cwd}/settings/packages.${desktop} is missing, exiting"
  exit 1
fi

# Get the version tag
mkdir -p ${workdir}/furybsd
if [ -z "$2" ] ; then
  rm ${workdir}/furybsd/tag >/dev/null 2>/dev/null || true
  export vol="${VER}"
else
  rm ${workdir}/furybsd/version >/dev/null 2>/dev/null || true
<<<<<<< HEAD
=======
  mkdir -p ${workdir}/furybsd
>>>>>>> acb503a4
  echo "${2}" > ${workdir}/furybsd/tag
  export vol="${VER}-${tag}"
fi

# Get the short git SHA
SHA=$(echo ${CIRRUS_CHANGE_IN_REPO}| cut -c1-7)

# The environment variable BUILDNUMBER may have been set; if so, use it
if [ ! -z "${BUILDNUMBER}" ] ; then
  isopath="${iso}/${desktop}-${BUILDNUMBER}-${vol}-${arch}.iso"
elif [ ! -z "${SHA}" ] ; then
  isopath="${iso}/${desktop}-${SHA}-${vol}-${arch}.iso"
else
  isopath="${iso}/${desktop}-${vol}-${arch}.iso"
fi

# For helloSystem, we are using a different naming scheme for the ISOS
if [ "${desktop}" = "hello" ] ; then
  if [ -f overlays/uzip/hello/manifest ] ; then
    HELLO_VERSION=$(grep "^version:" overlays/uzip/hello/manifest | xargs | cut -d " " -f 2 | cut -d "_" -f 1)
    # If we are building hello, then set version number of the 'hello' transient package
    # based on environment variable set e.g., by Cirrus CI
    if [ ! -z $BUILDNUMBER ] ; then
      echo "Injecting $BUILDNUMBER" into manifest
      sed -i -e 's|\(^version:       .*_\).*$|\1'$BUILDNUMBER'|g' "${cwd}/overlays/uzip/hello/manifest"
      rm "${cwd}/overlays/uzip/hello/manifest-e"
      cat "${cwd}/overlays/uzip/hello/manifest"
      isopath="${iso}/${tag}-F${VER}_h${HELLO_VERSION}_${BUILDNUMBER}-${arch}.iso"
    else
<<<<<<< HEAD
      #isopath="${iso}/${desktop}-${HELLO_VERSION}_git${SHA}-FreeBSD-${VER}-${arch}.iso"
      isopath="${AIRYX}/dist/${tag}-F${VER}_h${HELLO_VERSION}-${arch}.iso"
=======
      isopath="${iso}/${tag}-F${VER}_h${HELLO_VERSION}_git${SHA}-${arch}.iso"
>>>>>>> acb503a4
    fi
  fi
fi

cleanup()
{
  if [ -n "$CIRRUS_CI" ] ; then
    # On CI systems there is no reason to clean up which takes time
    return 0
  else
    umount ${uzip}/var/cache/pkg >/dev/null 2>/dev/null || true
    umount ${uzip}/dev >/dev/null 2>/dev/null || true
    zpool destroy -f furybsd >/dev/null 2>/dev/null || true
    mdconfig -d -u 0 >/dev/null 2>/dev/null || true
    rm ${livecd}/pool.img >/dev/null 2>/dev/null || true
    rm -rf ${cdroot} >/dev/null 2>/dev/null || true
  fi
}

workspace()
{
  mkdir -p "${livecd}" "${base}" "${iso}" "${packages}" "${uzip}" "${ramdisk_root}/dev" "${ramdisk_root}/etc" >/dev/null 2>/dev/null
  truncate -s 3g "${livecd}/pool.img"
  mdconfig -f "${livecd}/pool.img" -u 0
  gpart create -s GPT md0
  gpart add -t freebsd-zfs md0
  sync ### Needed?
  zpool create furybsd /dev/md0p1
  sync ### Needed?
  zfs set mountpoint="${uzip}" furybsd
  # From FreeBSD 13 on, zstd can be used with zfs in base
  #MAJOR=$(uname -r | cut -d "." -f 1)
  if [ $MAJOR -lt 13 ] ; then
    zfs set compression=gzip-6 furybsd 
  else
    zfs set compression=zstd-9 furybsd 
  fi

}

base()
{
  # TODO: Signature checking
<<<<<<< HEAD
  #if [ ! -f "${base}/base.txz" ] ; then 
  #  cd ${base}
  #  fetch https://download.freebsd.org/ftp/${FTPDIRECTORY}/${arch}/${version}/base.txz
  #fi
  
  #if [ ! -f "${base}/kernel.txz" ] ; then
  #  cd ${base}
  #  fetch https://download.freebsd.org/ftp/${FTPDIRECTORY}/${arch}/${version}/kernel.txz
  #fi
  cd ${base}
  tar -zxvf ${AIRYXPKG}/base.txz -C ${uzip}
  tar -zxvf ${AIRYXPKG}/kernel.txz -C ${uzip}
  tar -zxvf ${AIRYXPKG}/airyx.txz -C ${uzip}
=======
  if [ ! -f "${base}/base.txz" ] ; then 
    cd ${base}
    fetch https://dl.cloudsmith.io/public/airyx/core/raw/files/base.txz
  fi
  
  if [ ! -f "${base}/kernel.txz" ] ; then
    cd ${base}
    fetch https://dl.cloudsmith.io/public/airyx/core/raw/files/kernel.txz
  fi

  if [ ! -f "${base}/airyx.txz" ] ; then
    cd ${base}
    fetch https://api.cirrus-ci.com/v1/artifact/github/mszoek/airyx/airyx/airyx/dist/airyx.txz
  fi
  cd ${base}
  tar -zxvf base.txz -C ${uzip}
  tar -zxvf kernel.txz -C ${uzip}
  tar -zxvf airyx.txz -C ${uzip}
>>>>>>> acb503a4
  touch ${uzip}/etc/fstab
}

pkg_add_from_url()
{
      url=$1
      pkg_cachesubdir=$2
      abi=${3+env ABI=$3}

      pkgfile=${url##*/}
      if [ ! -e ${uzip}${pkg_cachedir}/${pkg_cachesubdir}/${pkgfile} ]; then
        fetch -o ${uzip}${pkg_cachedir}/${pkg_cachesubdir}/ $url
      fi
      IGNORE_OSVERSION=yes /usr/local/sbin/pkg-static -c "${uzip}" install -y $(/usr/local/sbin/pkg-static query -F ${uzip}${pkg_cachedir}/${pkg_cachesubdir}/${pkgfile} %dn)
      IGNORE_OSVERSION=yes $abi /usr/local/sbin/pkg-static -c "${uzip}" add ${pkg_cachedir}/${pkg_cachesubdir}/${pkgfile}
      IGNORE_OSVERSION=yes /usr/local/sbin/pkg-static -c "${uzip}" lock -y $(/usr/local/sbin/pkg-static query -F ${uzip}${pkg_cachedir}/${pkg_cachesubdir}/${pkgfile} %o)
}

packages()
{
<<<<<<< HEAD
  # NOTE: Also adjust the Nvidia drivers accordingly below. TODO: Use one set of variables
  if [ $MAJOR -eq 12 ] ; then
    # echo "Major version 12, hence using release_2 packages since quarterly can be missing packages from one day to the next"
    # sed -i -e 's|quarterly|release_2|g' "${uzip}/etc/pkg/FreeBSD.conf"
    # rm -f "${uzip}/etc/pkg/FreeBSD.conf-e"
    echo "Major version 12, hence using quarterly packages to see whether it performs better than release_2"
    sed -i -e 's|latest|quarterly|g' "${uzip}/etc/pkg/FreeBSD.conf"
    rm -f "${uzip}/etc/pkg/FreeBSD.conf-e"
  elif [ $MAJOR -eq 13 ] ; then
    echo "Major version 13, hence using quarterly packages since release_2 will probably not have compatible Intel driver"
  else
    echo "Other major version, hence changing /etc/pkg/FreeBSD.conf to use latest packages"
    sed -i -e 's|quarterly|latest|g' "${uzip}/etc/pkg/FreeBSD.conf"
    rm -f "${uzip}/etc/pkg/FreeBSD.conf-e"
  fi
=======
  rm -f "${uzip}/etc/pkg/FreeBSD.conf"
>>>>>>> acb503a4
  cp /etc/resolv.conf ${uzip}/etc/resolv.conf
  mkdir ${uzip}/var/cache/pkg
  mount_nullfs ${packages} ${uzip}/var/cache/pkg
  mount -t devfs devfs ${uzip}/dev
  # FIXME: In the following line, the hardcoded "i386" needs to be replaced by "${arch}" - how?
  for p in common-${MAJOR} ${desktop}; do
    sed '/^#/d;/\!i386/d;/^cirrus:/d;/^https:/d' "${cwd}/settings/packages.$p" | \
      xargs /usr/local/sbin/pkg-static -c "${uzip}" install -y
    pkg_cachedir=/var/cache/pkg
    # Install packages beginning with 'cirrus:'
    mkdir -p ${uzip}${pkg_cachedir}/furybsd-cirrus
    for url in $(sed -ne "s,^cirrus:,https://api.cirrus-ci.com/v1/artifact/,;s,%%ARCH%%,$arch,;s,%%VER%%,$VER,p" "${cwd}/settings/packages.$p"); do
        pkg_add_from_url "$url" furybsd-cirrus
    done
    # Install packages beginning with 'https:'
    mkdir -p ${uzip}${pkg_cachedir}/furybsd-https
    for url in $(grep -e '^https' "${cwd}/settings/packages.$p"); do
        # ABI=freebsd:12:$arch in an attempt to use package built on 12 for 13
        pkg_add_from_url "$url" furybsd-https "freebsd:12:$arch"
    done
  done
  # Install the packages we have generated in pkg() that are listed in transient-packages-list
  ls -lh "${packages}/transient/"
  while read -r p; do
    # FIXME: Is there something like "/usr/local/sbin/pkg-static add" that can be used
    # to install local packages (not from a repository) that will
    # resolve dependencies from the repositories?
    # The following will just fail in the case of unmet dependencies
    /usr/local/sbin/pkg-static -r ${uzip} add "${packages}/transient/${p}" # pkg-static add has no -y
  done <"${packages}/transient/transient-packages-list"
  
  # /usr/local/sbin/pkg-static -c ${uzip} info > "${cdroot}/data/system.uzip.manifest"
  # Manifest of installed packages ordered by size in bytes
  /usr/local/sbin/pkg-static -c ${uzip} query "%sb\t%n\t%v\t%c" | sort -r -s -n -k 1,1 > "${cdroot}/data/system.uzip.manifest"
  cp "${cdroot}/data/system.uzip.manifest" "${isopath}.manifest"
}

rc()
{
  if [ ! -f "${uzip}/etc/rc.conf" ] ; then
    touch ${uzip}/etc/rc.conf
  fi
  if [ ! -f "${uzip}/etc/rc.conf.local" ] ; then
    touch ${uzip}/etc/rc.conf.local
  fi
  cat "${cwd}/settings/rc.conf.common" | xargs chroot "${uzip}" sysrc -f /etc/rc.conf.local
  cat "${cwd}/settings/rc.conf.${desktop}" | xargs chroot "${uzip}" sysrc -f /etc/rc.conf.local
}


repos()
{
  # This is just an example of how a git repo needs to be structured
  # so that it can be consumed directly here
  # if [ ! -d "${cwd}/overlays/uzip/furybsd-common-settings" ] ; then
  #   git clone https://github.com/probonopd/furybsd-common-settings.git ${cwd}/overlays/uzip/furybsd-common-settings
  # else
  #   cd ${cwd}/overlays/uzip/furybsd-common-settings && git pull
  # fi
  true
}

user()
{
  mkdir -p ${uzip}/Users/liveuser/Desktop
  # chroot ${uzip} echo furybsd | chroot ${uzip} pw mod user root -h 0
  chroot ${uzip} pw useradd liveuser -u 1000 \
<<<<<<< HEAD
  -c "Live User" -d "/home/liveuser" \
=======
  -c "Live User" -d "/Users/liveuser" \
>>>>>>> acb503a4
  -g wheel -G operator -m -s /usr/bin/zsh -k /usr/share/skel -w none
  chroot ${uzip} pw groupadd liveuser -g 1000
  # chroot ${uzip} echo furybsd | chroot ${uzip} pw mod user liveuser -h 0
  chroot ${uzip} chown -R 1000:1000 /Users/liveuser
  chroot ${uzip} pw groupmod wheel -m liveuser
  chroot ${uzip} pw groupmod video -m liveuser
  chroot ${uzip} pw groupmod webcamd -m liveuser
}

dm()
{
  case $desktop in
    'kde')
      ;;
    'gnome')
      ;;
    'lumina')
      ;;
    'mate')
      chroot ${uzip} sed -i '' -e 's/memorylocked=128M/memorylocked=256M/' /etc/login.conf
      chroot ${uzip} cap_mkdb /etc/login.conf
      ;;
    'xfce')
      ;;
  esac
}

# Generate transient packages for the selected overlays
pkg()
{
  mkdir -p "${packages}/transient"
  cd "${packages}/transient"
  rm -f *.txz # Make sure there are no leftover transient packages from earlier runs
  while read -r p; do
    sh -ex "${cwd}/scripts/build-pkg.sh" -m "${cwd}/overlays/uzip/${p}"/manifest -d "${cwd}/overlays/uzip/${p}/files"
  done <"${cwd}"/settings/overlays.common
  if [ -f "${cwd}/settings/overlays.${desktop}" ] ; then
    while read -r p; do
      sh -ex "${cwd}/scripts/build-pkg.sh" -m "${cwd}/overlays/uzip/${p}"/manifest -d "${cwd}/overlays/uzip/${p}/files"
    done <"${cwd}/settings/overlays.${desktop}"
  fi
  cd -
}

# Put Nvidia driver at location in which initgfx expects it
initgfx()
{
  if [ "${arch}" != "i386" ] ; then
    #MAJOR=$(uname -r | cut -d "." -f 1)
    if [ $MAJOR -lt 14 ] ; then
      PKGS="quarterly"
    else
      PKGS="release_2"
    fi
<<<<<<< HEAD
    # for ver in '' 390 340 304; do
    for ver in ''; do # Only use NVIDIA version 440 for now to reduce ISO image size
        pkgfile=$(/usr/local/sbin/pkg-static -c ${uzip} rquery %n-%v.txz nvidia-driver${ver:+-$ver})
=======
	ver=460
        pkgfile='nvidia-driver-460.84.txz' #$(/usr/local/sbin/pkg-static -c ${uzip} rquery %n-%v.txz nvidia-driver${ver:+-$ver})
>>>>>>> acb503a4
        fetch -o "${cache}/" "https://pkg.freebsd.org/FreeBSD:${MAJOR}:amd64/${PKGS}/All/${pkgfile}"
        mkdir -p "${uzip}/usr/local/nvidia/${ver:-440}/"
        tar xfC "${cache}"/${pkgfile} "${uzip}/usr/local/nvidia/${ver:-440}/"
	ls "${uzip}/usr/local/nvidia/${ver:-440}/+COMPACT_MANIFEST"
  fi

  ls

  rm ${uzip}/etc/resolv.conf
  umount ${uzip}/var/cache/pkg
  umount ${uzip}/dev
}

script()
{
  if [ -e "${cwd}/settings/script.${desktop}" ] ; then
    # cp "${cwd}/settings/script.${desktop}" "${uzip}"/tmp/script
    # chmod +x "${uzip}"/tmp/script
    # chroot "${uzip}" /tmp/script
    # rm "${uzip}"/tmp/script
    "${cwd}/settings/script.${desktop}"
  fi
}

uzip() 
{
  install -o root -g wheel -m 755 -d "${cdroot}"
  makefs "${iso}/system.ufs" "${uzip}"
  mkuzip -o "${cdroot}/data/system.uzip" "${iso}/system.ufs"
  rm -f "${iso}/system.ufs"
  cd ${cwd} && zpool export furybsd && while zpool status furybsd >/dev/null; do :; done 2>/dev/null
}

ramdisk() 
{
  cp -R "${cwd}/overlays/ramdisk/" "${ramdisk_root}"
  sync ### Needed?
  cd ${cwd} && zpool import furybsd && zfs set mountpoint=${workdir}/furybsd/uzip furybsd
  sync ### Needed?
  cd "${uzip}" && tar -cf - rescue | tar -xf - -C "${ramdisk_root}"
  touch "${ramdisk_root}/etc/fstab"
  cp ${uzip}/etc/login.conf ${ramdisk_root}/etc/login.conf
  makefs -b '10%' "${cdroot}/data/ramdisk.ufs" "${ramdisk_root}"
  gzip -f "${cdroot}/data/ramdisk.ufs"
  rm -rf "${ramdisk_root}"
}

boot() 
{
  cp -R "${cwd}/overlays/boot/" "${cdroot}"
  cd "${uzip}" && tar -cf - boot | tar -xf - -C "${cdroot}"
<<<<<<< HEAD
  # Remove all modules from the ISO that is not required before the root filesystem is mounted
  # The whole directory /boot/modules is unnecessary
  rm -rf "${cdroot}"/boot/modules/*
  # Remove modules in /boot/kernel that are not loaded at boot time
  find "${cdroot}"/boot/kernel -name '*.ko' \
    -not -name 'cryptodev.ko' \
    -not -name 'firewire.ko' \
    -not -name 'geom_uzip.ko' \
    -not -name 'opensolaris.ko' \
    -not -name 'tmpfs.ko' \
    -not -name 'xz.ko' \
    -not -name 'zfs.ko' \
    -delete
  # Compress the kernel
  gzip "${cdroot}"/boot/kernel/kernel
  # Compress the remaining modules
  find "${cdroot}"/boot/kernel -type f -name '*.ko' -exec gzip {} \;
  sync ### Needed?
  cd ${cwd} && zpool export furybsd && mdconfig -d -u 0
  sync ### Needed?
  # The name of a dependency for zfs.ko changed, violating POLA
  # If we are loading both modules, then at least 13 cannot boot, hence only load one based on the FreeBSD major version
  #MAJOR=$(uname -r | cut -d "." -f 1)
  if [ $MAJOR -lt 13 ] ; then
    echo "Major version < 13, hence using opensolaris.ko"
    sed -i -e 's|opensolaris_load=".*"|opensolaris_load="YES"|g' "${cdroot}"/boot/loader.conf
    rm -f "${cdroot}"/boot/loader.conf-e
    sed -i -e 's|cryptodev_load=".*"|cryptodev_load="NO"|g' "${cdroot}"/boot/loader.conf
    rm -f "${cdroot}"/boot/loader.conf-e
    sed -i -e 's|tmpfs_load=".*"|tmpfs_load="YES"|g' "${cdroot}"/boot/loader.conf
    rm -f "${cdroot}"/boot/loader.conf-e
  else
    echo "Major version >= 13, hence using cryptodev.ko"
    sed -i -e 's|cryptodev_load=".*"|cryptodev_load="YES"|g' "${cdroot}"/boot/loader.conf
    rm -f "${cdroot}"/boot/loader.conf-e
    sed -i -e 's|opensolaris_load=".*"|opensolaris_load="NO"|g' "${cdroot}"/boot/loader.conf
    rm -f "${cdroot}"/boot/loader.conf-e
    sed -i -e 's|tmpfs_load=".*"|tmpfs_load="NO"|g' "${cdroot}"/boot/loader.conf
    rm -f "${cdroot}"/boot/loader.conf-e
  fi
  sync ### Needed?
=======
  cd ${cwd} && zpool export furybsd && mdconfig -d -u 0
>>>>>>> acb503a4
}


tag()
{
  if [ -n "$CIRRUS_CI" ] ; then
    SHA=$(echo "${CIRRUS_CHANGE_IN_REPO}" | head -c 7)
    URL="https://${CIRRUS_REPO_CLONE_HOST}/${CIRRUS_REPO_FULL_NAME}/commit/${SHA}"
    echo "${URL}"
    echo "${URL}" > "${cdroot}/.url"
    echo "${URL}" > "${uzip}/.url"
    echo "Setting extended attributes 'url' and 'sha' on '/.url'"
    setextattr user sha "${SHA}" "${uzip}/.url"
    setextattr user url "${URL}" "${uzip}/.url"
    setextattr user build "${BUILDNUMBER}" "${uzip}/.url"
  fi
}

image()
{
  sh "${cwd}/scripts/mkisoimages-${arch}.sh" -b "${label}" "${isopath}" "${cdroot}"
  sync ### Needed?
  md5 "${isopath}" > "${isopath}.md5"
  echo "$isopath created"
}

split()
{
  # units -o "%0.f" -t "2 gigabytes" "bytes"
  THRESHOLD_BYTES=2147483647
  # THRESHOLD_BYTES=1999999999
  ISO_SIZE=$(stat -f%z "${isopath}")
  if [ $ISO_SIZE -gt $THRESHOLD_BYTES ] ; then
    echo "Size exceeds GitHub Releases file size limit; splitting the ISO"
    sudo split -d -b "$THRESHOLD_BYTES" -a 1 "${isopath}" "${isopath}.part"
    echo "Split the ISO, deleting the original"
    rm "${isopath}"
    ls -l "${isopath}"*
  fi
}

cleanup
workspace
repos
pkg
base
packages
initgfx
rc
user
dm
script
tag
uzip
ramdisk
boot
image

if [ -n "$CIRRUS_CI" ] ; then
  # On Cirrus CI we want to upload to GitHub Releases which has a 2 GB file size limit,
  # hence we need to split the ISO there if it is too large
  split
fi<|MERGE_RESOLUTION|>--- conflicted
+++ resolved
@@ -2,12 +2,6 @@
 
 # Exit on errors
 set -e
-
-if [ -z "${AIRYX}" ]; then
-	AIRYX=$(pwd)/../airyx
-fi
-AIRYXPKG=${AIRYX}/freebsd-src/release
-AIRYXVER=$(head -1 ${AIRYX}/version)
 
 version="12.2-RELEASE"  # branch releng/12.2
 VER="12.2"
@@ -27,37 +21,16 @@
 #VER=$(uname -r | cut -d "-" -f 1) # "12.2" or "13.0"
 #MAJOR=$(uname -r | cut -d "." -f 1) # "12" or "13"
 
-<<<<<<< HEAD
-# Dwnload from either https://download.freebsd.org/ftp/releases/
-#                  or https://download.freebsd.org/ftp/snapshots/
-#VERSIONSUFFIX=$(uname -r | cut -d "-" -f 2) # "RELEASE" or "CURRENT"
-FTPDIRECTORY="releases" # "releases" or "snapshots"
-if [ "${VERSIONSUFFIX}" = "CURRENT" ] ; then
-  FTPDIRECTORY="snapshots"
-fi
-# RCs are in the 'releases' ftp directory; hence check if $VERSIONSUFFIX begins with 'RC' https://serverfault.com/a/252406
-if [ "${VERSIONSUFFIX#RC}"x = "${VERSIONSUFFIX}x" ]  ; then
-  FTPDIRECTORY="releases"
-fi
-
-echo "${FTPDIRECTORY}"
-echo version=$version VER=$VER MAJOR=$MAJOR suffix=$VERSIONSUFFIX
-=======
 if [ -z "${AIRYX}" ]; then
   AIRYX=$(pwd)/..
 fi
 AIRYXVER=$(head -1 ${AIRYX}/version.txt)
->>>>>>> acb503a4
 
 desktop=$1
 tag=$2
 export cwd=$(realpath | sed 's|/scripts||g')
 if [ -z "${workdir}" ]; then
-<<<<<<< HEAD
-	workdir="/usr/local"
-=======
   workdir="/usr/local"
->>>>>>> acb503a4
 fi
 livecd="${workdir}/furybsd"
 if [ -z "${arch}" ] ; then
@@ -77,11 +50,7 @@
 export cdroot="${livecd}/cdroot"
 ramdisk_root="${cdroot}/data/ramdisk"
 vol="furybsd"
-<<<<<<< HEAD
-label="LIVE"
-=======
 label="AIRYX"
->>>>>>> acb503a4
 export DISTRIBUTIONS="kernel.txz base.txz airyx.txz"
 
 # Only run as superuser
@@ -116,10 +85,7 @@
   export vol="${VER}"
 else
   rm ${workdir}/furybsd/version >/dev/null 2>/dev/null || true
-<<<<<<< HEAD
-=======
   mkdir -p ${workdir}/furybsd
->>>>>>> acb503a4
   echo "${2}" > ${workdir}/furybsd/tag
   export vol="${VER}-${tag}"
 fi
@@ -149,12 +115,7 @@
       cat "${cwd}/overlays/uzip/hello/manifest"
       isopath="${iso}/${tag}-F${VER}_h${HELLO_VERSION}_${BUILDNUMBER}-${arch}.iso"
     else
-<<<<<<< HEAD
-      #isopath="${iso}/${desktop}-${HELLO_VERSION}_git${SHA}-FreeBSD-${VER}-${arch}.iso"
-      isopath="${AIRYX}/dist/${tag}-F${VER}_h${HELLO_VERSION}-${arch}.iso"
-=======
       isopath="${iso}/${tag}-F${VER}_h${HELLO_VERSION}_git${SHA}-${arch}.iso"
->>>>>>> acb503a4
     fi
   fi
 fi
@@ -198,21 +159,6 @@
 base()
 {
   # TODO: Signature checking
-<<<<<<< HEAD
-  #if [ ! -f "${base}/base.txz" ] ; then 
-  #  cd ${base}
-  #  fetch https://download.freebsd.org/ftp/${FTPDIRECTORY}/${arch}/${version}/base.txz
-  #fi
-  
-  #if [ ! -f "${base}/kernel.txz" ] ; then
-  #  cd ${base}
-  #  fetch https://download.freebsd.org/ftp/${FTPDIRECTORY}/${arch}/${version}/kernel.txz
-  #fi
-  cd ${base}
-  tar -zxvf ${AIRYXPKG}/base.txz -C ${uzip}
-  tar -zxvf ${AIRYXPKG}/kernel.txz -C ${uzip}
-  tar -zxvf ${AIRYXPKG}/airyx.txz -C ${uzip}
-=======
   if [ ! -f "${base}/base.txz" ] ; then 
     cd ${base}
     fetch https://dl.cloudsmith.io/public/airyx/core/raw/files/base.txz
@@ -231,7 +177,6 @@
   tar -zxvf base.txz -C ${uzip}
   tar -zxvf kernel.txz -C ${uzip}
   tar -zxvf airyx.txz -C ${uzip}
->>>>>>> acb503a4
   touch ${uzip}/etc/fstab
 }
 
@@ -252,25 +197,7 @@
 
 packages()
 {
-<<<<<<< HEAD
-  # NOTE: Also adjust the Nvidia drivers accordingly below. TODO: Use one set of variables
-  if [ $MAJOR -eq 12 ] ; then
-    # echo "Major version 12, hence using release_2 packages since quarterly can be missing packages from one day to the next"
-    # sed -i -e 's|quarterly|release_2|g' "${uzip}/etc/pkg/FreeBSD.conf"
-    # rm -f "${uzip}/etc/pkg/FreeBSD.conf-e"
-    echo "Major version 12, hence using quarterly packages to see whether it performs better than release_2"
-    sed -i -e 's|latest|quarterly|g' "${uzip}/etc/pkg/FreeBSD.conf"
-    rm -f "${uzip}/etc/pkg/FreeBSD.conf-e"
-  elif [ $MAJOR -eq 13 ] ; then
-    echo "Major version 13, hence using quarterly packages since release_2 will probably not have compatible Intel driver"
-  else
-    echo "Other major version, hence changing /etc/pkg/FreeBSD.conf to use latest packages"
-    sed -i -e 's|quarterly|latest|g' "${uzip}/etc/pkg/FreeBSD.conf"
-    rm -f "${uzip}/etc/pkg/FreeBSD.conf-e"
-  fi
-=======
   rm -f "${uzip}/etc/pkg/FreeBSD.conf"
->>>>>>> acb503a4
   cp /etc/resolv.conf ${uzip}/etc/resolv.conf
   mkdir ${uzip}/var/cache/pkg
   mount_nullfs ${packages} ${uzip}/var/cache/pkg
@@ -338,11 +265,7 @@
   mkdir -p ${uzip}/Users/liveuser/Desktop
   # chroot ${uzip} echo furybsd | chroot ${uzip} pw mod user root -h 0
   chroot ${uzip} pw useradd liveuser -u 1000 \
-<<<<<<< HEAD
-  -c "Live User" -d "/home/liveuser" \
-=======
   -c "Live User" -d "/Users/liveuser" \
->>>>>>> acb503a4
   -g wheel -G operator -m -s /usr/bin/zsh -k /usr/share/skel -w none
   chroot ${uzip} pw groupadd liveuser -g 1000
   # chroot ${uzip} echo furybsd | chroot ${uzip} pw mod user liveuser -h 0
@@ -397,14 +320,8 @@
     else
       PKGS="release_2"
     fi
-<<<<<<< HEAD
-    # for ver in '' 390 340 304; do
-    for ver in ''; do # Only use NVIDIA version 440 for now to reduce ISO image size
-        pkgfile=$(/usr/local/sbin/pkg-static -c ${uzip} rquery %n-%v.txz nvidia-driver${ver:+-$ver})
-=======
 	ver=460
         pkgfile='nvidia-driver-460.84.txz' #$(/usr/local/sbin/pkg-static -c ${uzip} rquery %n-%v.txz nvidia-driver${ver:+-$ver})
->>>>>>> acb503a4
         fetch -o "${cache}/" "https://pkg.freebsd.org/FreeBSD:${MAJOR}:amd64/${PKGS}/All/${pkgfile}"
         mkdir -p "${uzip}/usr/local/nvidia/${ver:-440}/"
         tar xfC "${cache}"/${pkgfile} "${uzip}/usr/local/nvidia/${ver:-440}/"
@@ -456,51 +373,7 @@
 {
   cp -R "${cwd}/overlays/boot/" "${cdroot}"
   cd "${uzip}" && tar -cf - boot | tar -xf - -C "${cdroot}"
-<<<<<<< HEAD
-  # Remove all modules from the ISO that is not required before the root filesystem is mounted
-  # The whole directory /boot/modules is unnecessary
-  rm -rf "${cdroot}"/boot/modules/*
-  # Remove modules in /boot/kernel that are not loaded at boot time
-  find "${cdroot}"/boot/kernel -name '*.ko' \
-    -not -name 'cryptodev.ko' \
-    -not -name 'firewire.ko' \
-    -not -name 'geom_uzip.ko' \
-    -not -name 'opensolaris.ko' \
-    -not -name 'tmpfs.ko' \
-    -not -name 'xz.ko' \
-    -not -name 'zfs.ko' \
-    -delete
-  # Compress the kernel
-  gzip "${cdroot}"/boot/kernel/kernel
-  # Compress the remaining modules
-  find "${cdroot}"/boot/kernel -type f -name '*.ko' -exec gzip {} \;
-  sync ### Needed?
   cd ${cwd} && zpool export furybsd && mdconfig -d -u 0
-  sync ### Needed?
-  # The name of a dependency for zfs.ko changed, violating POLA
-  # If we are loading both modules, then at least 13 cannot boot, hence only load one based on the FreeBSD major version
-  #MAJOR=$(uname -r | cut -d "." -f 1)
-  if [ $MAJOR -lt 13 ] ; then
-    echo "Major version < 13, hence using opensolaris.ko"
-    sed -i -e 's|opensolaris_load=".*"|opensolaris_load="YES"|g' "${cdroot}"/boot/loader.conf
-    rm -f "${cdroot}"/boot/loader.conf-e
-    sed -i -e 's|cryptodev_load=".*"|cryptodev_load="NO"|g' "${cdroot}"/boot/loader.conf
-    rm -f "${cdroot}"/boot/loader.conf-e
-    sed -i -e 's|tmpfs_load=".*"|tmpfs_load="YES"|g' "${cdroot}"/boot/loader.conf
-    rm -f "${cdroot}"/boot/loader.conf-e
-  else
-    echo "Major version >= 13, hence using cryptodev.ko"
-    sed -i -e 's|cryptodev_load=".*"|cryptodev_load="YES"|g' "${cdroot}"/boot/loader.conf
-    rm -f "${cdroot}"/boot/loader.conf-e
-    sed -i -e 's|opensolaris_load=".*"|opensolaris_load="NO"|g' "${cdroot}"/boot/loader.conf
-    rm -f "${cdroot}"/boot/loader.conf-e
-    sed -i -e 's|tmpfs_load=".*"|tmpfs_load="NO"|g' "${cdroot}"/boot/loader.conf
-    rm -f "${cdroot}"/boot/loader.conf-e
-  fi
-  sync ### Needed?
-=======
-  cd ${cwd} && zpool export furybsd && mdconfig -d -u 0
->>>>>>> acb503a4
 }
 
 
