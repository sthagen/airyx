--- conflicted
+++ resolved
@@ -30,12 +30,9 @@
 	clock_getcpuclockid.c \
 	closedir.c \
 	confstr.c \
-<<<<<<< HEAD
 	crt_externs.c \
-=======
 	cpuset_alloc.c \
 	cpuset_free.c \
->>>>>>> c16f699d
 	crypt.c \
 	ctermid.c \
 	daemon.c \
