--- conflicted
+++ resolved
@@ -643,13 +643,9 @@
 nscd_enable="NO"	# Run the nsswitch caching daemon.
 chkprintcap_enable="NO"	# Run chkprintcap(8) before running lpd.
 chkprintcap_flags="-d"	# Create missing directories by default.
-<<<<<<< HEAD
-dumpdev="NO"		# Device to crashdump to (device name, AUTO, or NO).
-=======
 dumpdev="AUTO"		# Device to crashdump to (device name, AUTO, or NO);
 			# this should be commented out here
 			# for stable branches to respect kenv.
->>>>>>> 4631191c
 dumpon_flags=""		# Options to pass to dumpon(8), followed by dumpdev.
 dumpdir="/var/crash"	# Directory where crash dumps are to be stored
 savecore_enable="YES"	# Extract core from dump devices if any
