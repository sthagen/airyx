#	@(#)Makefile	8.1 (Berkeley) 6/4/93
# $FreeBSD$

.include <src.opts.mk>

SUBDIR=	${_atf} \
	${_atrun} \
	${_blacklistd-helper} \
	${_comsat} \
	${_dma} \
	dyld \
	flua \
	getty \
<<<<<<< HEAD
	launchproxy \
=======
	${_hyperv} \
>>>>>>> a0102dee
	${_mail.local} \
	${_makewhatis.local} \
	${_mknetid} \
	${_phttpget} \
	${_pppoed} \
	rc \
	revnetgroup \
	${_rlogind} \
	rpc.rquotad \
	rpc.rstatd \
	rpc.rusersd \
	rpc.rwalld \
	rpc.sprayd \
	${_rshd} \
	${_rtld-elf} \
	save-entropy \
	${_smrsh} \
	${_tests} \
	${_tftp-proxy} \
	ulog-helper \
	${_ypxfr}

.if ${MK_AT} != "no"
_atrun=		atrun
.endif

.if ${MK_BLACKLIST} != "no"
_blacklistd-helper+=	blacklistd-helper
.endif

.if ${MK_BOOTPD} != "no"
SUBDIR+=	bootpd
.endif

.if ${MK_FINGER} != "no"
SUBDIR+=	fingerd
.endif

.if ${MK_FREEBSD_UPDATE} != "no" || ${MK_PORTSNAP} != "no"
_phttpget=	phttpget
.endif

.if ${MK_FTP} != "no"
SUBDIR+=	ftpd
.endif

.if ${MK_MAIL} != "no"
_comsat=	comsat
.endif

.if ${MK_DMAGENT} != "no"
_dma=		dma
.endif

.if ${MK_HYPERV} != "no"
_hyperv+=	hyperv
.endif

.if ${MK_NIS} != "no"
_mknetid=	mknetid
_ypxfr=		ypxfr
.endif

.if ${MK_NETGRAPH} != "no"
_pppoed=	pppoed
.endif

.if ${MK_PF} != "no"
_tftp-proxy=	tftp-proxy
.endif

.if !defined(NO_PIC) && !defined(NO_RTLD)
_rtld-elf=	rtld-elf
SUBDIR.${MK_LIB32}+=	rtld-elf32
.endif

.if ${MK_RBOOTD} != "no"
SUBDIR+=	rbootd
.endif

.if ${MK_SENDMAIL} != "no"
_mail.local=	mail.local
_smrsh=		smrsh
.endif

.if ${MK_MAN_UTILS} != "no"
_makewhatis.local=	makewhatis.local
.endif

.if ${MK_TALK} != "no"
SUBDIR+=	talkd
.endif

.if ${MK_TCP_WRAPPERS} != "no"
SUBDIR+=	tcpd
.endif

.if ${MK_TFTP} != "no"
SUBDIR+=	tftpd
.endif

.if ${MK_TESTS} != "no"
_atf=		atf
_tests=		tests
.endif

.include <bsd.arch.inc.mk>

.include <bsd.subdir.mk><|MERGE_RESOLUTION|>--- conflicted
+++ resolved
@@ -11,11 +11,8 @@
 	dyld \
 	flua \
 	getty \
-<<<<<<< HEAD
 	launchproxy \
-=======
 	${_hyperv} \
->>>>>>> a0102dee
 	${_mail.local} \
 	${_makewhatis.local} \
 	${_mknetid} \
