# Standard kernel config items for all ARM64 systems.
#

makeoptions	DEBUG=-g		# Build kernel with gdb(1) debug symbols
makeoptions	WITH_CTF=1		# Run ctfconvert(1) for DTrace support

options 	SCHED_ULE		# ULE scheduler
options 	NUMA			# Non-Uniform Memory Architecture support
options 	PREEMPTION		# Enable kernel thread preemption
options 	VIMAGE			# Subsystem virtualization, e.g. VNET
options 	INET			# InterNETworking
options 	INET6			# IPv6 communications protocols
options 	CC_CUBIC		# include CUBIC congestion control
options 	IPSEC_SUPPORT		# Allow kldload of ipsec and tcpmd5
options 	ROUTE_MPATH		# Multipath routing support
options 	FIB_ALGO		# Modular fib lookups
options 	TCP_OFFLOAD		# TCP offload
options 	TCP_BLACKBOX		# Enhanced TCP event logging
options 	TCP_HHOOK		# hhook(9) framework for TCP
options 	TCP_RFC7413		# TCP Fast Open
options 	SCTP_SUPPORT		# Allow kldload of SCTP
options 	KERN_TLS		# TLS transmit & receive offload
options 	FFS			# Berkeley Fast Filesystem
options 	SOFTUPDATES		# Enable FFS soft updates support
options 	UFS_ACL			# Support for access control lists
options 	UFS_DIRHASH		# Improve performance on big directories
options 	UFS_GJOURNAL		# Enable gjournal-based UFS journaling
options 	QUOTA			# Enable disk quotas for UFS
options 	MD_ROOT			# MD is a potential root device
options 	NFSCL			# Network Filesystem Client
options 	NFSD			# Network Filesystem Server
options 	NFSLOCKD		# Network Lock Manager
options 	NFS_ROOT		# NFS usable as /, requires NFSCL
options 	MSDOSFS			# MSDOS Filesystem
options 	CD9660			# ISO 9660 Filesystem
options 	PROCFS			# Process filesystem (requires PSEUDOFS)
options 	PSEUDOFS		# Pseudo-filesystem framework
options 	TMPFS			# Efficient memory filesystem
options 	GEOM_RAID		# Soft RAID functionality.
options 	GEOM_LABEL		# Provides labelization
options 	EFIRT			# EFI Runtime Services support
options 	COMPAT_FREEBSD32	# Compatible with FreeBSD/arm
options 	COMPAT_FREEBSD11	# Compatible with FreeBSD11
options 	COMPAT_FREEBSD12	# Compatible with FreeBSD12
options 	COMPAT_FREEBSD13	# Compatible with FreeBSD13
options 	COMPAT_FREEBSD14	# Compatible with FreeBSD14
options 	SCSI_DELAY=5000		# Delay (in ms) before probing SCSI
options 	KTRACE			# ktrace(1) support
options 	STACK			# stack(9) support
options 	SYSVSHM			# SYSV-style shared memory
options 	SYSVMSG			# SYSV-style message queues
options 	SYSVSEM			# SYSV-style semaphores
options 	_KPOSIX_PRIORITY_SCHEDULING # POSIX P1003_1B real-time extensions
options 	PRINTF_BUFR_SIZE=128	# Prevent printf output being interspersed.
options 	KBD_INSTALL_CDEV	# install a CDEV entry in /dev
options 	HWPMC_HOOKS		# Necessary kernel hooks for hwpmc(4)
options 	AUDIT			# Security event auditing
options 	CAPABILITY_MODE		# Capsicum capability mode
options 	CAPABILITIES		# Capsicum capabilities
options 	MAC			# TrustedBSD MAC Framework
options 	KDTRACE_FRAME		# Ensure frames are compiled in
options 	KDTRACE_HOOKS		# Kernel DTrace hooks
options 	DDB_CTF			# Kernel ELF linker loads CTF data
options 	INCLUDE_CONFIG_FILE	# Include this file in kernel
options 	VFP			# Floating-point support
options 	RACCT			# Resource accounting framework
options 	RACCT_DEFAULT_TO_DISABLED # Set kern.racct.enable=0 by default
options 	RCTL			# Resource limits
options 	LINUX_BOOT_ABI		# Boot using booti command from U-Boot
options 	PERTHREAD_SSP		# Per-thread SSP canary

# Debugging support.  Always need this:
options 	KDB			# Enable kernel debugger support.
options 	KDB_TRACE		# Print a stack trace for a panic.
# For full debugger support use (turn off in stable branch):
include "std.debug"

# Kernel Sanitizers
#options 	COVERAGE		# Generic kernel coverage. Used by KCOV
#options 	KCOV			# Kernel Coverage Sanitizer
# Warning: KUBSAN can result in a kernel too large for loader to load
#options 	KUBSAN			# Kernel Undefined Behavior Sanitizer
#options 	KCSAN			# Kernel Concurrency Sanitizer

# Kernel dump features.
options 	EKCD			# Support for encrypted kernel dumps
options 	GZIO			# gzip-compressed kernel and user dumps
options 	ZSTDIO			# zstd-compressed kernel and user dumps
options 	DEBUGNET		# debugnet networking
options 	NETDUMP			# netdump(4) client support

# Make an SMP-capable kernel by default
options 	SMP			# Symmetric MultiProcessor Kernel

# Enable support for the kernel PLL to use an external PPS signal,
# under supervision of [x]ntpd(8)
# More info in ntpd documentation: http://www.eecis.udel.edu/~ntp

options 	PPS_SYNC
<<<<<<< HEAD
options		THRWORKQ
=======

# EFI devices
device		efidev			# EFI pseudo-device
device		efirtc			# EFI RTC
>>>>>>> ebcfab99
<|MERGE_RESOLUTION|>--- conflicted
+++ resolved
@@ -97,11 +97,9 @@
 # More info in ntpd documentation: http://www.eecis.udel.edu/~ntp
 
 options 	PPS_SYNC
-<<<<<<< HEAD
+
 options		THRWORKQ
-=======
 
 # EFI devices
 device		efidev			# EFI pseudo-device
-device		efirtc			# EFI RTC
->>>>>>> ebcfab99
+device		efirtc			# EFI RTC