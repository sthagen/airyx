--- conflicted
+++ resolved
@@ -295,14 +295,11 @@
     ACPI_HANDLE             GpeDevice,
     UINT32                  GpeNumber)
 {
-    ACPI_STATUS             Status = AE_BAD_PARAMETER;
+    ACPI_STATUS             Status;
     ACPI_GPE_EVENT_INFO     *GpeEventInfo;
     ACPI_NAMESPACE_NODE     *DeviceNode;
-<<<<<<< HEAD
-=======
     ACPI_GPE_NOTIFY_INFO    *Notify;
     ACPI_GPE_NOTIFY_INFO    *NewNotify;
->>>>>>> 85823a3b
     ACPI_CPU_FLAGS          Flags;
 
 
@@ -338,8 +335,6 @@
         return_ACPI_STATUS (AE_BAD_PARAMETER);
     }
 
-<<<<<<< HEAD
-=======
     /*
      * Allocate a new notify object up front, in case it is needed.
      * Memory allocation while holding a spinlock is a big no-no
@@ -351,35 +346,62 @@
         return_ACPI_STATUS (AE_NO_MEMORY);
     }
 
->>>>>>> 85823a3b
     Flags = AcpiOsAcquireLock (AcpiGbl_GpeLock);
 
     /* Ensure that we have a valid GPE number */
 
     GpeEventInfo = AcpiEvGetGpeEventInfo (GpeDevice, GpeNumber);
-    if (GpeEventInfo)
+    if (!GpeEventInfo)
+    {
+        Status = AE_BAD_PARAMETER;
+        goto UnlockAndExit;
+    }
+
+    /*
+     * If there is no method or handler for this GPE, then the
+     * WakeDevice will be notified whenever this GPE fires. This is
+     * known as an "implicit notify". Note: The GPE is assumed to be
+     * level-triggered (for windows compatibility).
+     */
+    if ((GpeEventInfo->Flags & ACPI_GPE_DISPATCH_MASK) ==
+            ACPI_GPE_DISPATCH_NONE)
     {
         /*
-         * If there is no method or handler for this GPE, then the
-         * WakeDevice will be notified whenever this GPE fires (aka
-         * "implicit notify") Note: The GPE is assumed to be
-         * level-triggered (for windows compatibility).
+         * This is the first device for implicit notify on this GPE.
+         * Just set the flags here, and enter the NOTIFY block below.
          */
-        if ((GpeEventInfo->Flags & ACPI_GPE_DISPATCH_MASK) ==
-                ACPI_GPE_DISPATCH_NONE)
+        GpeEventInfo->Flags =
+            (ACPI_GPE_DISPATCH_NOTIFY | ACPI_GPE_LEVEL_TRIGGERED);
+    }
+
+    /*
+     * If we already have an implicit notify on this GPE, add
+     * this device to the notify list.
+     */
+    if ((GpeEventInfo->Flags & ACPI_GPE_DISPATCH_MASK) ==
+            ACPI_GPE_DISPATCH_NOTIFY)
+    {
+        /* Ensure that the device is not already in the list */
+
+        Notify = GpeEventInfo->Dispatch.NotifyList;
+        while (Notify)
         {
-            GpeEventInfo->Flags =
-                (ACPI_GPE_DISPATCH_NOTIFY | ACPI_GPE_LEVEL_TRIGGERED);
-            GpeEventInfo->Dispatch.DeviceNode = DeviceNode;
+            if (Notify->DeviceNode == DeviceNode)
+            {
+                Status = AE_ALREADY_EXISTS;
+                goto UnlockAndExit;
+            }
+            Notify = Notify->Next;
         }
 
-        GpeEventInfo->Flags |= ACPI_GPE_CAN_WAKE;
-        Status = AE_OK;
-    }
-
-<<<<<<< HEAD
-    AcpiOsReleaseLock (AcpiGbl_GpeLock, Flags);
-=======
+        /* Add this device to the notify list for this GPE */
+
+        NewNotify->DeviceNode = DeviceNode;
+        NewNotify->Next = GpeEventInfo->Dispatch.NotifyList;
+        GpeEventInfo->Dispatch.NotifyList = NewNotify;
+        NewNotify = NULL;
+    }
+
     /* Mark the GPE as a possible wake event */
 
     GpeEventInfo->Flags |= ACPI_GPE_CAN_WAKE;
@@ -395,7 +417,6 @@
     {
         ACPI_FREE (NewNotify);
     }
->>>>>>> 85823a3b
     return_ACPI_STATUS (Status);
 }
 
