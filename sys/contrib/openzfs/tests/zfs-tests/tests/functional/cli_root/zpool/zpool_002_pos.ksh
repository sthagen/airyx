--- conflicted
+++ resolved
@@ -80,22 +80,8 @@
 		"online" "offline" "clear" "attach" "detach" "replace" "scrub" \
 		"import" "export" "upgrade" "history -?" "get" "set"
 
-<<<<<<< HEAD
-if is_linux; then
-	echo $corefile >/proc/sys/kernel/core_pattern
-	echo 0 >/proc/sys/kernel/core_uses_pid
-elif is_freebsd; then
-	old_corefile=$(sysctl -n kern.corefile)
-	log_must sysctl kern.corefile=$corefile
-fi
-ulimit -c unlimited
-
-export ASAN_OPTIONS="abort_on_error=1:disable_coredump=0"
-export ZFS_ABORT=yes
-=======
 log_must eval "push_coredump_pattern \"$corepath\" > \"$coresavepath\""
 log_must export ZFS_ABORT=yes
->>>>>>> 5b7adeb1
 
 for subcmd in "${cmds[@]}" "${badparams[@]}"; do
 	log_mustnot eval "zpool $subcmd"
