--- conflicted
+++ resolved
@@ -1130,13 +1130,10 @@
 struct	pargs *pargs_alloc(int len);
 void	pargs_drop(struct pargs *pa);
 void	pargs_hold(struct pargs *pa);
-<<<<<<< HEAD
-int		pgrp_calc_jobc(struct pgrp *pgrp);
-=======
+int	pgrp_calc_jobc(struct pgrp *pgrp);
 void	proc_add_orphan(struct proc *child, struct proc *parent);
 int	proc_get_binpath(struct proc *p, char *binname, char **fullpath,
 	    char **freepath);
->>>>>>> c16f699d
 int	proc_getargv(struct thread *td, struct proc *p, struct sbuf *sb);
 int	proc_getauxv(struct thread *td, struct proc *p, struct sbuf *sb);
 int	proc_getenvv(struct thread *td, struct proc *p, struct sbuf *sb);
