--- conflicted
+++ resolved
@@ -475,11 +475,7 @@
 #define	TDF_THRWAKEUP	0x00100000 /* Libthr thread must not suspend itself. */
 #define	TDF_SEINTR	0x00200000 /* EINTR on stop attempts. */
 #define	TDF_SWAPINREQ	0x00400000 /* Swapin request due to wakeup. */
-<<<<<<< HEAD
-#define	TDF_WORKQ	0x00800000 /* a workq thread */
-=======
 #define	TDF_DOING_SA	0x00800000 /* Doing SINGLE_ALLPROC, do not unsuspend me */
->>>>>>> 2ff6e4ee
 #define	TDF_SCHED0	0x01000000 /* Reserved for scheduler private use */
 #define	TDF_SCHED1	0x02000000 /* Reserved for scheduler private use */
 #define	TDF_SCHED2	0x04000000 /* Reserved for scheduler private use */
@@ -487,6 +483,7 @@
 #define	TDF_ALRMPEND	0x10000000 /* Pending SIGVTALRM needs to be posted. */
 #define	TDF_PROFPEND	0x20000000 /* Pending SIGPROF needs to be posted. */
 #define	TDF_MACPEND	0x40000000 /* AST-based MAC event pending. */
+#define	TDF_WORKQ	0x80000000 /* a workq thread */
 
 /* Userland debug flags */
 #define	TDB_SUSPEND	0x00000001 /* Thread is suspended by debugger */
