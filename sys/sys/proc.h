/*-
 * SPDX-License-Identifier: BSD-3-Clause
 *
 * Copyright (c) 1986, 1989, 1991, 1993
 *	The Regents of the University of California.  All rights reserved.
 * (c) UNIX System Laboratories, Inc.
 * All or some portions of this file are derived from material licensed
 * to the University of California by American Telephone and Telegraph
 * Co. or Unix System Laboratories, Inc. and are reproduced herein with
 * the permission of UNIX System Laboratories, Inc.
 *
 * Redistribution and use in source and binary forms, with or without
 * modification, are permitted provided that the following conditions
 * are met:
 * 1. Redistributions of source code must retain the above copyright
 *    notice, this list of conditions and the following disclaimer.
 * 2. Redistributions in binary form must reproduce the above copyright
 *    notice, this list of conditions and the following disclaimer in the
 *    documentation and/or other materials provided with the distribution.
 * 3. Neither the name of the University nor the names of its contributors
 *    may be used to endorse or promote products derived from this software
 *    without specific prior written permission.
 *
 * THIS SOFTWARE IS PROVIDED BY THE REGENTS AND CONTRIBUTORS ``AS IS'' AND
 * ANY EXPRESS OR IMPLIED WARRANTIES, INCLUDING, BUT NOT LIMITED TO, THE
 * IMPLIED WARRANTIES OF MERCHANTABILITY AND FITNESS FOR A PARTICULAR PURPOSE
 * ARE DISCLAIMED.  IN NO EVENT SHALL THE REGENTS OR CONTRIBUTORS BE LIABLE
 * FOR ANY DIRECT, INDIRECT, INCIDENTAL, SPECIAL, EXEMPLARY, OR CONSEQUENTIAL
 * DAMAGES (INCLUDING, BUT NOT LIMITED TO, PROCUREMENT OF SUBSTITUTE GOODS
 * OR SERVICES; LOSS OF USE, DATA, OR PROFITS; OR BUSINESS INTERRUPTION)
 * HOWEVER CAUSED AND ON ANY THEORY OF LIABILITY, WHETHER IN CONTRACT, STRICT
 * LIABILITY, OR TORT (INCLUDING NEGLIGENCE OR OTHERWISE) ARISING IN ANY WAY
 * OUT OF THE USE OF THIS SOFTWARE, EVEN IF ADVISED OF THE POSSIBILITY OF
 * SUCH DAMAGE.
 *
 *	@(#)proc.h	8.15 (Berkeley) 5/19/95
 * $FreeBSD$
 */

#ifndef _SYS_PROC_H_
#define	_SYS_PROC_H_

#include <sys/callout.h>		/* For struct callout. */
#include <sys/event.h>			/* For struct klist. */
#ifdef _KERNEL
#include <sys/_eventhandler.h>
#endif
#include <sys/condvar.h>
#ifndef _KERNEL
#include <sys/filedesc.h>
#endif
#include <sys/queue.h>
#include <sys/_lock.h>
#include <sys/lock_profile.h>
#include <sys/_mutex.h>
#include <sys/osd.h>
#include <sys/priority.h>
#include <sys/rtprio.h>			/* XXX. */
#include <sys/runq.h>
#include <sys/resource.h>
#include <sys/sigio.h>
#include <sys/signal.h>
#include <sys/signalvar.h>
#ifndef _KERNEL
#include <sys/time.h>			/* For structs itimerval, timeval. */
#else
#include <sys/pcpu.h>
#include <sys/systm.h>
#endif
#include <sys/ucontext.h>
#include <sys/ucred.h>
#include <sys/types.h>
#include <sys/_domainset.h>

#include <machine/proc.h>		/* Machine-dependent proc substruct. */
#ifdef _KERNEL
#include <machine/cpu.h>
#endif

/*
 * One structure allocated per session.
 *
 * List of locks
 * (m)		locked by s_mtx mtx
 * (e)		locked by proctree_lock sx
 * (c)		const until freeing
 */
struct session {
	u_int		s_count;	/* Ref cnt; pgrps in session - atomic. */
	struct proc	*s_leader;	/* (m + e) Session leader. */
	struct vnode	*s_ttyvp;	/* (m) Vnode of controlling tty. */
	struct cdev_priv *s_ttydp;	/* (m) Device of controlling tty.  */
	struct tty	*s_ttyp;	/* (e) Controlling tty. */
	pid_t		s_sid;		/* (c) Session ID. */
					/* (m) Setlogin() name: */
	char		s_login[roundup(MAXLOGNAME, sizeof(long))];
	struct mtx	s_mtx;		/* Mutex to protect members. */
};

/*
 * One structure allocated per process group.
 *
 * List of locks
 * (m)		locked by pg_mtx mtx
 * (e)		locked by proctree_lock sx
 * (c)		const until freeing
 */
struct pgrp {
	LIST_ENTRY(pgrp) pg_hash;	/* (e) Hash chain. */
	LIST_HEAD(, proc) pg_members;	/* (m + e) Pointer to pgrp members. */
	struct session	*pg_session;	/* (c) Pointer to session. */
	struct sigiolst	pg_sigiolst;	/* (m) List of sigio sources. */
	pid_t		pg_id;		/* (c) Process group id. */
	struct mtx	pg_mtx;		/* Mutex to protect members */
	int		pg_flags;	/* (m) PGRP_ flags */
};

#define	PGRP_ORPHANED	0x00000001	/* Group is orphaned */

/*
 * pargs, used to hold a copy of the command line, if it had a sane length.
 */
struct pargs {
	u_int	ar_ref;		/* Reference count. */
	u_int	ar_length;	/* Length. */
	u_char	ar_args[1];	/* Arguments. */
};

/*-
 * Description of a process.
 *
 * This structure contains the information needed to manage a thread of
 * control, known in UN*X as a process; it has references to substructures
 * containing descriptions of things that the process uses, but may share
 * with related processes.  The process structure and the substructures
 * are always addressable except for those marked "(CPU)" below,
 * which might be addressable only on a processor on which the process
 * is running.
 *
 * Below is a key of locks used to protect each member of struct proc.  The
 * lock is indicated by a reference to a specific character in parens in the
 * associated comment.
 *      * - not yet protected
 *      a - only touched by curproc or parent during fork/wait
 *      b - created at fork, never changes
 *		(exception aiods switch vmspaces, but they are also
 *		marked 'P_SYSTEM' so hopefully it will be left alone)
 *      c - locked by proc mtx
 *      d - locked by allproc_lock lock
 *      e - locked by proctree_lock lock
 *      f - session mtx
 *      g - process group mtx
 *      h - callout_lock mtx
 *      i - by curproc or the master session mtx
 *      j - locked by proc slock
 *      k - only accessed by curthread
 *	k*- only accessed by curthread and from an interrupt
 *	kx- only accessed by curthread and by debugger
 *      l - the attaching proc or attaching proc parent
 *      m - Giant
 *      n - not locked, lazy
 *      o - ktrace lock
 *      q - td_contested lock
 *      r - p_peers lock
 *      s - see sleepq_switch(), sleeping_on_old_rtc(), and sleep(9)
 *      t - thread lock
 *	u - process stat lock
 *	w - process timer lock
 *      x - created at fork, only changes during single threading in exec
 *      y - created at first aio, doesn't change until exit or exec at which
 *          point we are single-threaded and only curthread changes it
 *      z - zombie threads lock
 *
 * If the locking key specifies two identifiers (for example, p_pptr) then
 * either lock is sufficient for read access, but both locks must be held
 * for write access.
 */
struct cpuset;
struct filecaps;
struct filemon;
struct kaioinfo;
struct kaudit_record;
struct kcov_info;
struct kdtrace_proc;
struct kdtrace_thread;
struct kmsan_td;
struct kq_timer_cb_data;
struct mqueue_notifier;
struct p_sched;
struct proc;
struct procdesc;
struct racct;
struct sbuf;
struct sleepqueue;
struct socket;
struct td_sched;
struct thread;
struct trapframe;
struct turnstile;
struct thrworkq;
struct threadlist;
struct vm_map;
struct vm_map_entry;
struct epoch_tracker;

typedef void (*mi_switchcb_t)(int, struct thread *);
struct syscall_args {
	u_int code;
	u_int original_code;
	struct sysent *callp;
	register_t args[9]; // mach_msg_overwrite_trap needs 9 args, not 8!
};

/*
 * XXX: Does this belong in resource.h or resourcevar.h instead?
 * Resource usage extension.  The times in rusage structs in the kernel are
 * never up to date.  The actual times are kept as runtimes and tick counts
 * (with control info in the "previous" times), and are converted when
 * userland asks for rusage info.  Backwards compatibility prevents putting
 * this directly in the user-visible rusage struct.
 *
 * Locking for p_rux: (cu) means (u) for p_rux and (c) for p_crux.
 * Locking for td_rux: (t) for all fields.
 */
struct rusage_ext {
	uint64_t	rux_runtime;    /* (cu) Real time. */
	uint64_t	rux_uticks;     /* (cu) Statclock hits in user mode. */
	uint64_t	rux_sticks;     /* (cu) Statclock hits in sys mode. */
	uint64_t	rux_iticks;     /* (cu) Statclock hits in intr mode. */
	uint64_t	rux_uu;         /* (c) Previous user time in usec. */
	uint64_t	rux_su;         /* (c) Previous sys time in usec. */
	uint64_t	rux_tu;         /* (c) Previous total time in usec. */
};

/*
 * Kernel runnable context (thread).
 * This is what is put to sleep and reactivated.
 * Thread context.  Processes may have multiple threads.
 */
struct thread {
	struct mtx	*volatile td_lock; /* replaces sched lock */
	struct proc	*td_proc;	/* (*) Associated process. */
	TAILQ_ENTRY(thread) td_plist;	/* (*) All threads in this proc. */
	TAILQ_ENTRY(thread) td_runq;	/* (t) Run queue. */
	union	{
		TAILQ_ENTRY(thread) td_slpq;	/* (t) Sleep queue. */
		struct thread *td_zombie; /* Zombie list linkage */
	};
	TAILQ_ENTRY(thread) td_lockq;	/* (t) Lock queue. */
	LIST_ENTRY(thread) td_hash;	/* (d) Hash chain. */
	struct cpuset	*td_cpuset;	/* (t) CPU affinity mask. */
	struct domainset_ref td_domain;	/* (a) NUMA policy */
	struct seltd	*td_sel;	/* Select queue/channel. */
	struct sleepqueue *td_sleepqueue; /* (k) Associated sleep queue. */
	struct turnstile *td_turnstile;	/* (k) Associated turnstile. */
	struct rl_q_entry *td_rlqe;	/* (k) Associated range lock entry. */
	struct umtx_q   *td_umtxq;	/* (c?) Link for when we're blocked. */
	lwpid_t		td_tid;		/* (b) Thread ID. */
	sigqueue_t	td_sigqueue;	/* (c) Sigs arrived, not delivered. */
#define	td_siglist	td_sigqueue.sq_signals
	u_char		td_lend_user_pri; /* (t) Lend user pri. */
	u_char		td_allocdomain;	/* (b) NUMA domain backing this struct thread. */
	u_char		td_base_ithread_pri; /* (t) Base ithread pri */
	struct kmsan_td	*td_kmsan;	/* (k) KMSAN state */

/* Cleared during fork1() */
#define	td_startzero td_flags
	int		td_flags;	/* (t) TDF_* flags. */
	int		td_ast;		/* (t) TDA_* indicators */
	int		td_inhibitors;	/* (t) Why can not run. */
	int		td_pflags;	/* (k) Private thread (TDP_*) flags. */
	int		td_pflags2;	/* (k) Private thread (TDP2_*) flags. */
	int		td_dupfd;	/* (k) Ret value from fdopen. XXX */
	int		td_sqqueue;	/* (t) Sleepqueue queue blocked on. */
	const void	*td_wchan;	/* (t) Sleep address. */
	const char	*td_wmesg;	/* (t) Reason for sleep. */
	volatile u_char td_owepreempt;  /* (k*) Preempt on last critical_exit */
	u_char		td_tsqueue;	/* (t) Turnstile queue blocked on. */
	short		td_locks;	/* (k) Debug: count of non-spin locks */
	short		td_rw_rlocks;	/* (k) Count of rwlock read locks. */
	short		td_sx_slocks;	/* (k) Count of sx shared locks. */
	short		td_lk_slocks;	/* (k) Count of lockmgr shared locks. */
	short		td_stopsched;	/* (k) Scheduler stopped. */
	struct turnstile *td_blocked;	/* (t) Lock thread is blocked on. */
	const char	*td_lockname;	/* (t) Name of lock blocked on. */
	LIST_HEAD(, turnstile) td_contested;	/* (q) Contested locks. */
	struct lock_list_entry *td_sleeplocks; /* (k) Held sleep locks. */
	int		td_intr_nesting_level; /* (k) Interrupt recursion. */
	int		td_pinned;	/* (k) Temporary cpu pin count. */
	struct ucred	*td_realucred;	/* (k) Reference to credentials. */
	struct ucred	*td_ucred;	/* (k) Used credentials, temporarily switchable. */
	struct plimit	*td_limit;	/* (k) Resource limits. */
	int		td_slptick;	/* (t) Time at sleep. */
	int		td_blktick;	/* (t) Time spent blocked. */
	int		td_swvoltick;	/* (t) Time at last SW_VOL switch. */
	int		td_swinvoltick;	/* (t) Time at last SW_INVOL switch. */
	u_int		td_cow;		/* (*) Number of copy-on-write faults */
	struct rusage	td_ru;		/* (t) rusage information. */
	struct rusage_ext td_rux;	/* (t) Internal rusage information. */
	uint64_t	td_incruntime;	/* (t) Cpu ticks to transfer to proc. */
	uint64_t	td_runtime;	/* (t) How many cpu ticks we've run. */
	u_int 		td_pticks;	/* (t) Statclock hits for profiling */
	u_int		td_sticks;	/* (t) Statclock hits in system mode. */
	u_int		td_iticks;	/* (t) Statclock hits in intr mode. */
	u_int		td_uticks;	/* (t) Statclock hits in user mode. */
	int		td_intrval;	/* (t) Return value for sleepq. */
	sigset_t	td_oldsigmask;	/* (k) Saved mask from pre sigpause. */
	volatile u_int	td_generation;	/* (k) For detection of preemption */
	stack_t		td_sigstk;	/* (k) Stack ptr and on-stack flag. */
	int		td_xsig;	/* (c) Signal for ptrace */
	u_long		td_profil_addr;	/* (k) Temporary addr until AST. */
	u_int		td_profil_ticks; /* (k) Temporary ticks until AST. */
	char		td_name[MAXCOMLEN + 1];	/* (*) Thread name. */
	struct file	*td_fpop;	/* (k) file referencing cdev under op */
	int		td_dbgflags;	/* (c) Userland debugger flags */
	siginfo_t	td_si;		/* (c) For debugger or core file */
	int		td_ng_outbound;	/* (k) Thread entered ng from above. */
	struct osd	td_osd;		/* (k) Object specific data. */
	struct vm_map_entry *td_map_def_user; /* (k) Deferred entries. */
	pid_t		td_dbg_forked;	/* (c) Child pid for debugger. */
	struct vnode	*td_vp_reserved;/* (k) Preallocated vnode. */
	u_int		td_no_sleeping;	/* (k) Sleeping disabled count. */
	void		*td_su;		/* (k) FFS SU private */
	sbintime_t	td_sleeptimo;	/* (t) Sleep timeout. */
	int		td_rtcgen;	/* (s) rtc_generation of abs. sleep */
	int		td_errno;	/* (k) Error from last syscall. */
	size_t		td_vslock_sz;	/* (k) amount of vslock-ed space */
	struct kcov_info *td_kcov_info;	/* (*) Kernel code coverage data */
	u_int		td_ucredref;	/* (k) references on td_realucred */
#define	td_endzero td_sigmask

/* Copied during fork1() or create_thread(). */
#define	td_startcopy td_endzero
	sigset_t	td_sigmask;	/* (c) Current signal mask. */
	u_char		td_rqindex;	/* (t) Run queue index. */
	u_char		td_base_pri;	/* (t) Thread base kernel priority. */
	u_char		td_priority;	/* (t) Thread active priority. */
	u_char		td_pri_class;	/* (t) Scheduling class. */
	u_char		td_user_pri;	/* (t) User pri from estcpu and nice. */
	u_char		td_base_user_pri; /* (t) Base user pri */
	uintptr_t	td_rb_list;	/* (k) Robust list head. */
	uintptr_t	td_rbp_list;	/* (k) Robust priv list head. */
	uintptr_t	td_rb_inact;	/* (k) Current in-action mutex loc. */
	struct syscall_args td_sa;	/* (kx) Syscall parameters. Copied on
					   fork for child tracing. */
	void		*td_sigblock_ptr; /* (k) uptr for fast sigblock. */
	uint32_t	td_sigblock_val;  /* (k) fast sigblock value read at
					     td_sigblock_ptr on kern entry */
#define	td_endcopy td_pcb

/*
 * Fields that must be manually set in fork1() or create_thread()
 * or already have been set in the allocator, constructor, etc.
 */
	struct pcb	*td_pcb;	/* (k) Kernel VA of pcb and kstack. */
	enum td_states {
		TDS_INACTIVE = 0x0,
		TDS_INHIBITED,
		TDS_CAN_RUN,
		TDS_RUNQ,
		TDS_RUNNING
	} td_state;			/* (t) thread state */
	/* Note: td_state must be accessed using TD_{GET,SET}_STATE(). */
	union {
		syscallarg_t	tdu_retval[2];
		off_t		tdu_off;
	} td_uretoff;			/* (k) Syscall aux returns. */
#define td_retval	td_uretoff.tdu_retval
	u_int		td_cowgen;	/* (k) Generation of COW pointers. */
	/* LP64 hole */
	struct callout	td_slpcallout;	/* (h) Callout for sleep. */
	struct trapframe *td_frame;	/* (k) */
	vm_offset_t	td_kstack;	/* (a) Kernel VA of kstack. */
	int		td_kstack_pages; /* (a) Size of the kstack. */
	volatile u_int	td_critnest;	/* (k*) Critical section nest level. */
	struct mdthread td_md;		/* (k) Any machine-dependent fields. */
	struct kaudit_record	*td_ar;	/* (k) Active audit record, if any. */
	struct lpohead	td_lprof[2];	/* (a) lock profiling objects. */
	struct kdtrace_thread	*td_dtrace; /* (*) DTrace-specific data. */
	struct vnet	*td_vnet;	/* (k) Effective vnet. */
	const char	*td_vnet_lpush;	/* (k) Debugging vnet push / pop. */
	struct trapframe *td_intr_frame;/* (k) Frame of the current irq */
	struct proc	*td_rfppwait_p;	/* (k) The vforked child */
	struct vm_page	**td_ma;	/* (k) uio pages held */
	int		td_ma_cnt;	/* (k) size of *td_ma */
	/* LP64 hole */
	void		*td_emuldata;	/* Emulator state data */
    mi_switchcb_t   td_cswitchcb;   /* (k) context switch callback. */
	struct threadlist *td_threadlist; /* (?) thread workq thread list. */
	void            *td_reuse_stack;  /* (?) reuse workq thread stack.  */
    void		*td_machdata;	/* (k) mach state. */
	int		td_lastcpu;	/* (t) Last cpu we were on. */
	int		td_oncpu;	/* (t) Which cpu we are on. */
	void		*td_lkpi_task;	/* LinuxKPI task struct pointer */
	int		td_pmcpend;
	void		*td_coredump;	/* (c) coredump request. */
	off_t		td_ktr_io_lim;	/* (k) limit for ktrace file size */
#ifdef EPOCH_TRACE
	SLIST_HEAD(, epoch_tracker) td_epochs;
#endif
};

struct thread0_storage {
	struct thread t0st_thread;
	uint64_t t0st_sched[10];
};

struct mtx *thread_lock_block(struct thread *);
void thread_lock_block_wait(struct thread *);
void thread_lock_set(struct thread *, struct mtx *);
void thread_lock_unblock(struct thread *, struct mtx *);
#define	THREAD_LOCK_ASSERT(td, type)					\
	mtx_assert((td)->td_lock, (type))

#define	THREAD_LOCK_BLOCKED_ASSERT(td, type)				\
do {									\
	struct mtx *__m = (td)->td_lock;				\
	if (__m != &blocked_lock)					\
		mtx_assert(__m, (type));				\
} while (0)

#ifdef INVARIANTS
#define	THREAD_LOCKPTR_ASSERT(td, lock)					\
do {									\
	struct mtx *__m;						\
	__m = (td)->td_lock;						\
	KASSERT(__m == (lock),						\
	    ("Thread %p lock %p does not match %p", td, __m, (lock)));	\
} while (0)

#define	THREAD_LOCKPTR_BLOCKED_ASSERT(td, lock)				\
do {									\
	struct mtx *__m;						\
	__m = (td)->td_lock;						\
	KASSERT(__m == (lock) || __m == &blocked_lock,			\
	    ("Thread %p lock %p does not match %p", td, __m, (lock)));	\
} while (0)

#define	TD_LOCKS_INC(td)	((td)->td_locks++)
#define	TD_LOCKS_DEC(td) do {						\
	KASSERT(SCHEDULER_STOPPED_TD(td) || (td)->td_locks > 0,		\
	    ("thread %p owns no locks", (td)));				\
	(td)->td_locks--;						\
} while (0)
#else
#define	THREAD_LOCKPTR_ASSERT(td, lock)
#define	THREAD_LOCKPTR_BLOCKED_ASSERT(td, lock)

#define	TD_LOCKS_INC(td)
#define	TD_LOCKS_DEC(td)
#endif

/*
 * Flags kept in td_flags:
 * To change these you MUST have the scheduler lock.
 */
#define	TDF_BORROWING	0x00000001 /* Thread is borrowing pri from another. */
#define	TDF_INPANIC	0x00000002 /* Caused a panic, let it drive crashdump. */
#define	TDF_INMEM	0x00000004 /* Thread's stack is in memory. */
#define	TDF_SINTR	0x00000008 /* Sleep is interruptible. */
#define	TDF_TIMEOUT	0x00000010 /* Timing out during sleep. */
#define	TDF_IDLETD	0x00000020 /* This is a per-CPU idle thread. */
#define	TDF_CANSWAP	0x00000040 /* Thread can be swapped. */
#define	TDF_SIGWAIT	0x00000080 /* Ignore ignored signals */
#define	TDF_KTH_SUSP	0x00000100 /* kthread is suspended */
#define	TDF_ALLPROCSUSP	0x00000200 /* suspended by SINGLE_ALLPROC */
#define	TDF_BOUNDARY	0x00000400 /* Thread suspended at user boundary */
#define	TDF_UNUSED1	0x00000800 /* Available */
#define	TDF_UNUSED2	0x00001000 /* Available */
#define	TDF_SBDRY	0x00002000 /* Stop only on usermode boundary. */
#define	TDF_UPIBLOCKED	0x00004000 /* Thread blocked on user PI mutex. */
#define	TDF_UNUSED3	0x00008000 /* Available */
#define	TDF_UNUSED4	0x00010000 /* Available */
#define	TDF_UNUSED5	0x00020000 /* Available */
#define	TDF_NOLOAD	0x00040000 /* Ignore during load avg calculations. */
#define	TDF_SERESTART	0x00080000 /* ERESTART on stop attempts. */
#define	TDF_THRWAKEUP	0x00100000 /* Libthr thread must not suspend itself. */
#define	TDF_SEINTR	0x00200000 /* EINTR on stop attempts. */
#define	TDF_SWAPINREQ	0x00400000 /* Swapin request due to wakeup. */
#define	TDF_UNUSED6	0x00800000 /* Available */
#define	TDF_SCHED0	0x01000000 /* Reserved for scheduler private use */
#define	TDF_SCHED1	0x02000000 /* Reserved for scheduler private use */
#define	TDF_SCHED2	0x04000000 /* Reserved for scheduler private use */
#define	TDF_SCHED3	0x08000000 /* Reserved for scheduler private use */
<<<<<<< HEAD
#define	TDF_UNUSED6	0x10000000 /* Available */
#define	TDF_UNUSED7	0x20000000 /* Available */
#define	TDF_UNUSED8	0x40000000 /* Available */
#define	TDF_WORKQ	0x80000000 /* a workq thread */
=======
#define	TDF_UNUSED7	0x10000000 /* Available */
#define	TDF_UNUSED8	0x20000000 /* Available */
#define	TDF_UNUSED9	0x40000000 /* Available */
#define	TDF_UNUSED10	0x80000000 /* Available */
>>>>>>> 5d0aebf4

enum {
	TDA_AST = 0,		/* Special: call all non-flagged AST handlers */
	TDA_OWEUPC,
	TDA_HWPMC,
	TDA_VFORK,
	TDA_ALRM,
	TDA_PROF,
	TDA_MAC,
	TDA_SCHED,
	TDA_UFS,
	TDA_GEOM,
	TDA_KQUEUE,
	TDA_RACCT,
	TDA_MOD1,		/* For third party use, before signals are */
	TAD_MOD2,		/* processed .. */
	TDA_SIG,
	TDA_KTRACE,
	TDA_SUSPEND,
	TDA_SIGSUSPEND,
	TDA_MOD3,		/* .. and after */
	TAD_MOD4,
	TDA_MAX,
};
#define	TDAI(tda)		(1U << (tda))
#define	td_ast_pending(td, tda)	((td->td_ast & TDAI(tda)) != 0)

/* Userland debug flags */
#define	TDB_SUSPEND	0x00000001 /* Thread is suspended by debugger */
#define	TDB_XSIG	0x00000002 /* Thread is exchanging signal under trace */
#define	TDB_USERWR	0x00000004 /* Debugger modified memory or registers */
#define	TDB_SCE		0x00000008 /* Thread performs syscall enter */
#define	TDB_SCX		0x00000010 /* Thread performs syscall exit */
#define	TDB_EXEC	0x00000020 /* TDB_SCX from exec(2) family */
#define	TDB_FORK	0x00000040 /* TDB_SCX from fork(2) that created new
				      process */
#define	TDB_STOPATFORK	0x00000080 /* Stop at the return from fork (child
				      only) */
#define	TDB_CHILD	0x00000100 /* New child indicator for ptrace() */
#define	TDB_BORN	0x00000200 /* New LWP indicator for ptrace() */
#define	TDB_EXIT	0x00000400 /* Exiting LWP indicator for ptrace() */
#define	TDB_VFORK	0x00000800 /* vfork indicator for ptrace() */
#define	TDB_FSTP	0x00001000 /* The thread is PT_ATTACH leader */
#define	TDB_STEP	0x00002000 /* (x86) PSL_T set for PT_STEP */
#define	TDB_SSWITCH	0x00004000 /* Suspended in ptracestop */
#define	TDB_COREDUMPRQ	0x00008000 /* Coredump request */

/*
 * "Private" flags kept in td_pflags:
 * These are only written by curthread and thus need no locking.
 */
#define	TDP_OLDMASK	0x00000001 /* Need to restore mask after suspend. */
#define	TDP_INKTR	0x00000002 /* Thread is currently in KTR code. */
#define	TDP_INKTRACE	0x00000004 /* Thread is currently in KTRACE code. */
#define	TDP_BUFNEED	0x00000008 /* Do not recurse into the buf flush */
#define	TDP_COWINPROGRESS 0x00000010 /* Snapshot copy-on-write in progress. */
#define	TDP_ALTSTACK	0x00000020 /* Have alternate signal stack. */
#define	TDP_DEADLKTREAT	0x00000040 /* Lock acquisition - deadlock treatment. */
#define	TDP_NOFAULTING	0x00000080 /* Do not handle page faults. */
#define	TDP_SIGFASTBLOCK 0x00000100 /* Fast sigblock active */
#define	TDP_OWEUPC	0x00000200 /* Call addupc() at next AST. */
#define	TDP_ITHREAD	0x00000400 /* Thread is an interrupt thread. */
#define	TDP_SYNCIO	0x00000800 /* Local override, disable async i/o. */
#define	TDP_SCHED1	0x00001000 /* Reserved for scheduler private use */
#define	TDP_SCHED2	0x00002000 /* Reserved for scheduler private use */
#define	TDP_SCHED3	0x00004000 /* Reserved for scheduler private use */
#define	TDP_SCHED4	0x00008000 /* Reserved for scheduler private use */
#define	TDP_GEOM	0x00010000 /* Settle GEOM before finishing syscall */
#define	TDP_SOFTDEP	0x00020000 /* Stuck processing softdep worklist */
#define	TDP_NORUNNINGBUF 0x00040000 /* Ignore runningbufspace check */
#define	TDP_WAKEUP	0x00080000 /* Don't sleep in umtx cond_wait */
#define	TDP_INBDFLUSH	0x00100000 /* Already in BO_BDFLUSH, do not recurse */
#define	TDP_KTHREAD	0x00200000 /* This is an official kernel thread */
#define	TDP_CALLCHAIN	0x00400000 /* Capture thread's callchain */
#define	TDP_IGNSUSP	0x00800000 /* Permission to ignore the MNTK_SUSPEND* */
#define	TDP_AUDITREC	0x01000000 /* Audit record pending on thread */
#define	TDP_RFPPWAIT	0x02000000 /* Handle RFPPWAIT on syscall exit */
#define	TDP_RESETSPUR	0x04000000 /* Reset spurious page fault history. */
#define	TDP_NERRNO	0x08000000 /* Last errno is already in td_errno */
#define	TDP_UIOHELD	0x10000000 /* Current uio has pages held in td_ma */
#define	TDP_UNUSED0	0x20000000 /* UNUSED */
#define	TDP_EXECVMSPC	0x40000000 /* Execve destroyed old vmspace */
#define	TDP_SIGFASTPENDING 0x80000000 /* Pending signal due to sigfastblock */

#define	TDP2_SBPAGES	0x00000001 /* Owns sbusy on some pages */
#define	TDP2_COMPAT32RB	0x00000002 /* compat32 ABI for robust lists */
#define	TDP2_ACCT	0x00000004 /* Doing accounting */

/*
 * Reasons that the current thread can not be run yet.
 * More than one may apply.
 */
#define	TDI_SUSPENDED	0x0001	/* On suspension queue. */
#define	TDI_SLEEPING	0x0002	/* Actually asleep! (tricky). */
#define	TDI_SWAPPED	0x0004	/* Stack not in mem.  Bad juju if run. */
#define	TDI_LOCK	0x0008	/* Stopped on a lock. */
#define	TDI_IWAIT	0x0010	/* Awaiting interrupt. */

#define	TD_IS_SLEEPING(td)	((td)->td_inhibitors & TDI_SLEEPING)
#define	TD_ON_SLEEPQ(td)	((td)->td_wchan != NULL)
#define	TD_IS_SUSPENDED(td)	((td)->td_inhibitors & TDI_SUSPENDED)
#define	TD_IS_SWAPPED(td)	((td)->td_inhibitors & TDI_SWAPPED)
#define	TD_ON_LOCK(td)		((td)->td_inhibitors & TDI_LOCK)
#define	TD_AWAITING_INTR(td)	((td)->td_inhibitors & TDI_IWAIT)
#ifdef _KERNEL
#define	TD_GET_STATE(td)	atomic_load_int(&(td)->td_state)
#else
#define	TD_GET_STATE(td)	((td)->td_state)
#endif
#define	TD_IS_RUNNING(td)	(TD_GET_STATE(td) == TDS_RUNNING)
#define	TD_ON_RUNQ(td)		(TD_GET_STATE(td) == TDS_RUNQ)
#define	TD_CAN_RUN(td)		(TD_GET_STATE(td) == TDS_CAN_RUN)
#define	TD_IS_INHIBITED(td)	(TD_GET_STATE(td) == TDS_INHIBITED)
#define	TD_ON_UPILOCK(td)	((td)->td_flags & TDF_UPIBLOCKED)
#define TD_IS_IDLETHREAD(td)	((td)->td_flags & TDF_IDLETD)

#define	TD_CAN_ABORT(td)	(TD_ON_SLEEPQ((td)) &&			\
				    ((td)->td_flags & TDF_SINTR) != 0)

#define	KTDSTATE(td)							\
	(((td)->td_inhibitors & TDI_SLEEPING) != 0 ? "sleep"  :		\
	((td)->td_inhibitors & TDI_SUSPENDED) != 0 ? "suspended" :	\
	((td)->td_inhibitors & TDI_SWAPPED) != 0 ? "swapped" :		\
	((td)->td_inhibitors & TDI_LOCK) != 0 ? "blocked" :		\
	((td)->td_inhibitors & TDI_IWAIT) != 0 ? "iwait" : "yielding")

#define	TD_SET_INHIB(td, inhib) do {		\
	TD_SET_STATE(td, TDS_INHIBITED);	\
	(td)->td_inhibitors |= (inhib);		\
} while (0)

#define	TD_CLR_INHIB(td, inhib) do {			\
	if (((td)->td_inhibitors & (inhib)) &&		\
	    (((td)->td_inhibitors &= ~(inhib)) == 0))	\
		TD_SET_STATE(td, TDS_CAN_RUN);		\
} while (0)

#define	TD_SET_SLEEPING(td)	TD_SET_INHIB((td), TDI_SLEEPING)
#define	TD_SET_SWAPPED(td)	TD_SET_INHIB((td), TDI_SWAPPED)
#define	TD_SET_LOCK(td)		TD_SET_INHIB((td), TDI_LOCK)
#define	TD_SET_SUSPENDED(td)	TD_SET_INHIB((td), TDI_SUSPENDED)
#define	TD_SET_IWAIT(td)	TD_SET_INHIB((td), TDI_IWAIT)
#define	TD_SET_EXITING(td)	TD_SET_INHIB((td), TDI_EXITING)

#define	TD_CLR_SLEEPING(td)	TD_CLR_INHIB((td), TDI_SLEEPING)
#define	TD_CLR_SWAPPED(td)	TD_CLR_INHIB((td), TDI_SWAPPED)
#define	TD_CLR_LOCK(td)		TD_CLR_INHIB((td), TDI_LOCK)
#define	TD_CLR_SUSPENDED(td)	TD_CLR_INHIB((td), TDI_SUSPENDED)
#define	TD_CLR_IWAIT(td)	TD_CLR_INHIB((td), TDI_IWAIT)

#ifdef _KERNEL
#define	TD_SET_STATE(td, state)	atomic_store_int(&(td)->td_state, state)
#else
#define	TD_SET_STATE(td, state)	(td)->td_state = state
#endif
#define	TD_SET_RUNNING(td)	TD_SET_STATE(td, TDS_RUNNING)
#define	TD_SET_RUNQ(td)		TD_SET_STATE(td, TDS_RUNQ)
#define	TD_SET_CAN_RUN(td)	TD_SET_STATE(td, TDS_CAN_RUN)


#define	TD_SBDRY_INTR(td) \
    (((td)->td_flags & (TDF_SEINTR | TDF_SERESTART)) != 0)
#define	TD_SBDRY_ERRNO(td) \
    (((td)->td_flags & TDF_SEINTR) != 0 ? EINTR : ERESTART)

/*
 * Process structure.
 */
struct proc {
	LIST_ENTRY(proc) p_list;	/* (d) List of all processes. */
	TAILQ_HEAD(, thread) p_threads;	/* (c) all threads. */
	struct mtx	p_slock;	/* process spin lock */
	struct ucred	*p_ucred;	/* (c) Process owner's identity. */
	struct filedesc	*p_fd;		/* (b) Open files. */
	struct filedesc_to_leader *p_fdtol; /* (b) Tracking node */
	struct pwddesc	*p_pd;		/* (b) Cwd, chroot, jail, umask */
	struct pstats	*p_stats;	/* (b) Accounting/statistics (CPU). */
	struct plimit	*p_limit;	/* (c) Resource limits. */
	struct callout	p_limco;	/* (c) Limit callout handle */
	struct sigacts	*p_sigacts;	/* (x) Signal actions, state (CPU). */

	int		p_flag;		/* (c) P_* flags. */
	int		p_flag2;	/* (c) P2_* flags. */
	enum p_states {
		PRS_NEW = 0,		/* In creation */
		PRS_NORMAL,		/* threads can be run. */
		PRS_ZOMBIE
	} p_state;			/* (j/c) Process status. */
	pid_t		p_pid;		/* (b) Process identifier. */
	LIST_ENTRY(proc) p_hash;	/* (d) Hash chain. */
	LIST_ENTRY(proc) p_pglist;	/* (g + e) List of processes in pgrp. */
	struct proc	*p_pptr;	/* (c + e) Pointer to parent process. */
	LIST_ENTRY(proc) p_sibling;	/* (e) List of sibling processes. */
	LIST_HEAD(, proc) p_children;	/* (e) Pointer to list of children. */
	struct proc	*p_reaper;	/* (e) My reaper. */
	LIST_HEAD(, proc) p_reaplist;	/* (e) List of my descendants
					       (if I am reaper). */
	LIST_ENTRY(proc) p_reapsibling;	/* (e) List of siblings - descendants of
					       the same reaper. */
	struct mtx	p_mtx;		/* (n) Lock for this struct. */
	struct mtx	p_statmtx;	/* Lock for the stats */
	struct mtx	p_itimmtx;	/* Lock for the virt/prof timers */
	struct mtx	p_profmtx;	/* Lock for the profiling */
	struct ksiginfo *p_ksi;	/* Locked by parent proc lock */
	sigqueue_t	p_sigqueue;	/* (c) Sigs not delivered to a td. */
#define p_siglist	p_sigqueue.sq_signals
	pid_t		p_oppid;	/* (c + e) Real parent pid. */

/* The following fields are all zeroed upon creation in fork. */
#define	p_startzero	p_vmspace
	struct vmspace	*p_vmspace;	/* (b) Address space. */
	u_int		p_swtick;	/* (c) Tick when swapped in or out. */
	u_int		p_cowgen;	/* (c) Generation of COW pointers. */
	struct itimerval p_realtimer;	/* (c) Alarm timer. */
	struct rusage	p_ru;		/* (a) Exit information. */
	struct rusage_ext p_rux;	/* (cu) Internal resource usage. */
	struct rusage_ext p_crux;	/* (c) Internal child resource usage. */
	int		p_profthreads;	/* (c) Num threads in addupc_task. */
	volatile int	p_exitthreads;	/* (j) Number of threads exiting */
	int		p_traceflag;	/* (o) Kernel trace points. */
	struct ktr_io_params	*p_ktrioparms;	/* (c + o) Params for ktrace. */
	struct vnode	*p_textvp;	/* (b) Vnode of executable. */
	struct vnode	*p_textdvp;	/* (b) Dir containing textvp. */
	char		*p_binname;	/* (b) Binary hardlink name. */
	u_int		p_lock;		/* (c) Proclock (prevent swap) count. */
	struct sigiolst	p_sigiolst;	/* (c) List of sigio sources. */
	int		p_sigparent;	/* (c) Signal to parent on exit. */
	int		p_sig;		/* (n) For core dump/debugger XXX. */
	u_int		p_ptevents;	/* (c + e) ptrace() event mask. */
	struct kaioinfo	*p_aioinfo;	/* (y) ASYNC I/O info. */
	struct thread	*p_singlethread;/* (c + j) If single threading this is it */
	int		p_suspcount;	/* (j) Num threads in suspended mode. */
	struct thread	*p_xthread;	/* (c) Trap thread */
	int		p_boundary_count;/* (j) Num threads at user boundary */
	int		p_pendingcnt;	/* how many signals are pending */
	struct itimers	*p_itimers;	/* (c) POSIX interval timers. */
	struct procdesc	*p_procdesc;	/* (e) Process descriptor, if any. */
	u_int		p_treeflag;	/* (e) P_TREE flags */
	int		p_pendingexits; /* (c) Count of pending thread exits. */
	struct filemon	*p_filemon;	/* (c) filemon-specific data. */
	int		p_pdeathsig;	/* (c) Signal from parent on exit. */
/* End area that is zeroed on creation. */
#define	p_endzero	p_magic

/* The following fields are all copied upon creation in fork. */
#define	p_startcopy	p_endzero
	u_int		p_magic;	/* (b) Magic number. */
	int		p_osrel;	/* (x) osreldate for the
					       binary (from ELF note, if any) */
	uint32_t	p_fctl0;	/* (x) ABI feature control, ELF note */
	char		p_comm[MAXCOMLEN + 1];	/* (x) Process name. */
	struct sysentvec *p_sysent;	/* (b) Syscall dispatch info. */
	struct pargs	*p_args;	/* (c) Process arguments. */
	rlim_t		p_cpulimit;	/* (c) Current CPU limit in seconds. */
	signed char	p_nice;		/* (c) Process "nice" value. */
	int		p_fibnum;	/* in this routing domain XXX MRT */
	pid_t		p_reapsubtree;	/* (e) Pid of the direct child of the
					       reaper which spawned
					       our subtree. */
	uint64_t	p_elf_flags;	/* (x) ELF flags */
	void		*p_elf_brandinfo; /* (x) Elf_Brandinfo, NULL for
						 non ELF binaries. */
/* End area that is copied on creation. */
#define	p_endcopy	p_xexit

	u_int		p_xexit;	/* (c) Exit code. */
	u_int		p_xsig;		/* (c) Stop/kill sig. */
	struct pgrp	*p_pgrp;	/* (c + e) Pointer to process group. */
	struct knlist	*p_klist;	/* (c) Knotes attached to this proc. */
	int		p_numthreads;	/* (c) Number of threads. */
	struct mdproc	p_md;		/* Any machine-dependent fields. */
	struct callout	p_itcallout;	/* (h + c) Interval timer callout. */
	u_short		p_acflag;	/* (c) Accounting flags. */
	struct proc	*p_peers;	/* (r) */
	struct proc	*p_leader;	/* (b) */
	void		*p_emuldata;	/* (c) Emulator state data. */
	struct label	*p_label;	/* (*) Proc (not subject) MAC label. */
	STAILQ_HEAD(, ktr_request)	p_ktr;	/* (o) KTR event queue. */
	LIST_HEAD(, mqueue_notifier)	p_mqnotifier; /* (c) mqueue notifiers.*/
	struct kdtrace_proc	*p_dtrace; /* (*) DTrace-specific data. */
	struct cv	p_pwait;	/* (*) wait cv for exit/exec. */
	uint64_t	p_prev_runtime;	/* (c) Resource usage accounting. */
	struct racct	*p_racct;	/* (b) Resource accounting. */
	int		p_throttled;	/* (c) Flag for racct pcpu throttling */
	/*
	 * An orphan is the child that has been re-parented to the
	 * debugger as a result of attaching to it.  Need to keep
	 * track of them for parent to be able to collect the exit
	 * status of what used to be children.
	 */
	LIST_ENTRY(proc) p_orphan;	/* (e) List of orphan processes. */
	LIST_HEAD(, proc) p_orphans;	/* (e) Pointer to list of orphans. */

	vm_offset_t	p_thrstack;	/* ( ) next addr for thread stack */
	struct mtx	p_twqlock;	/* (n) thread workqueue lock. */
	struct thrworkq *p_twq;		/* (^) thread workqueue. */
	void		*p_machdata;	/* (c) Mach state data. */

	TAILQ_HEAD(, kq_timer_cb_data)	p_kqtim_stop;	/* (c) */
};

#define	p_session	p_pgrp->pg_session
#define	p_pgid		p_pgrp->pg_id

#define	NOCPU		(-1)	/* For when we aren't on a CPU. */
#define	NOCPU_OLD	(255)
#define	MAXCPU_OLD	(254)

#define	PROC_SLOCK(p)	mtx_lock_spin(&(p)->p_slock)
#define	PROC_SUNLOCK(p)	mtx_unlock_spin(&(p)->p_slock)
#define	PROC_SLOCK_ASSERT(p, type)	mtx_assert(&(p)->p_slock, (type))

#define	PROC_STATLOCK(p)	mtx_lock_spin(&(p)->p_statmtx)
#define	PROC_STATUNLOCK(p)	mtx_unlock_spin(&(p)->p_statmtx)
#define	PROC_STATLOCK_ASSERT(p, type)	mtx_assert(&(p)->p_statmtx, (type))

#define	PROC_ITIMLOCK(p)	mtx_lock_spin(&(p)->p_itimmtx)
#define	PROC_ITIMUNLOCK(p)	mtx_unlock_spin(&(p)->p_itimmtx)
#define	PROC_ITIMLOCK_ASSERT(p, type)	mtx_assert(&(p)->p_itimmtx, (type))

#define	PROC_PROFLOCK(p)	mtx_lock_spin(&(p)->p_profmtx)
#define	PROC_PROFUNLOCK(p)	mtx_unlock_spin(&(p)->p_profmtx)
#define	PROC_PROFLOCK_ASSERT(p, type)	mtx_assert(&(p)->p_profmtx, (type))

/* These flags are kept in p_flag. */
#define	P_ADVLOCK	0x00000001	/* Process may hold a POSIX advisory
					   lock. */
#define	P_CONTROLT	0x00000002	/* Has a controlling terminal. */
#define	P_KPROC		0x00000004	/* Kernel process. */
#define	P_UNUSED3	0x00000008	/* --available-- */
#define	P_PPWAIT	0x00000010	/* Parent is waiting for child to
					   exec/exit. */
#define	P_PROFIL	0x00000020	/* Has started profiling. */
#define	P_STOPPROF	0x00000040	/* Has thread requesting to stop
					   profiling. */
#define	P_HADTHREADS	0x00000080	/* Has had threads (no cleanup
					   shortcuts) */
#define	P_SUGID		0x00000100	/* Had set id privileges since last
					   exec. */
#define	P_SYSTEM	0x00000200	/* System proc: no sigs, stats or
					   swapping. */
#define	P_SINGLE_EXIT	0x00000400	/* Threads suspending should exit,
					   not wait. */
#define	P_TRACED	0x00000800	/* Debugged process being traced. */
#define	P_WAITED	0x00001000	/* Someone is waiting for us. */
#define	P_WEXIT		0x00002000	/* Working on exiting. */
#define	P_EXEC		0x00004000	/* Process called exec. */
#define	P_WKILLED	0x00008000	/* Killed, go to kernel/user boundary
					   ASAP. */
#define	P_CONTINUED	0x00010000	/* Proc has continued from a stopped
					   state. */
#define	P_STOPPED_SIG	0x00020000	/* Stopped due to SIGSTOP/SIGTSTP. */
#define	P_STOPPED_TRACE	0x00040000	/* Stopped because of tracing. */
#define	P_STOPPED_SINGLE 0x00080000	/* Only 1 thread can continue (not to
					   user). */
#define	P_PROTECTED	0x00100000	/* Do not kill on memory overcommit. */
#define	P_SIGEVENT	0x00200000	/* Process pending signals changed. */
#define	P_SINGLE_BOUNDARY 0x00400000	/* Threads should suspend at user
					   boundary. */
#define	P_HWPMC		0x00800000	/* Process is using HWPMCs */
#define	P_JAILED	0x01000000	/* Process is in jail. */
#define	P_TOTAL_STOP	0x02000000	/* Stopped in stop_all_proc. */
#define	P_INEXEC	0x04000000	/* Process is in execve(). */
#define	P_STATCHILD	0x08000000	/* Child process stopped or exited. */
#define	P_INMEM		0x10000000	/* Loaded into memory. */
#define	P_SWAPPINGOUT	0x20000000	/* Process is being swapped out. */
#define	P_SWAPPINGIN	0x40000000	/* Process is being swapped in. */
#define	P_PPTRACE	0x80000000	/* PT_TRACEME by vforked child. */

#define	P_STOPPED	(P_STOPPED_SIG|P_STOPPED_SINGLE|P_STOPPED_TRACE)
#define	P_SHOULDSTOP(p)	((p)->p_flag & P_STOPPED)
#define	P_KILLED(p)	((p)->p_flag & P_WKILLED)

/* These flags are kept in p_flag2. */
#define	P2_INHERIT_PROTECTED	0x00000001	/* New children get
						   P_PROTECTED. */
#define	P2_NOTRACE		0x00000002	/* No ptrace(2) attach or
						   coredumps. */
#define	P2_NOTRACE_EXEC		0x00000004	/* Keep P2_NOPTRACE on
						   exec(2). */
#define	P2_AST_SU		0x00000008	/* Handles SU ast for
						   kthreads. */
#define	P2_PTRACE_FSTP		0x00000010	/* SIGSTOP from PT_ATTACH not
						   yet handled. */
#define	P2_TRAPCAP		0x00000020	/* SIGTRAP on ENOTCAPABLE */
#define	P2_ASLR_ENABLE		0x00000040	/* Force enable ASLR. */
#define	P2_ASLR_DISABLE		0x00000080	/* Force disable ASLR. */
#define	P2_ASLR_IGNSTART	0x00000100	/* Enable ASLR to consume sbrk
						   area. */
#define	P2_PROTMAX_ENABLE	0x00000200	/* Force enable implied
						   PROT_MAX. */
#define	P2_PROTMAX_DISABLE	0x00000400	/* Force disable implied
						   PROT_MAX. */
#define	P2_STKGAP_DISABLE	0x00000800	/* Disable stack gap for
						   MAP_STACK */
#define	P2_STKGAP_DISABLE_EXEC	0x00001000	/* Stack gap disabled
						   after exec */
#define	P2_ITSTOPPED		0x00002000
#define	P2_PTRACEREQ		0x00004000	/* Active ptrace req */
#define	P2_NO_NEW_PRIVS		0x00008000	/* Ignore setuid */
#define	P2_WXORX_DISABLE	0x00010000	/* WX mappings enabled */
#define	P2_WXORX_ENABLE_EXEC	0x00020000	/* WXORX enabled after exec */
#define	P2_WEXIT		0x00040000	/* exit just started, no
						   external thread_single() is
						   permitted */

/* Flags protected by proctree_lock, kept in p_treeflags. */
#define	P_TREE_ORPHANED		0x00000001	/* Reparented, on orphan list */
#define	P_TREE_FIRST_ORPHAN	0x00000002	/* First element of orphan
						   list */
#define	P_TREE_REAPER		0x00000004	/* Reaper of subtree */
#define	P_TREE_GRPEXITED	0x00000008	/* exit1() done with job ctl */

/*
 * These were process status values (p_stat), now they are only used in
 * legacy conversion code.
 */
#define	SIDL	1		/* Process being created by fork. */
#define	SRUN	2		/* Currently runnable. */
#define	SSLEEP	3		/* Sleeping on an address. */
#define	SSTOP	4		/* Process debugging or suspension. */
#define	SZOMB	5		/* Awaiting collection by parent. */
#define	SWAIT	6		/* Waiting for interrupt. */
#define	SLOCK	7		/* Blocked on a lock. */

#define	P_MAGIC		0xbeefface

#ifdef _KERNEL

/* Types and flags for mi_switch(). */
#define	SW_TYPE_MASK		0xff	/* First 8 bits are switch type */
#define	SWT_NONE		0	/* Unspecified switch. */
#define	SWT_PREEMPT		1	/* Switching due to preemption. */
#define	SWT_OWEPREEMPT		2	/* Switching due to owepreempt. */
#define	SWT_TURNSTILE		3	/* Turnstile contention. */
#define	SWT_SLEEPQ		4	/* Sleepq wait. */
#define	SWT_SLEEPQTIMO		5	/* Sleepq timeout wait. */
#define	SWT_RELINQUISH		6	/* yield call. */
#define	SWT_NEEDRESCHED		7	/* NEEDRESCHED was set. */
#define	SWT_IDLE		8	/* Switching from the idle thread. */
#define	SWT_IWAIT		9	/* Waiting for interrupts. */
#define	SWT_SUSPEND		10	/* Thread suspended. */
#define	SWT_REMOTEPREEMPT	11	/* Remote processor preempted. */
#define	SWT_REMOTEWAKEIDLE	12	/* Remote processor preempted idle. */
#define	SWT_COUNT		13	/* Number of switch types. */
/* Flags */
#define	SW_VOL		0x0100		/* Voluntary switch. */
#define	SW_INVOL	0x0200		/* Involuntary switch. */
#define SW_PREEMPT	0x0400		/* The invol switch is a preemption */
/* Callback type. */
#define	SWCB_BLOCK		1	/* Thread is about to block. */
#define	SWCB_UNBLOCK		2	/* Thread was just unblocked. */

/* How values for thread_single(). */
#define	SINGLE_NO_EXIT	0
#define	SINGLE_EXIT	1
#define	SINGLE_BOUNDARY	2
#define	SINGLE_ALLPROC	3

#ifdef MALLOC_DECLARE
MALLOC_DECLARE(M_PARGS);
MALLOC_DECLARE(M_SESSION);
MALLOC_DECLARE(M_SUBPROC);
#endif

#define	FOREACH_PROC_IN_SYSTEM(p)					\
	LIST_FOREACH((p), &allproc, p_list)
#define	FOREACH_THREAD_IN_PROC(p, td)					\
	TAILQ_FOREACH((td), &(p)->p_threads, td_plist)

#define	FIRST_THREAD_IN_PROC(p)	TAILQ_FIRST(&(p)->p_threads)

/*
 * We use process IDs <= pid_max <= PID_MAX; PID_MAX + 1 must also fit
 * in a pid_t, as it is used to represent "no process group".
 */
#define	PID_MAX		99999
#define	NO_PID		100000
#define	THREAD0_TID	NO_PID
extern pid_t pid_max;

#define	SESS_LEADER(p)	((p)->p_session->s_leader == (p))

/* Lock and unlock a process. */
#define	PROC_LOCK(p)	mtx_lock(&(p)->p_mtx)
#define	PROC_TRYLOCK(p)	mtx_trylock(&(p)->p_mtx)
#define	PROC_UNLOCK(p)	mtx_unlock(&(p)->p_mtx)
#define	PROC_LOCKED(p)	mtx_owned(&(p)->p_mtx)
#define	PROC_WAIT_UNLOCKED(p)	mtx_wait_unlocked(&(p)->p_mtx)
#define	PROC_LOCK_ASSERT(p, type)	mtx_assert(&(p)->p_mtx, (type))

/* Lock and unlock a process group. */
#define	PGRP_LOCK(pg)	mtx_lock(&(pg)->pg_mtx)
#define	PGRP_UNLOCK(pg)	mtx_unlock(&(pg)->pg_mtx)
#define	PGRP_LOCKED(pg)	mtx_owned(&(pg)->pg_mtx)
#define	PGRP_LOCK_ASSERT(pg, type)	mtx_assert(&(pg)->pg_mtx, (type))

#define	PGRP_LOCK_PGSIGNAL(pg) do {					\
	if ((pg) != NULL)						\
		PGRP_LOCK(pg);						\
} while (0)
#define	PGRP_UNLOCK_PGSIGNAL(pg) do {					\
	if ((pg) != NULL)						\
		PGRP_UNLOCK(pg);					\
} while (0)

/* Lock and unlock a session. */
#define	SESS_LOCK(s)	mtx_lock(&(s)->s_mtx)
#define	SESS_UNLOCK(s)	mtx_unlock(&(s)->s_mtx)
#define	SESS_LOCKED(s)	mtx_owned(&(s)->s_mtx)
#define	SESS_LOCK_ASSERT(s, type)	mtx_assert(&(s)->s_mtx, (type))

/*
 * Non-zero p_lock ensures that:
 * - exit1() is not performed until p_lock reaches zero;
 * - the process' threads stack are not swapped out if they are currently
 *   not (P_INMEM).
 *
 * PHOLD() asserts that the process (except the current process) is
 * not exiting, increments p_lock and swaps threads stacks into memory,
 * if needed.
 * _PHOLD() is same as PHOLD(), it takes the process locked.
 * _PHOLD_LITE() also takes the process locked, but comparing with
 * _PHOLD(), it only guarantees that exit1() is not executed,
 * faultin() is not called.
 */
#define	PHOLD(p) do {							\
	PROC_LOCK(p);							\
	_PHOLD(p);							\
	PROC_UNLOCK(p);							\
} while (0)
#define	_PHOLD(p) do {							\
	PROC_LOCK_ASSERT((p), MA_OWNED);				\
	KASSERT(!((p)->p_flag & P_WEXIT) || (p) == curproc,		\
	    ("PHOLD of exiting process %p", p));			\
	(p)->p_lock++;							\
	if (((p)->p_flag & P_INMEM) == 0)				\
		faultin((p));						\
} while (0)
#define	_PHOLD_LITE(p) do {						\
	PROC_LOCK_ASSERT((p), MA_OWNED);				\
	KASSERT(!((p)->p_flag & P_WEXIT) || (p) == curproc,		\
	    ("PHOLD of exiting process %p", p));			\
	(p)->p_lock++;							\
} while (0)
#define	PROC_ASSERT_HELD(p) do {					\
	KASSERT((p)->p_lock > 0, ("process %p not held", p));		\
} while (0)

#define	PRELE(p) do {							\
	PROC_LOCK((p));							\
	_PRELE((p));							\
	PROC_UNLOCK((p));						\
} while (0)
#define	_PRELE(p) do {							\
	PROC_LOCK_ASSERT((p), MA_OWNED);				\
	PROC_ASSERT_HELD(p);						\
	(--(p)->p_lock);						\
	if (((p)->p_flag & P_WEXIT) && (p)->p_lock == 0)		\
		wakeup(&(p)->p_lock);					\
} while (0)
#define	PROC_ASSERT_NOT_HELD(p) do {					\
	KASSERT((p)->p_lock == 0, ("process %p held", p));		\
} while (0)

#define	PROC_UPDATE_COW(p) do {						\
	struct proc *_p = (p);						\
	PROC_LOCK_ASSERT((_p), MA_OWNED);				\
	atomic_store_int(&_p->p_cowgen, _p->p_cowgen + 1);		\
} while (0)

#define	PROC_COW_CHANGECOUNT(td, p) ({					\
	struct thread *_td = (td);					\
	struct proc *_p = (p);						\
	MPASS(_td == curthread);					\
	PROC_LOCK_ASSERT(_p, MA_OWNED);					\
	_p->p_cowgen - _td->td_cowgen;					\
})

/* Check whether a thread is safe to be swapped out. */
#define	thread_safetoswapout(td)	((td)->td_flags & TDF_CANSWAP)

/* Control whether or not it is safe for curthread to sleep. */
#define	THREAD_NO_SLEEPING()		do {				\
	curthread->td_no_sleeping++;					\
	MPASS(curthread->td_no_sleeping > 0);				\
} while (0)

#define	THREAD_SLEEPING_OK()		do {				\
	MPASS(curthread->td_no_sleeping > 0);				\
	curthread->td_no_sleeping--;					\
} while (0)

#define	THREAD_CAN_SLEEP()		((curthread)->td_no_sleeping == 0)

#define	PIDHASH(pid)	(&pidhashtbl[(pid) & pidhash])
#define	PIDHASHLOCK(pid) (&pidhashtbl_lock[((pid) & pidhashlock)])
extern LIST_HEAD(pidhashhead, proc) *pidhashtbl;
extern struct sx *pidhashtbl_lock;
extern u_long pidhash;
extern u_long pidhashlock;

#define	PGRPHASH(pgid)	(&pgrphashtbl[(pgid) & pgrphash])
extern LIST_HEAD(pgrphashhead, pgrp) *pgrphashtbl;
extern u_long pgrphash;

extern struct sx allproc_lock;
extern int allproc_gen;
extern struct sx proctree_lock;
extern struct mtx ppeers_lock;
extern struct mtx procid_lock;
extern struct proc proc0;		/* Process slot for swapper. */
extern struct thread0_storage thread0_st;	/* Primary thread in proc0. */
#define	thread0 (thread0_st.t0st_thread)
extern struct vmspace vmspace0;		/* VM space for proc0. */
extern int hogticks;			/* Limit on kernel cpu hogs. */
extern int lastpid;
extern int nprocs, maxproc;		/* Current and max number of procs. */
extern int maxprocperuid;		/* Max procs per uid. */
extern u_long ps_arg_cache_limit;

LIST_HEAD(proclist, proc);
TAILQ_HEAD(procqueue, proc);
TAILQ_HEAD(threadqueue, thread);
extern struct proclist allproc;		/* List of all processes. */
extern struct proc *initproc, *pageproc; /* Process slots for init, pager. */

extern struct uma_zone *proc_zone;
extern struct uma_zone *pgrp_zone;

struct	proc *pfind(pid_t);		/* Find process by id. */
struct	proc *pfind_any(pid_t);		/* Find (zombie) process by id. */
struct	proc *pfind_any_locked(pid_t pid); /* Find process by id, locked. */
struct	pgrp *pgfind(pid_t);		/* Find process group by id. */
void	pidhash_slockall(void);		/* Shared lock all pid hash lists. */
void	pidhash_sunlockall(void);	/* Shared unlock all pid hash lists. */

struct	fork_req {
	int		fr_flags;
	int		fr_pages;
	int 		*fr_pidp;
	struct proc 	**fr_procp;
	int 		*fr_pd_fd;
	int 		fr_pd_flags;
	struct filecaps	*fr_pd_fcaps;
	int 		fr_flags2;
#define	FR2_DROPSIG_CAUGHT	0x00000001 /* Drop caught non-DFL signals */
#define	FR2_SHARE_PATHS		0x00000002 /* Invert sense of RFFDG for paths */
#define	FR2_KPROC		0x00000004 /* Create a kernel process */
};

/*
 * pget() flags.
 */
#define	PGET_HOLD	0x00001	/* Hold the process. */
#define	PGET_CANSEE	0x00002	/* Check against p_cansee(). */
#define	PGET_CANDEBUG	0x00004	/* Check against p_candebug(). */
#define	PGET_ISCURRENT	0x00008	/* Check that the found process is current. */
#define	PGET_NOTWEXIT	0x00010	/* Check that the process is not in P_WEXIT. */
#define	PGET_NOTINEXEC	0x00020	/* Check that the process is not in P_INEXEC. */
#define	PGET_NOTID	0x00040	/* Do not assume tid if pid > PID_MAX. */

#define	PGET_WANTREAD	(PGET_HOLD | PGET_CANDEBUG | PGET_NOTWEXIT)

int	pget(pid_t pid, int flags, struct proc **pp);

/* ast_register() flags */
#define	ASTR_ASTF_REQUIRED	0x0001	/* td_ast TDAI(TDA_X) flag set is
					   required for call */
#define	ASTR_TDP		0x0002	/* td_pflags flag set is required */
#define	ASTR_KCLEAR		0x0004	/* call me on ast_kclear() */
#define	ASTR_UNCOND		0x0008	/* call me always */

void	ast(struct trapframe *framep);
void	ast_kclear(struct thread *td);
void	ast_register(int ast, int ast_flags, int tdp,
	    void (*f)(struct thread *td, int asts));
void	ast_deregister(int tda);
void	ast_sched_locked(struct thread *td, int tda);
void	ast_sched_mask(struct thread *td, int ast);
void	ast_sched(struct thread *td, int tda);
void	ast_unsched_locked(struct thread *td, int tda);

struct	thread *choosethread(void);
int	cr_cansee(struct ucred *u1, struct ucred *u2);
int	cr_canseesocket(struct ucred *cred, struct socket *so);
int	cr_canseeothergids(struct ucred *u1, struct ucred *u2);
int	cr_canseeotheruids(struct ucred *u1, struct ucred *u2);
int	cr_canseejailproc(struct ucred *u1, struct ucred *u2);
int	cr_cansignal(struct ucred *cred, struct proc *proc, int signum);
int	enterpgrp(struct proc *p, pid_t pgid, struct pgrp *pgrp,
	    struct session *sess);
int	enterthispgrp(struct proc *p, struct pgrp *pgrp);
void	faultin(struct proc *p);
int	fork1(struct thread *, struct fork_req *);
void	fork_exit(void (*)(void *, struct trapframe *), void *,
	    struct trapframe *);
void	fork_return(struct thread *, struct trapframe *);
int	inferior(struct proc *p);
void	itimer_proc_continue(struct proc *p);
void	kqtimer_proc_continue(struct proc *p);
void	kern_proc_vmmap_resident(struct vm_map *map, struct vm_map_entry *entry,
	    int *resident_count, bool *super);
void	kern_yield(int);
void 	kick_proc0(void);
void	killjobc(void);
int	leavepgrp(struct proc *p);
int	maybe_preempt(struct thread *td);
void	maybe_yield(void);
void	mi_switch(int flags);
int	p_candebug(struct thread *td, struct proc *p);
int	p_cansee(struct thread *td, struct proc *p);
int	p_cansched(struct thread *td, struct proc *p);
int	p_cansignal(struct thread *td, struct proc *p, int signum);
int	p_canwait(struct thread *td, struct proc *p);
struct	pargs *pargs_alloc(int len);
void	pargs_drop(struct pargs *pa);
void	pargs_hold(struct pargs *pa);
int	pgrp_calc_jobc(struct pgrp *pgrp);
void	proc_add_orphan(struct proc *child, struct proc *parent);
int	proc_get_binpath(struct proc *p, char *binname, char **fullpath,
	    char **freepath);
int	proc_getargv(struct thread *td, struct proc *p, struct sbuf *sb);
int	proc_getauxv(struct thread *td, struct proc *p, struct sbuf *sb);
int	proc_getenvv(struct thread *td, struct proc *p, struct sbuf *sb);
void	procinit(void);
int	proc_iterate(int (*cb)(struct proc *, void *), void *cbarg);
void	proc_linkup0(struct proc *p, struct thread *td);
void	proc_linkup(struct proc *p, struct thread *td);
struct proc *proc_realparent(struct proc *child);
void	proc_reap(struct thread *td, struct proc *p, int *status, int options);
void	proc_reparent(struct proc *child, struct proc *newparent, bool set_oppid);
void	proc_set_p2_wexit(struct proc *p);
void	proc_set_traced(struct proc *p, bool stop);
void	proc_wkilled(struct proc *p);
struct	pstats *pstats_alloc(void);
void	pstats_fork(struct pstats *src, struct pstats *dst);
void	pstats_free(struct pstats *ps);
void	proc_clear_orphan(struct proc *p);
void	reaper_abandon_children(struct proc *p, bool exiting);
int	securelevel_ge(struct ucred *cr, int level);
int	securelevel_gt(struct ucred *cr, int level);
void	sess_hold(struct session *);
void	sess_release(struct session *);
int	setrunnable(struct thread *, int);
void	setsugid(struct proc *p);
int	should_yield(void);
int	sigonstack(size_t sp);
void	stopevent(struct proc *, u_int, u_int);
struct	thread *tdfind(lwpid_t, pid_t);
void	threadinit(void);
void	tidhash_add(struct thread *);
void	tidhash_remove(struct thread *);
void	cpu_idle(int);
int	cpu_idle_wakeup(int);
extern	void (*cpu_idle_hook)(sbintime_t);	/* Hook to machdep CPU idler. */
void	cpu_switch(struct thread *, struct thread *, struct mtx *);
void	cpu_throw(struct thread *, struct thread *) __dead2;
bool	curproc_sigkilled(void);
void	userret(struct thread *, struct trapframe *);

void	cpu_exit(struct thread *);
void	exit1(struct thread *, int, int) __dead2;
void	cpu_copy_thread(struct thread *td, struct thread *td0);
bool	cpu_exec_vmspace_reuse(struct proc *p, struct vm_map *map);
int	cpu_fetch_syscall_args(struct thread *td);
void	cpu_fork(struct thread *, struct proc *, struct thread *, int);
void	cpu_fork_kthread_handler(struct thread *, void (*)(void *), void *);
int	cpu_procctl(struct thread *td, int idtype, id_t id, int com,
	    void *data);
void	cpu_set_syscall_retval(struct thread *, int);
void	cpu_set_upcall(struct thread *, void (*)(void *), void *,
	    stack_t *);
int	cpu_set_user_tls(struct thread *, void *tls_base);
void	cpu_thread_alloc(struct thread *);
void	cpu_thread_clean(struct thread *);
void	cpu_thread_exit(struct thread *);
void	cpu_thread_free(struct thread *);
void	cpu_thread_swapin(struct thread *);
void	cpu_thread_swapout(struct thread *);
struct	thread *thread_alloc(int pages);
int	thread_alloc_stack(struct thread *, int pages);
int	thread_check_susp(struct thread *td, bool sleep);
void	thread_cow_get_proc(struct thread *newtd, struct proc *p);
void	thread_cow_get(struct thread *newtd, struct thread *td);
void	thread_cow_free(struct thread *td);
void	thread_cow_update(struct thread *td);
void	thread_cow_synced(struct thread *td);
int	thread_create(struct thread *td, struct rtprio *rtp,
	    int (*initialize_thread)(struct thread *, void *), void *thunk);
void	thread_exit(void) __dead2;
void	thread_free(struct thread *td);
void	thread_link(struct thread *td, struct proc *p);
void	thread_reap_barrier(void);
int	thread_single(struct proc *p, int how);
void	thread_single_end(struct proc *p, int how);
void	thread_stash(struct thread *td);
void	thread_stopped(struct proc *p);
void	childproc_stopped(struct proc *child, int reason);
void	childproc_continued(struct proc *child);
void	childproc_exited(struct proc *child);
void	thread_run_flash(struct thread *td);
int	thread_suspend_check(int how);
bool	thread_suspend_check_needed(void);
void	thread_suspend_switch(struct thread *, struct proc *p);
void	thread_suspend_one(struct thread *td);
void	thread_unlink(struct thread *td);
void	thread_unsuspend(struct proc *p);
void	thread_wait(struct proc *p);

bool	stop_all_proc_block(void);
void	stop_all_proc_unblock(void);
void	stop_all_proc(void);
void	resume_all_proc(void);

static __inline int
curthread_pflags_set(int flags)
{
	struct thread *td;
	int save;

	td = curthread;
	save = ~flags | (td->td_pflags & flags);
	td->td_pflags |= flags;
	return (save);
}

static __inline void
curthread_pflags_restore(int save)
{

	curthread->td_pflags &= save;
}

static __inline int
curthread_pflags2_set(int flags)
{
	struct thread *td;
	int save;

	td = curthread;
	save = ~flags | (td->td_pflags2 & flags);
	td->td_pflags2 |= flags;
	return (save);
}

static __inline void
curthread_pflags2_restore(int save)
{

	curthread->td_pflags2 &= save;
}

static __inline bool
kstack_contains(struct thread *td, vm_offset_t va, size_t len)
{
	return (va >= td->td_kstack && va + len >= va &&
	    va + len <= td->td_kstack + td->td_kstack_pages * PAGE_SIZE);
}

static __inline __pure2 struct td_sched *
td_get_sched(struct thread *td)
{

	return ((struct td_sched *)&td[1]);
}

#define	PROC_ID_PID	0
#define	PROC_ID_GROUP	1
#define	PROC_ID_SESSION	2
#define	PROC_ID_REAP	3

void	proc_id_set(int type, pid_t id);
void	proc_id_set_cond(int type, pid_t id);
void	proc_id_clear(int type, pid_t id);

EVENTHANDLER_LIST_DECLARE(process_ctor);
EVENTHANDLER_LIST_DECLARE(process_dtor);
EVENTHANDLER_LIST_DECLARE(process_init);
EVENTHANDLER_LIST_DECLARE(process_fini);
EVENTHANDLER_LIST_DECLARE(process_exit);
EVENTHANDLER_LIST_DECLARE(process_fork);
EVENTHANDLER_LIST_DECLARE(process_exec);

EVENTHANDLER_LIST_DECLARE(thread_ctor);
EVENTHANDLER_LIST_DECLARE(thread_dtor);
EVENTHANDLER_LIST_DECLARE(thread_init);

#endif	/* _KERNEL */

#endif	/* !_SYS_PROC_H_ */<|MERGE_RESOLUTION|>--- conflicted
+++ resolved
@@ -482,17 +482,10 @@
 #define	TDF_SCHED1	0x02000000 /* Reserved for scheduler private use */
 #define	TDF_SCHED2	0x04000000 /* Reserved for scheduler private use */
 #define	TDF_SCHED3	0x08000000 /* Reserved for scheduler private use */
-<<<<<<< HEAD
-#define	TDF_UNUSED6	0x10000000 /* Available */
-#define	TDF_UNUSED7	0x20000000 /* Available */
-#define	TDF_UNUSED8	0x40000000 /* Available */
-#define	TDF_WORKQ	0x80000000 /* a workq thread */
-=======
 #define	TDF_UNUSED7	0x10000000 /* Available */
 #define	TDF_UNUSED8	0x20000000 /* Available */
 #define	TDF_UNUSED9	0x40000000 /* Available */
-#define	TDF_UNUSED10	0x80000000 /* Available */
->>>>>>> 5d0aebf4
+#define	TDF_WORKQ	0x80000000 /* a workq thread */
 
 enum {
 	TDA_AST = 0,		/* Special: call all non-flagged AST handlers */
