/*-
 * SPDX-License-Identifier: BSD-3-Clause
 *
 * Copyright (c) 1982, 1986, 1989, 1991, 1993
 *	The Regents of the University of California.
 * Copyright (c) 2007 Robert N. M. Watson
 * All rights reserved.
 *
 * Redistribution and use in source and binary forms, with or without
 * modification, are permitted provided that the following conditions
 * are met:
 * 1. Redistributions of source code must retain the above copyright
 *    notice, this list of conditions and the following disclaimer.
 * 2. Redistributions in binary form must reproduce the above copyright
 *    notice, this list of conditions and the following disclaimer in the
 *    documentation and/or other materials provided with the distribution.
 * 3. Neither the name of the University nor the names of its contributors
 *    may be used to endorse or promote products derived from this software
 *    without specific prior written permission.
 *
 * THIS SOFTWARE IS PROVIDED BY THE REGENTS AND CONTRIBUTORS ``AS IS'' AND
 * ANY EXPRESS OR IMPLIED WARRANTIES, INCLUDING, BUT NOT LIMITED TO, THE
 * IMPLIED WARRANTIES OF MERCHANTABILITY AND FITNESS FOR A PARTICULAR PURPOSE
 * ARE DISCLAIMED.  IN NO EVENT SHALL THE REGENTS OR CONTRIBUTORS BE LIABLE
 * FOR ANY DIRECT, INDIRECT, INCIDENTAL, SPECIAL, EXEMPLARY, OR CONSEQUENTIAL
 * DAMAGES (INCLUDING, BUT NOT LIMITED TO, PROCUREMENT OF SUBSTITUTE GOODS
 * OR SERVICES; LOSS OF USE, DATA, OR PROFITS; OR BUSINESS INTERRUPTION)
 * HOWEVER CAUSED AND ON ANY THEORY OF LIABILITY, WHETHER IN CONTRACT, STRICT
 * LIABILITY, OR TORT (INCLUDING NEGLIGENCE OR OTHERWISE) ARISING IN ANY WAY
 * OUT OF THE USE OF THIS SOFTWARE, EVEN IF ADVISED OF THE POSSIBILITY OF
 * SUCH DAMAGE.
 *
 *	@(#)user.h	8.2 (Berkeley) 9/23/93
 */

#ifndef _SYS_USER_H_
#define _SYS_USER_H_

#include <machine/pcb.h>
#ifndef _KERNEL
/* stuff that *used* to be included by user.h, or is now needed */
#include <sys/errno.h>
#include <sys/time.h>
#include <sys/resource.h>
#include <sys/ucred.h>
#include <sys/uio.h>
#include <sys/queue.h>
#include <sys/_lock.h>
#include <sys/_mutex.h>
#include <sys/proc.h>
#include <vm/vm.h>		/* XXX */
#include <vm/vm_param.h>	/* XXX */
#include <vm/pmap.h>		/* XXX */
#include <vm/vm_map.h>		/* XXX */
#endif /* !_KERNEL */
#ifndef _SYS_RESOURCEVAR_H_
#include <sys/resourcevar.h>
#endif
#ifndef _SYS_SIGNALVAR_H_
#include <sys/signalvar.h>
#endif
#ifndef _SYS_SOCKET_VAR_H_
#include <sys/socket.h>
#endif
#include <sys/caprights.h>

/*
 * KERN_PROC subtype ops return arrays of selected proc structure entries:
 *
 * This struct includes several arrays of spare space, with different arrays
 * for different standard C-types.  When adding new variables to this struct,
 * the space for byte-aligned data should be taken from the ki_sparestring,
 * pointers from ki_spareptrs, word-aligned data from ki_spareints, and
 * doubleword-aligned data from ki_sparelongs.  Make sure the space for new
 * variables come from the array which matches the size and alignment of
 * those variables on ALL hardware platforms, and then adjust the appropriate
 * KI_NSPARE_* value(s) to match.
 *
 * Always verify that sizeof(struct kinfo_proc) == KINFO_PROC_SIZE on all
 * platforms after you have added new variables.  Note that if you change
 * the value of KINFO_PROC_SIZE, then many userland programs will stop
 * working until they are recompiled!
 *
 * Once you have added the new field, you will need to add code to initialize
 * it in two places: function fill_kinfo_proc in sys/kern/kern_proc.c and
 * function kvm_proclist in lib/libkvm/kvm_proc.c .
 */
#define	KI_NSPARE_INT	2
#define	KI_NSPARE_LONG	12
#define	KI_NSPARE_PTR	5

#ifndef _KERNEL
#ifndef KINFO_PROC_SIZE
#error "Unknown architecture"
#endif
#endif /* !_KERNEL */

#define	WMESGLEN	8		/* size of returned wchan message */
#define	LOCKNAMELEN	8		/* size of returned lock name */
#define	TDNAMLEN	16		/* size of returned thread name */
#define	COMMLEN		19		/* size of returned ki_comm name */
#define	KI_EMULNAMELEN	16		/* size of returned ki_emul */
#define	KI_NGROUPS	16		/* number of groups in ki_groups */
#define	LOGNAMELEN	17		/* size of returned ki_login */
#define	LOGINCLASSLEN	17		/* size of returned ki_loginclass */

#ifndef BURN_BRIDGES
#define	OCOMMLEN	TDNAMLEN	
#define	ki_ocomm	ki_tdname
#endif

/* Flags for the process credential. */
#define	KI_CRF_CAPABILITY_MODE	0x00000001
/*
 * Steal a bit from ki_cr_flags to indicate that the cred had more than
 * KI_NGROUPS groups.
 */
#define KI_CRF_GRP_OVERFLOW	0x80000000

struct kinfo_proc {
	int	ki_structsize;		/* size of this structure */
	int	ki_layout;		/* reserved: layout identifier */
	struct	pargs *ki_args;		/* address of command arguments */
	struct	proc *ki_paddr;		/* address of proc */
	struct	user *ki_addr;		/* kernel virtual addr of u-area */
	struct	vnode *ki_tracep;	/* pointer to trace file */
	struct	vnode *ki_textvp;	/* pointer to executable file */
	struct	filedesc *ki_fd;	/* pointer to open file info */
	struct	vmspace *ki_vmspace;	/* pointer to kernel vmspace struct */
	const void *ki_wchan;		/* sleep address */
	pid_t	ki_pid;			/* Process identifier */
	pid_t	ki_ppid;		/* parent process id */
	pid_t	ki_pgid;		/* process group id */
	pid_t	ki_tpgid;		/* tty process group id */
	pid_t	ki_sid;			/* Process session ID */
	pid_t	ki_tsid;		/* Terminal session ID */
	short	ki_jobc;		/* job control counter */
	short	ki_spare_short1;	/* unused (just here for alignment) */
	uint32_t ki_tdev_freebsd11;	/* controlling tty dev */
	sigset_t ki_siglist;		/* Signals arrived but not delivered */
	sigset_t ki_sigmask;		/* Current signal mask */
	sigset_t ki_sigignore;		/* Signals being ignored */
	sigset_t ki_sigcatch;		/* Signals being caught by user */
	uid_t	ki_uid;			/* effective user id */
	uid_t	ki_ruid;		/* Real user id */
	uid_t	ki_svuid;		/* Saved effective user id */
	gid_t	ki_rgid;		/* Real group id */
	gid_t	ki_svgid;		/* Saved effective group id */
	short	ki_ngroups;		/* number of groups */
	short	ki_spare_short2;	/* unused (just here for alignment) */
	gid_t	ki_groups[KI_NGROUPS];	/* groups */
	vm_size_t ki_size;		/* virtual size */
	segsz_t ki_rssize;		/* current resident set size in pages */
	segsz_t ki_swrss;		/* resident set size before last swap */
	segsz_t ki_tsize;		/* text size (pages) XXX */
	segsz_t ki_dsize;		/* data size (pages) XXX */
	segsz_t ki_ssize;		/* stack size (pages) */
	u_short	ki_xstat;		/* Exit status for wait & stop signal */
	u_short	ki_acflag;		/* Accounting flags */
	fixpt_t	ki_pctcpu;	 	/* %cpu for process during ki_swtime */
	u_int	ki_estcpu;	 	/* Time averaged value of ki_cpticks */
	u_int	ki_slptime;	 	/* Time since last blocked */
	u_int	ki_swtime;	 	/* Time swapped in or out */
	u_int	ki_cow;			/* number of copy-on-write faults */
	u_int64_t ki_runtime;		/* Real time in microsec */
	struct	timeval ki_start;	/* starting time */
	struct	timeval ki_childtime;	/* time used by process children */
	long	ki_flag;		/* P_* flags */
	long	ki_kiflag;		/* KI_* flags (below) */
	int	ki_traceflag;		/* Kernel trace points */
	char	ki_stat;		/* S* process status */
	signed char ki_nice;		/* Process "nice" value */
	char	ki_lock;		/* Process lock (prevent swap) count */
	char	ki_rqindex;		/* Run queue index */
	u_char	ki_oncpu_old;		/* Which cpu we are on (legacy) */
	u_char	ki_lastcpu_old;		/* Last cpu we were on (legacy) */
	char	ki_tdname[TDNAMLEN+1];	/* thread name */
	char	ki_wmesg[WMESGLEN+1];	/* wchan message */
	char	ki_login[LOGNAMELEN+1];	/* setlogin name */
	char	ki_lockname[LOCKNAMELEN+1]; /* lock name */
	char	ki_comm[COMMLEN+1];	/* command name */
	char	ki_emul[KI_EMULNAMELEN+1];  /* emulation name */
	char	ki_loginclass[LOGINCLASSLEN+1]; /* login class */
	char	ki_moretdname[MAXCOMLEN-TDNAMLEN+1];	/* more thread name */
	/*
	 * When adding new variables, take space for char-strings from the
	 * front of ki_sparestrings, and ints from the end of ki_spareints.
	 * That way the spare room from both arrays will remain contiguous.
	 */
	char	ki_sparestrings[46];	/* spare string space */
	int	ki_spareints[KI_NSPARE_INT];	/* spare room for growth */
	uint64_t ki_tdev;		/* controlling tty dev */
	int	ki_oncpu;		/* Which cpu we are on */
	int	ki_lastcpu;		/* Last cpu we were on */
	int	ki_tracer;		/* Pid of tracing process */
	int	ki_flag2;		/* P2_* flags */
	int	ki_fibnum;		/* Default FIB number */
	u_int	ki_cr_flags;		/* Credential flags */
	int	ki_jid;			/* Process jail ID */
	int	ki_numthreads;		/* XXXKSE number of threads in total */
	lwpid_t	ki_tid;			/* XXXKSE thread id */
	struct	priority ki_pri;	/* process priority */
	struct	rusage ki_rusage;	/* process rusage statistics */
	/* XXX - most fields in ki_rusage_ch are not (yet) filled in */
	struct	rusage ki_rusage_ch;	/* rusage of children processes */
	struct	pcb *ki_pcb;		/* kernel virtual addr of pcb */
	void	*ki_kstack;		/* kernel virtual addr of stack */
	void	*ki_udata;		/* User convenience pointer */
	struct	thread *ki_tdaddr;	/* address of thread */
	/*
	 * When adding new variables, take space for pointers from the
	 * front of ki_spareptrs, and longs from the end of ki_sparelongs.
	 * That way the spare room from both arrays will remain contiguous.
	 */
	struct	pwddesc *ki_pd;	/* pointer to process paths info */
	void	*ki_spareptrs[KI_NSPARE_PTR];	/* spare room for growth */
	long	ki_sparelongs[KI_NSPARE_LONG];	/* spare room for growth */
	long	ki_sflag;		/* PS_* flags */
	long	ki_tdflags;		/* XXXKSE kthread flag */
};
void fill_kinfo_proc(struct proc *, struct kinfo_proc *);
/* XXX - the following two defines are temporary */
#define	ki_childstime	ki_rusage_ch.ru_stime
#define	ki_childutime	ki_rusage_ch.ru_utime

/*
 *  Legacy PS_ flag.  This moved to p_flag but is maintained for
 *  compatibility.
 */
#define	PS_INMEM	0x00001		/* Loaded into memory. */

/* ki_sessflag values */
#define	KI_CTTY		0x00000001	/* controlling tty vnode active */
#define	KI_SLEADER	0x00000002	/* session leader */
#define	KI_LOCKBLOCK	0x00000004	/* proc blocked on lock ki_lockname */

/*
 * This used to be the per-process structure containing data that
 * isn't needed in core when the process is swapped out, but now it
 * remains only for the benefit of a.out core dumps.
 */
struct user {
	struct	pstats u_stats;		/* *p_stats */
	struct	kinfo_proc u_kproc;	/* eproc */
};

/*
 * The KERN_PROC_FILE sysctl allows a process to dump the file descriptor
 * array of another process.
 */
#define	KF_ATTR_VALID	0x0001

#define	KF_TYPE_NONE	0
#define	KF_TYPE_VNODE	1
#define	KF_TYPE_SOCKET	2
#define	KF_TYPE_PIPE	3
#define	KF_TYPE_FIFO	4
#define	KF_TYPE_KQUEUE	5
/* was	KF_TYPE_CRYPTO	6 */
#define	KF_TYPE_MQUEUE	7
#define	KF_TYPE_SHM	8
#define	KF_TYPE_SEM	9
#define	KF_TYPE_PTS	10
#define	KF_TYPE_PROCDESC	11
#define	KF_TYPE_DEV	12
#define	KF_TYPE_EVENTFD	13
<<<<<<< HEAD
#define	KF_TYPE_PORT	14
#define	KF_TYPE_PORTSET	15
=======
#define	KF_TYPE_TIMERFD	14
>>>>>>> 32988c14
#define	KF_TYPE_UNKNOWN	255

#define	KF_VTYPE_VNON	0
#define	KF_VTYPE_VREG	1
#define	KF_VTYPE_VDIR	2
#define	KF_VTYPE_VBLK	3
#define	KF_VTYPE_VCHR	4
#define	KF_VTYPE_VLNK	5
#define	KF_VTYPE_VSOCK	6
#define	KF_VTYPE_VFIFO	7
#define	KF_VTYPE_VBAD	8
#define	KF_VTYPE_UNKNOWN	255

#define	KF_FD_TYPE_CWD	-1	/* Current working directory */
#define	KF_FD_TYPE_ROOT	-2	/* Root directory */
#define	KF_FD_TYPE_JAIL	-3	/* Jail directory */
#define	KF_FD_TYPE_TRACE	-4	/* Ktrace vnode */
#define	KF_FD_TYPE_TEXT	-5	/* Text vnode */
#define	KF_FD_TYPE_CTTY	-6	/* Controlling terminal */

#define	KF_FLAG_READ		0x00000001
#define	KF_FLAG_WRITE		0x00000002
#define	KF_FLAG_APPEND		0x00000004
#define	KF_FLAG_ASYNC		0x00000008
#define	KF_FLAG_FSYNC		0x00000010
#define	KF_FLAG_NONBLOCK	0x00000020
#define	KF_FLAG_DIRECT		0x00000040
#define	KF_FLAG_HASLOCK		0x00000080
#define	KF_FLAG_SHLOCK		0x00000100
#define	KF_FLAG_EXLOCK		0x00000200
#define	KF_FLAG_NOFOLLOW	0x00000400
#define	KF_FLAG_CREAT		0x00000800
#define	KF_FLAG_TRUNC		0x00001000
#define	KF_FLAG_EXCL		0x00002000
#define	KF_FLAG_EXEC		0x00004000

/*
 * Old format.  Has variable hidden padding due to alignment.
 * This is a compatibility hack for pre-build 7.1 packages.
 */
#if defined(__amd64__)
#define	KINFO_OFILE_SIZE	1328
#endif
#if defined(__i386__)
#define	KINFO_OFILE_SIZE	1324
#endif

struct kinfo_ofile {
	int	kf_structsize;			/* Size of kinfo_file. */
	int	kf_type;			/* Descriptor type. */
	int	kf_fd;				/* Array index. */
	int	kf_ref_count;			/* Reference count. */
	int	kf_flags;			/* Flags. */
	/* XXX Hidden alignment padding here on amd64 */
	off_t	kf_offset;			/* Seek location. */
	int	kf_vnode_type;			/* Vnode type. */
	int	kf_sock_domain;			/* Socket domain. */
	int	kf_sock_type;			/* Socket type. */
	int	kf_sock_protocol;		/* Socket protocol. */
	char	kf_path[PATH_MAX];	/* Path to file, if any. */
	struct sockaddr_storage kf_sa_local;	/* Socket address. */
	struct sockaddr_storage	kf_sa_peer;	/* Peer address. */
};

#if defined(__amd64__) || defined(__i386__)
/*
 * This size should never be changed. If you really need to, you must provide
 * backward ABI compatibility by allocating a new sysctl MIB that will return
 * the new structure. The current structure has to be returned by the current
 * sysctl MIB. See how it is done for the kinfo_ofile structure.
 */
#define	KINFO_FILE_SIZE	1392
#endif

struct kinfo_file {
	int		kf_structsize;		/* Variable size of record. */
	int		kf_type;		/* Descriptor type. */
	int		kf_fd;			/* Array index. */
	int		kf_ref_count;		/* Reference count. */
	int		kf_flags;		/* Flags. */
	int		kf_pad0;		/* Round to 64 bit alignment. */
	int64_t		kf_offset;		/* Seek location. */
	union {
		struct {
			/* API compatibility with FreeBSD < 12. */
			int		kf_vnode_type;
			int		kf_sock_domain;
			int		kf_sock_type;
			int		kf_sock_protocol;
			struct sockaddr_storage kf_sa_local;
			struct sockaddr_storage	kf_sa_peer;
		};
		union {
			struct {
				/* Sendq size */
				uint32_t	kf_sock_sendq;
				/* Socket domain. */
				int		kf_sock_domain0;
				/* Socket type. */
				int		kf_sock_type0;
				/* Socket protocol. */
				int		kf_sock_protocol0;
				/* Socket address. */
				struct sockaddr_storage kf_sa_local;
				/* Peer address. */
				struct sockaddr_storage	kf_sa_peer;
				/* Address of so_pcb. */
				uint64_t	kf_sock_pcb;
				/* Address of inp_ppcb. */
				uint64_t	kf_sock_inpcb;
				/* Address of unp_conn. */
				uint64_t	kf_sock_unpconn;
				/* Send buffer state. */
				uint16_t	kf_sock_snd_sb_state;
				/* Receive buffer state. */
				uint16_t	kf_sock_rcv_sb_state;
				/* Recvq size. */
				uint32_t	kf_sock_recvq;
			} kf_sock;
			struct {
				/* Vnode type. */
				int		kf_file_type;
				/* Space for future use */
				int		kf_spareint[3];
				uint64_t	kf_spareint64[29];
				/* Number of references to file. */
				uint64_t	kf_file_nlink;
				/* Vnode filesystem id. */
				uint64_t	kf_file_fsid;
				/* File device. */
				uint64_t	kf_file_rdev;
				/* Global file id. */
				uint64_t	kf_file_fileid;
				/* File size. */
				uint64_t	kf_file_size;
				/* Vnode filesystem id, FreeBSD 11 compat. */
				uint32_t	kf_file_fsid_freebsd11;
				/* File device, FreeBSD 11 compat. */
				uint32_t	kf_file_rdev_freebsd11;
				/* File mode. */
				uint16_t	kf_file_mode;
				/* Round to 64 bit alignment. */
				uint16_t	kf_file_pad0;
				uint32_t	kf_file_pad1;
			} kf_file;
			struct {
				uint32_t	kf_spareint[4];
				uint64_t	kf_spareint64[32];
				uint32_t	kf_sem_value;
				uint16_t	kf_sem_mode;
			} kf_sem;
			struct {
				uint32_t	kf_spareint[4];
				uint64_t	kf_spareint64[32];
				uint64_t	kf_pipe_addr;
				uint64_t	kf_pipe_peer;
				uint32_t	kf_pipe_buffer_cnt;
				uint32_t	kf_pipe_buffer_in;
				uint32_t	kf_pipe_buffer_out;
				uint32_t	kf_pipe_buffer_size;
			} kf_pipe;
			struct {
				uint32_t	kf_spareint[4];
				uint64_t	kf_spareint64[32];
				uint32_t	kf_pts_dev_freebsd11;
				uint32_t	kf_pts_pad0;
				uint64_t	kf_pts_dev;
				/* Round to 64 bit alignment. */
				uint32_t	kf_pts_pad1[4];
			} kf_pts;
			struct {
				uint32_t	kf_spareint[4];
				uint64_t	kf_spareint64[32];
				pid_t		kf_pid;
			} kf_proc;
			struct {
				uint64_t	kf_eventfd_value;
				uint32_t	kf_eventfd_flags;
				uint32_t	kf_eventfd_spareint[3];
				uint64_t	kf_eventfd_addr;
			} kf_eventfd;
			struct {
				uint32_t	kf_timerfd_clockid;
				uint32_t	kf_timerfd_flags;
				uint64_t	kf_timerfd_addr;
			} kf_timerfd;
			struct {
				uint64_t	kf_kqueue_addr;
				int32_t		kf_kqueue_count;
				int32_t		kf_kqueue_state;
			} kf_kqueue;
		} kf_un;
	};
	uint16_t	kf_status;		/* Status flags. */
	uint16_t	kf_pad1;		/* Round to 32 bit alignment. */
	int		_kf_ispare0;		/* Space for more stuff. */
	cap_rights_t	kf_cap_rights;		/* Capability rights. */
	uint64_t	_kf_cap_spare;		/* Space for future cap_rights_t. */
	/* Truncated before copyout in sysctl */
	char		kf_path[PATH_MAX];	/* Path to file, if any. */
};

struct kinfo_lockf {
	int		kl_structsize;		/* Variable size of record. */
	int		kl_rw;
	int		kl_type;
	int		kl_pid;
	int		kl_sysid;
	int		kl_pad0;
	uint64_t	kl_file_fsid;
	uint64_t	kl_file_rdev;
	uint64_t	kl_file_fileid;
	off_t		kl_start;
	off_t		kl_len;			/* len == 0 till the EOF */
	char		kl_path[PATH_MAX];
};

#define	KLOCKF_RW_READ		0x01
#define	KLOCKF_RW_WRITE		0x02

#define	KLOCKF_TYPE_FLOCK	0x01
#define	KLOCKF_TYPE_PID		0x02
#define	KLOCKF_TYPE_REMOTE	0x03

/*
 * The KERN_PROC_VMMAP sysctl allows a process to dump the VM layout of
 * another process as a series of entries.
 */
#define	KVME_TYPE_NONE		0
#define	KVME_TYPE_DEFAULT	1		/* no longer returned */
#define	KVME_TYPE_VNODE		2
#define	KVME_TYPE_SWAP		3
#define	KVME_TYPE_DEVICE	4
#define	KVME_TYPE_PHYS		5
#define	KVME_TYPE_DEAD		6
#define	KVME_TYPE_SG		7
#define	KVME_TYPE_MGTDEVICE	8
#define	KVME_TYPE_GUARD		9
#define	KVME_TYPE_UNKNOWN	255

#define	KVME_PROT_READ		0x00000001
#define	KVME_PROT_WRITE		0x00000002
#define	KVME_PROT_EXEC		0x00000004

#define	KVME_FLAG_COW		0x00000001
#define	KVME_FLAG_NEEDS_COPY	0x00000002
#define	KVME_FLAG_NOCOREDUMP	0x00000004
#define	KVME_FLAG_SUPER		0x00000008
#define	KVME_FLAG_GROWS_UP	0x00000010
#define	KVME_FLAG_GROWS_DOWN	0x00000020
#define	KVME_FLAG_USER_WIRED	0x00000040

#if defined(__amd64__)
#define	KINFO_OVMENTRY_SIZE	1168
#endif
#if defined(__i386__)
#define	KINFO_OVMENTRY_SIZE	1128
#endif

struct kinfo_ovmentry {
	int	 kve_structsize;		/* Size of kinfo_vmmapentry. */
	int	 kve_type;			/* Type of map entry. */
	void	*kve_start;			/* Starting address. */
	void	*kve_end;			/* Finishing address. */
	int	 kve_flags;			/* Flags on map entry. */
	int	 kve_resident;			/* Number of resident pages. */
	int	 kve_private_resident;		/* Number of private pages. */
	int	 kve_protection;		/* Protection bitmask. */
	int	 kve_ref_count;			/* VM obj ref count. */
	int	 kve_shadow_count;		/* VM obj shadow count. */
	char	 kve_path[PATH_MAX];		/* Path to VM obj, if any. */
	void	*_kve_pspare[8];		/* Space for more stuff. */
	off_t	 kve_offset;			/* Mapping offset in object */
	uint64_t kve_fileid;			/* inode number if vnode */
	uint32_t kve_fsid;			/* dev_t of vnode location */
	int	 _kve_ispare[3];		/* Space for more stuff. */
};

#if defined(__amd64__) || defined(__i386__)
#define	KINFO_VMENTRY_SIZE	1160
#endif

struct kinfo_vmentry {
	int	 kve_structsize;		/* Variable size of record. */
	int	 kve_type;			/* Type of map entry. */
	uint64_t kve_start;			/* Starting address. */
	uint64_t kve_end;			/* Finishing address. */
	uint64_t kve_offset;			/* Mapping offset in object */
	uint64_t kve_vn_fileid;			/* inode number if vnode */
	uint32_t kve_vn_fsid_freebsd11;		/* dev_t of vnode location */
	int	 kve_flags;			/* Flags on map entry. */
	int	 kve_resident;			/* Number of resident pages. */
	int	 kve_private_resident;		/* Number of private pages. */
	int	 kve_protection;		/* Protection bitmask. */
	int	 kve_ref_count;			/* VM obj ref count. */
	int	 kve_shadow_count;		/* VM obj shadow count. */
	int	 kve_vn_type;			/* Vnode type. */
	uint64_t kve_vn_size;			/* File size. */
	uint32_t kve_vn_rdev_freebsd11;		/* Device id if device. */
	uint16_t kve_vn_mode;			/* File mode. */
	uint16_t kve_status;			/* Status flags. */
	union {
		uint64_t _kve_vn_fsid;		/* dev_t of vnode location */
		uint64_t _kve_obj;		/* handle of anon obj */
	} kve_type_spec;
	uint64_t kve_vn_rdev;			/* Device id if device. */
	int	 _kve_ispare[8];		/* Space for more stuff. */
	/* Truncated before copyout in sysctl */
	char	 kve_path[PATH_MAX];		/* Path to VM obj, if any. */
};
#define	kve_vn_fsid	kve_type_spec._kve_vn_fsid
#define	kve_obj		kve_type_spec._kve_obj

/*
 * The "vm.objects" sysctl provides a list of all VM objects in the system
 * via an array of these entries.
 */
struct kinfo_vmobject {
	int	kvo_structsize;			/* Variable size of record. */
	int	kvo_type;			/* Object type: KVME_TYPE_*. */
	uint64_t kvo_size;			/* Object size in pages. */
	uint64_t kvo_vn_fileid;			/* inode number if vnode. */
	uint32_t kvo_vn_fsid_freebsd11;		/* dev_t of vnode location. */
	int	kvo_ref_count;			/* Reference count. */
	int	kvo_shadow_count;		/* Shadow count. */
	int	kvo_memattr;			/* Memory attribute. */
	uint64_t kvo_resident;			/* Number of resident pages. */
	uint64_t kvo_active;			/* Number of active pages. */
	uint64_t kvo_inactive;			/* Number of inactive pages. */
	union {
		uint64_t _kvo_vn_fsid;
		uint64_t _kvo_backing_obj;	/* Handle for the backing obj */
	} kvo_type_spec;			/* Type-specific union */
	uint64_t kvo_me;			/* Uniq handle for anon obj */
	uint64_t _kvo_qspare[6];
	uint32_t kvo_swapped;			/* Number of swapped pages */
	uint32_t _kvo_ispare[7];
	char	kvo_path[PATH_MAX];		/* Pathname, if any. */
};
#define	kvo_vn_fsid	kvo_type_spec._kvo_vn_fsid
#define	kvo_backing_obj	kvo_type_spec._kvo_backing_obj

/*
 * The KERN_PROC_KSTACK sysctl allows a process to dump the kernel stacks of
 * another process as a series of entries.  Each stack is represented by a
 * series of symbol names and offsets as generated by stack_sbuf_print(9).
 */
#define	KKST_MAXLEN	1024

#define	KKST_STATE_STACKOK	0		/* Stack is valid. */
#define	KKST_STATE_SWAPPED	1		/* Stack swapped out. */
#define	KKST_STATE_RUNNING	2		/* Stack ephemeral. */

#if defined(__amd64__) || defined(__i386__)
#define	KINFO_KSTACK_SIZE	1096
#endif

struct kinfo_kstack {
	lwpid_t	 kkst_tid;			/* ID of thread. */
	int	 kkst_state;			/* Validity of stack. */
	char	 kkst_trace[KKST_MAXLEN];	/* String representing stack. */
	int	 _kkst_ispare[16];		/* Space for more stuff. */
};

struct kinfo_sigtramp {
	void	*ksigtramp_start;
	void	*ksigtramp_end;
	void	*ksigtramp_spare[4];
};

#define	KMAP_FLAG_WIREFUTURE	0x01	/* all future mappings wil be wired */
#define	KMAP_FLAG_ASLR		0x02	/* ASLR is applied to mappings */
#define	KMAP_FLAG_ASLR_IGNSTART	0x04	/* ASLR may map into sbrk grow region */
#define	KMAP_FLAG_WXORX		0x08	/* W^X mapping policy is enforced */
#define	KMAP_FLAG_ASLR_STACK	0x10	/* the stack location is randomized */
#define	KMAP_FLAG_ASLR_SHARED_PAGE 0x20	/* the shared page location is randomized */

struct kinfo_vm_layout {
	uintptr_t	kvm_min_user_addr;
	uintptr_t	kvm_max_user_addr;
	uintptr_t	kvm_text_addr;
	size_t		kvm_text_size;
	uintptr_t	kvm_data_addr;
	size_t		kvm_data_size;
	uintptr_t	kvm_stack_addr;
	size_t		kvm_stack_size;
	int		kvm_map_flags;
	uintptr_t	kvm_shp_addr;
	size_t		kvm_shp_size;
	uintptr_t	kvm_spare[12];
};

#ifdef _KERNEL
/* Flags for kern_proc_out function. */
#define KERN_PROC_NOTHREADS	0x1
#define KERN_PROC_MASK32	0x2

/* Flags for kern_proc_filedesc_out. */
#define	KERN_FILEDESC_PACK_KINFO	0x00000001U

/* Flags for kern_proc_vmmap_out. */
#define	KERN_VMMAP_PACK_KINFO		0x00000001U
struct sbuf;

/*
 * The kern_proc out functions are helper functions to dump process
 * miscellaneous kinfo structures to sbuf.  The main consumers are KERN_PROC
 * sysctls but they may also be used by other kernel subsystems.
 *
 * The functions manipulate the process locking state and expect the process
 * to be locked on enter.  On return the process is unlocked.
 */

int	kern_proc_filedesc_out(struct proc *p, struct sbuf *sb, ssize_t maxlen,
	int flags);
int	kern_proc_cwd_out(struct proc *p, struct sbuf *sb, ssize_t maxlen);
int	kern_proc_out(struct proc *p, struct sbuf *sb, int flags);
int	kern_proc_vmmap_out(struct proc *p, struct sbuf *sb, ssize_t maxlen,
	int flags);

int	vntype_to_kinfo(int vtype);
void	pack_kinfo(struct kinfo_file *kif);
#endif /* !_KERNEL */

#endif<|MERGE_RESOLUTION|>--- conflicted
+++ resolved
@@ -264,12 +264,10 @@
 #define	KF_TYPE_PROCDESC	11
 #define	KF_TYPE_DEV	12
 #define	KF_TYPE_EVENTFD	13
-<<<<<<< HEAD
-#define	KF_TYPE_PORT	14
-#define	KF_TYPE_PORTSET	15
-=======
 #define	KF_TYPE_TIMERFD	14
->>>>>>> 32988c14
+/* tired of renumbering these whenever upstream adds types... */
+#define	KF_TYPE_PORT	253
+#define	KF_TYPE_PORTSET	254
 #define	KF_TYPE_UNKNOWN	255
 
 #define	KF_VTYPE_VNON	0
