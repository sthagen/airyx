#if !defined(PAD64_REQUIRED) && !defined(__amd64__)
#define PAD64_REQUIRED
#endif
/*
 * System call argument to DTrace register array converstion.
 *
 * This file is part of the DTrace syscall provider.
 *
 * DO NOT EDIT-- this file is automatically @generated.
 */

static void
systrace_args(int sysnum, void *params, uint64_t *uarg, int *n_args)
{
	int64_t *iarg = (int64_t *)uarg;
	int a = 0;
	switch (sysnum) {
	/* syscall */
	case 0: {
		*n_args = 0;
		break;
	}
	/* exit */
	case 1: {
		struct exit_args *p = params;
		iarg[a++] = p->rval; /* int */
		*n_args = 1;
		break;
	}
	/* fork */
	case 2: {
		*n_args = 0;
		break;
	}
	/* read */
	case 3: {
		struct read_args *p = params;
		iarg[a++] = p->fd; /* int */
		uarg[a++] = (intptr_t)p->buf; /* void * */
		uarg[a++] = p->nbyte; /* size_t */
		*n_args = 3;
		break;
	}
	/* write */
	case 4: {
		struct write_args *p = params;
		iarg[a++] = p->fd; /* int */
		uarg[a++] = (intptr_t)p->buf; /* const void * */
		uarg[a++] = p->nbyte; /* size_t */
		*n_args = 3;
		break;
	}
	/* open */
	case 5: {
		struct open_args *p = params;
		uarg[a++] = (intptr_t)p->path; /* const char * */
		iarg[a++] = p->flags; /* int */
		iarg[a++] = p->mode; /* mode_t */
		*n_args = 3;
		break;
	}
	/* close */
	case 6: {
		struct close_args *p = params;
		iarg[a++] = p->fd; /* int */
		*n_args = 1;
		break;
	}
	/* freebsd32_wait4 */
	case 7: {
		struct freebsd32_wait4_args *p = params;
		iarg[a++] = p->pid; /* int */
		uarg[a++] = (intptr_t)p->status; /* int * */
		iarg[a++] = p->options; /* int */
		uarg[a++] = (intptr_t)p->rusage; /* struct rusage32 * */
		*n_args = 4;
		break;
	}
	/* link */
	case 9: {
		struct link_args *p = params;
		uarg[a++] = (intptr_t)p->path; /* const char * */
		uarg[a++] = (intptr_t)p->link; /* const char * */
		*n_args = 2;
		break;
	}
	/* unlink */
	case 10: {
		struct unlink_args *p = params;
		uarg[a++] = (intptr_t)p->path; /* const char * */
		*n_args = 1;
		break;
	}
	/* chdir */
	case 12: {
		struct chdir_args *p = params;
		uarg[a++] = (intptr_t)p->path; /* const char * */
		*n_args = 1;
		break;
	}
	/* fchdir */
	case 13: {
		struct fchdir_args *p = params;
		iarg[a++] = p->fd; /* int */
		*n_args = 1;
		break;
	}
	/* chmod */
	case 15: {
		struct chmod_args *p = params;
		uarg[a++] = (intptr_t)p->path; /* const char * */
		iarg[a++] = p->mode; /* mode_t */
		*n_args = 2;
		break;
	}
	/* chown */
	case 16: {
		struct chown_args *p = params;
		uarg[a++] = (intptr_t)p->path; /* const char * */
		iarg[a++] = p->uid; /* int */
		iarg[a++] = p->gid; /* int */
		*n_args = 3;
		break;
	}
	/* break */
	case 17: {
		struct break_args *p = params;
		uarg[a++] = (intptr_t)p->nsize; /* char * */
		*n_args = 1;
		break;
	}
	/* getpid */
	case 20: {
		*n_args = 0;
		break;
	}
	/* mount */
	case 21: {
		struct mount_args *p = params;
		uarg[a++] = (intptr_t)p->type; /* const char * */
		uarg[a++] = (intptr_t)p->path; /* const char * */
		iarg[a++] = p->flags; /* int */
		uarg[a++] = (intptr_t)p->data; /* void * */
		*n_args = 4;
		break;
	}
	/* unmount */
	case 22: {
		struct unmount_args *p = params;
		uarg[a++] = (intptr_t)p->path; /* const char * */
		iarg[a++] = p->flags; /* int */
		*n_args = 2;
		break;
	}
	/* setuid */
	case 23: {
		struct setuid_args *p = params;
		uarg[a++] = p->uid; /* uid_t */
		*n_args = 1;
		break;
	}
	/* getuid */
	case 24: {
		*n_args = 0;
		break;
	}
	/* geteuid */
	case 25: {
		*n_args = 0;
		break;
	}
	/* freebsd32_ptrace */
	case 26: {
		struct freebsd32_ptrace_args *p = params;
		iarg[a++] = p->req; /* int */
		iarg[a++] = p->pid; /* pid_t */
		uarg[a++] = (intptr_t)p->addr; /* caddr_t */
		iarg[a++] = p->data; /* int */
		*n_args = 4;
		break;
	}
	/* freebsd32_recvmsg */
	case 27: {
		struct freebsd32_recvmsg_args *p = params;
		iarg[a++] = p->s; /* int */
		uarg[a++] = (intptr_t)p->msg; /* struct msghdr32 * */
		iarg[a++] = p->flags; /* int */
		*n_args = 3;
		break;
	}
	/* freebsd32_sendmsg */
	case 28: {
		struct freebsd32_sendmsg_args *p = params;
		iarg[a++] = p->s; /* int */
		uarg[a++] = (intptr_t)p->msg; /* const struct msghdr32 * */
		iarg[a++] = p->flags; /* int */
		*n_args = 3;
		break;
	}
	/* recvfrom */
	case 29: {
		struct recvfrom_args *p = params;
		iarg[a++] = p->s; /* int */
		uarg[a++] = (intptr_t)p->buf; /* void * */
		uarg[a++] = p->len; /* size_t */
		iarg[a++] = p->flags; /* int */
		uarg[a++] = (intptr_t)p->from; /* struct sockaddr * */
		uarg[a++] = (intptr_t)p->fromlenaddr; /* __socklen_t * */
		*n_args = 6;
		break;
	}
	/* accept */
	case 30: {
		struct accept_args *p = params;
		iarg[a++] = p->s; /* int */
		uarg[a++] = (intptr_t)p->name; /* struct sockaddr * */
		uarg[a++] = (intptr_t)p->anamelen; /* __socklen_t * */
		*n_args = 3;
		break;
	}
	/* getpeername */
	case 31: {
		struct getpeername_args *p = params;
		iarg[a++] = p->fdes; /* int */
		uarg[a++] = (intptr_t)p->asa; /* struct sockaddr * */
		uarg[a++] = (intptr_t)p->alen; /* __socklen_t * */
		*n_args = 3;
		break;
	}
	/* getsockname */
	case 32: {
		struct getsockname_args *p = params;
		iarg[a++] = p->fdes; /* int */
		uarg[a++] = (intptr_t)p->asa; /* struct sockaddr * */
		uarg[a++] = (intptr_t)p->alen; /* __socklen_t * */
		*n_args = 3;
		break;
	}
	/* access */
	case 33: {
		struct access_args *p = params;
		uarg[a++] = (intptr_t)p->path; /* const char * */
		iarg[a++] = p->amode; /* int */
		*n_args = 2;
		break;
	}
	/* chflags */
	case 34: {
		struct chflags_args *p = params;
		uarg[a++] = (intptr_t)p->path; /* const char * */
		uarg[a++] = p->flags; /* u_long */
		*n_args = 2;
		break;
	}
	/* fchflags */
	case 35: {
		struct fchflags_args *p = params;
		iarg[a++] = p->fd; /* int */
		uarg[a++] = p->flags; /* u_long */
		*n_args = 2;
		break;
	}
	/* sync */
	case 36: {
		*n_args = 0;
		break;
	}
	/* kill */
	case 37: {
		struct kill_args *p = params;
		iarg[a++] = p->pid; /* int */
		iarg[a++] = p->signum; /* int */
		*n_args = 2;
		break;
	}
	/* getppid */
	case 39: {
		*n_args = 0;
		break;
	}
	/* dup */
	case 41: {
		struct dup_args *p = params;
		uarg[a++] = p->fd; /* u_int */
		*n_args = 1;
		break;
	}
	/* getegid */
	case 43: {
		*n_args = 0;
		break;
	}
	/* profil */
	case 44: {
		struct profil_args *p = params;
		uarg[a++] = (intptr_t)p->samples; /* char * */
		uarg[a++] = p->size; /* size_t */
		uarg[a++] = p->offset; /* size_t */
		uarg[a++] = p->scale; /* u_int */
		*n_args = 4;
		break;
	}
	/* ktrace */
	case 45: {
		struct ktrace_args *p = params;
		uarg[a++] = (intptr_t)p->fname; /* const char * */
		iarg[a++] = p->ops; /* int */
		iarg[a++] = p->facs; /* int */
		iarg[a++] = p->pid; /* int */
		*n_args = 4;
		break;
	}
	/* getgid */
	case 47: {
		*n_args = 0;
		break;
	}
	/* getlogin */
	case 49: {
		struct getlogin_args *p = params;
		uarg[a++] = (intptr_t)p->namebuf; /* char * */
		uarg[a++] = p->namelen; /* u_int */
		*n_args = 2;
		break;
	}
	/* setlogin */
	case 50: {
		struct setlogin_args *p = params;
		uarg[a++] = (intptr_t)p->namebuf; /* const char * */
		*n_args = 1;
		break;
	}
	/* acct */
	case 51: {
		struct acct_args *p = params;
		uarg[a++] = (intptr_t)p->path; /* const char * */
		*n_args = 1;
		break;
	}
	/* freebsd32_sigaltstack */
	case 53: {
		struct freebsd32_sigaltstack_args *p = params;
		uarg[a++] = (intptr_t)p->ss; /* const struct sigaltstack32 * */
		uarg[a++] = (intptr_t)p->oss; /* struct sigaltstack32 * */
		*n_args = 2;
		break;
	}
	/* freebsd32_ioctl */
	case 54: {
		struct freebsd32_ioctl_args *p = params;
		iarg[a++] = p->fd; /* int */
		uarg[a++] = p->com; /* u_long */
		uarg[a++] = (intptr_t)p->data; /* char * */
		*n_args = 3;
		break;
	}
	/* reboot */
	case 55: {
		struct reboot_args *p = params;
		iarg[a++] = p->opt; /* int */
		*n_args = 1;
		break;
	}
	/* revoke */
	case 56: {
		struct revoke_args *p = params;
		uarg[a++] = (intptr_t)p->path; /* const char * */
		*n_args = 1;
		break;
	}
	/* symlink */
	case 57: {
		struct symlink_args *p = params;
		uarg[a++] = (intptr_t)p->path; /* const char * */
		uarg[a++] = (intptr_t)p->link; /* const char * */
		*n_args = 2;
		break;
	}
	/* readlink */
	case 58: {
		struct readlink_args *p = params;
		uarg[a++] = (intptr_t)p->path; /* const char * */
		uarg[a++] = (intptr_t)p->buf; /* char * */
		uarg[a++] = p->count; /* size_t */
		*n_args = 3;
		break;
	}
	/* freebsd32_execve */
	case 59: {
		struct freebsd32_execve_args *p = params;
		uarg[a++] = (intptr_t)p->fname; /* const char * */
		uarg[a++] = (intptr_t)p->argv; /* uint32_t * */
		uarg[a++] = (intptr_t)p->envv; /* uint32_t * */
		*n_args = 3;
		break;
	}
	/* umask */
	case 60: {
		struct umask_args *p = params;
		iarg[a++] = p->newmask; /* mode_t */
		*n_args = 1;
		break;
	}
	/* chroot */
	case 61: {
		struct chroot_args *p = params;
		uarg[a++] = (intptr_t)p->path; /* const char * */
		*n_args = 1;
		break;
	}
	/* msync */
	case 65: {
		struct msync_args *p = params;
		uarg[a++] = (intptr_t)p->addr; /* void * */
		uarg[a++] = p->len; /* size_t */
		iarg[a++] = p->flags; /* int */
		*n_args = 3;
		break;
	}
	/* vfork */
	case 66: {
		*n_args = 0;
		break;
	}
	/* munmap */
	case 73: {
		struct munmap_args *p = params;
		uarg[a++] = (intptr_t)p->addr; /* void * */
		uarg[a++] = p->len; /* size_t */
		*n_args = 2;
		break;
	}
	/* freebsd32_mprotect */
	case 74: {
		struct freebsd32_mprotect_args *p = params;
		uarg[a++] = (intptr_t)p->addr; /* void * */
		uarg[a++] = p->len; /* size_t */
		iarg[a++] = p->prot; /* int */
		*n_args = 3;
		break;
	}
	/* madvise */
	case 75: {
		struct madvise_args *p = params;
		uarg[a++] = (intptr_t)p->addr; /* void * */
		uarg[a++] = p->len; /* size_t */
		iarg[a++] = p->behav; /* int */
		*n_args = 3;
		break;
	}
	/* mincore */
	case 78: {
		struct mincore_args *p = params;
		uarg[a++] = (intptr_t)p->addr; /* const void * */
		uarg[a++] = p->len; /* size_t */
		uarg[a++] = (intptr_t)p->vec; /* char * */
		*n_args = 3;
		break;
	}
	/* getgroups */
	case 79: {
		struct getgroups_args *p = params;
		iarg[a++] = p->gidsetsize; /* int */
		uarg[a++] = (intptr_t)p->gidset; /* gid_t * */
		*n_args = 2;
		break;
	}
	/* setgroups */
	case 80: {
		struct setgroups_args *p = params;
		iarg[a++] = p->gidsetsize; /* int */
		uarg[a++] = (intptr_t)p->gidset; /* const gid_t * */
		*n_args = 2;
		break;
	}
	/* getpgrp */
	case 81: {
		*n_args = 0;
		break;
	}
	/* setpgid */
	case 82: {
		struct setpgid_args *p = params;
		iarg[a++] = p->pid; /* int */
		iarg[a++] = p->pgid; /* int */
		*n_args = 2;
		break;
	}
	/* freebsd32_setitimer */
	case 83: {
		struct freebsd32_setitimer_args *p = params;
		iarg[a++] = p->which; /* int */
		uarg[a++] = (intptr_t)p->itv; /* const struct itimerval32 * */
		uarg[a++] = (intptr_t)p->oitv; /* struct itimerval32 * */
		*n_args = 3;
		break;
	}
	/* swapon */
	case 85: {
		struct swapon_args *p = params;
		uarg[a++] = (intptr_t)p->name; /* const char * */
		*n_args = 1;
		break;
	}
	/* freebsd32_getitimer */
	case 86: {
		struct freebsd32_getitimer_args *p = params;
		iarg[a++] = p->which; /* int */
		uarg[a++] = (intptr_t)p->itv; /* struct itimerval32 * */
		*n_args = 2;
		break;
	}
	/* getdtablesize */
	case 89: {
		*n_args = 0;
		break;
	}
	/* dup2 */
	case 90: {
		struct dup2_args *p = params;
		uarg[a++] = p->from; /* u_int */
		uarg[a++] = p->to; /* u_int */
		*n_args = 2;
		break;
	}
	/* freebsd32_fcntl */
	case 92: {
		struct freebsd32_fcntl_args *p = params;
		iarg[a++] = p->fd; /* int */
		iarg[a++] = p->cmd; /* int */
		uarg[a++] = (intptr_t)p->arg; /* intptr_t */
		*n_args = 3;
		break;
	}
	/* freebsd32_select */
	case 93: {
		struct freebsd32_select_args *p = params;
		iarg[a++] = p->nd; /* int */
		uarg[a++] = (intptr_t)p->in; /* fd_set * */
		uarg[a++] = (intptr_t)p->ou; /* fd_set * */
		uarg[a++] = (intptr_t)p->ex; /* fd_set * */
		uarg[a++] = (intptr_t)p->tv; /* struct timeval32 * */
		*n_args = 5;
		break;
	}
	/* fsync */
	case 95: {
		struct fsync_args *p = params;
		iarg[a++] = p->fd; /* int */
		*n_args = 1;
		break;
	}
	/* setpriority */
	case 96: {
		struct setpriority_args *p = params;
		iarg[a++] = p->which; /* int */
		iarg[a++] = p->who; /* int */
		iarg[a++] = p->prio; /* int */
		*n_args = 3;
		break;
	}
	/* socket */
	case 97: {
		struct socket_args *p = params;
		iarg[a++] = p->domain; /* int */
		iarg[a++] = p->type; /* int */
		iarg[a++] = p->protocol; /* int */
		*n_args = 3;
		break;
	}
	/* connect */
	case 98: {
		struct connect_args *p = params;
		iarg[a++] = p->s; /* int */
		uarg[a++] = (intptr_t)p->name; /* const struct sockaddr * */
		iarg[a++] = p->namelen; /* __socklen_t */
		*n_args = 3;
		break;
	}
	/* getpriority */
	case 100: {
		struct getpriority_args *p = params;
		iarg[a++] = p->which; /* int */
		iarg[a++] = p->who; /* int */
		*n_args = 2;
		break;
	}
	/* bind */
	case 104: {
		struct bind_args *p = params;
		iarg[a++] = p->s; /* int */
		uarg[a++] = (intptr_t)p->name; /* const struct sockaddr * */
		iarg[a++] = p->namelen; /* __socklen_t */
		*n_args = 3;
		break;
	}
	/* setsockopt */
	case 105: {
		struct setsockopt_args *p = params;
		iarg[a++] = p->s; /* int */
		iarg[a++] = p->level; /* int */
		iarg[a++] = p->name; /* int */
		uarg[a++] = (intptr_t)p->val; /* const void * */
		iarg[a++] = p->valsize; /* __socklen_t */
		*n_args = 5;
		break;
	}
	/* listen */
	case 106: {
		struct listen_args *p = params;
		iarg[a++] = p->s; /* int */
		iarg[a++] = p->backlog; /* int */
		*n_args = 2;
		break;
	}
	/* freebsd32_gettimeofday */
	case 116: {
		struct freebsd32_gettimeofday_args *p = params;
		uarg[a++] = (intptr_t)p->tp; /* struct timeval32 * */
		uarg[a++] = (intptr_t)p->tzp; /* struct timezone * */
		*n_args = 2;
		break;
	}
	/* freebsd32_getrusage */
	case 117: {
		struct freebsd32_getrusage_args *p = params;
		iarg[a++] = p->who; /* int */
		uarg[a++] = (intptr_t)p->rusage; /* struct rusage32 * */
		*n_args = 2;
		break;
	}
	/* getsockopt */
	case 118: {
		struct getsockopt_args *p = params;
		iarg[a++] = p->s; /* int */
		iarg[a++] = p->level; /* int */
		iarg[a++] = p->name; /* int */
		uarg[a++] = (intptr_t)p->val; /* void * */
		uarg[a++] = (intptr_t)p->avalsize; /* __socklen_t * */
		*n_args = 5;
		break;
	}
	/* freebsd32_readv */
	case 120: {
		struct freebsd32_readv_args *p = params;
		iarg[a++] = p->fd; /* int */
		uarg[a++] = (intptr_t)p->iovp; /* const struct iovec32 * */
		uarg[a++] = p->iovcnt; /* u_int */
		*n_args = 3;
		break;
	}
	/* freebsd32_writev */
	case 121: {
		struct freebsd32_writev_args *p = params;
		iarg[a++] = p->fd; /* int */
		uarg[a++] = (intptr_t)p->iovp; /* const struct iovec32 * */
		uarg[a++] = p->iovcnt; /* u_int */
		*n_args = 3;
		break;
	}
	/* freebsd32_settimeofday */
	case 122: {
		struct freebsd32_settimeofday_args *p = params;
		uarg[a++] = (intptr_t)p->tv; /* const struct timeval32 * */
		uarg[a++] = (intptr_t)p->tzp; /* const struct timezone * */
		*n_args = 2;
		break;
	}
	/* fchown */
	case 123: {
		struct fchown_args *p = params;
		iarg[a++] = p->fd; /* int */
		iarg[a++] = p->uid; /* int */
		iarg[a++] = p->gid; /* int */
		*n_args = 3;
		break;
	}
	/* fchmod */
	case 124: {
		struct fchmod_args *p = params;
		iarg[a++] = p->fd; /* int */
		iarg[a++] = p->mode; /* mode_t */
		*n_args = 2;
		break;
	}
	/* setreuid */
	case 126: {
		struct setreuid_args *p = params;
		iarg[a++] = p->ruid; /* int */
		iarg[a++] = p->euid; /* int */
		*n_args = 2;
		break;
	}
	/* setregid */
	case 127: {
		struct setregid_args *p = params;
		iarg[a++] = p->rgid; /* int */
		iarg[a++] = p->egid; /* int */
		*n_args = 2;
		break;
	}
	/* rename */
	case 128: {
		struct rename_args *p = params;
		uarg[a++] = (intptr_t)p->from; /* const char * */
		uarg[a++] = (intptr_t)p->to; /* const char * */
		*n_args = 2;
		break;
	}
	/* flock */
	case 131: {
		struct flock_args *p = params;
		iarg[a++] = p->fd; /* int */
		iarg[a++] = p->how; /* int */
		*n_args = 2;
		break;
	}
	/* mkfifo */
	case 132: {
		struct mkfifo_args *p = params;
		uarg[a++] = (intptr_t)p->path; /* const char * */
		iarg[a++] = p->mode; /* mode_t */
		*n_args = 2;
		break;
	}
	/* sendto */
	case 133: {
		struct sendto_args *p = params;
		iarg[a++] = p->s; /* int */
		uarg[a++] = (intptr_t)p->buf; /* const void * */
		uarg[a++] = p->len; /* size_t */
		iarg[a++] = p->flags; /* int */
		uarg[a++] = (intptr_t)p->to; /* const struct sockaddr * */
		iarg[a++] = p->tolen; /* __socklen_t */
		*n_args = 6;
		break;
	}
	/* shutdown */
	case 134: {
		struct shutdown_args *p = params;
		iarg[a++] = p->s; /* int */
		iarg[a++] = p->how; /* int */
		*n_args = 2;
		break;
	}
	/* socketpair */
	case 135: {
		struct socketpair_args *p = params;
		iarg[a++] = p->domain; /* int */
		iarg[a++] = p->type; /* int */
		iarg[a++] = p->protocol; /* int */
		uarg[a++] = (intptr_t)p->rsv; /* int * */
		*n_args = 4;
		break;
	}
	/* mkdir */
	case 136: {
		struct mkdir_args *p = params;
		uarg[a++] = (intptr_t)p->path; /* const char * */
		iarg[a++] = p->mode; /* mode_t */
		*n_args = 2;
		break;
	}
	/* rmdir */
	case 137: {
		struct rmdir_args *p = params;
		uarg[a++] = (intptr_t)p->path; /* const char * */
		*n_args = 1;
		break;
	}
	/* freebsd32_utimes */
	case 138: {
		struct freebsd32_utimes_args *p = params;
		uarg[a++] = (intptr_t)p->path; /* const char * */
		uarg[a++] = (intptr_t)p->tptr; /* const struct timeval32 * */
		*n_args = 2;
		break;
	}
	/* freebsd32_adjtime */
	case 140: {
		struct freebsd32_adjtime_args *p = params;
		uarg[a++] = (intptr_t)p->delta; /* const struct timeval32 * */
		uarg[a++] = (intptr_t)p->olddelta; /* struct timeval32 * */
		*n_args = 2;
		break;
	}
	/* setsid */
	case 147: {
		*n_args = 0;
		break;
	}
	/* quotactl */
	case 148: {
		struct quotactl_args *p = params;
		uarg[a++] = (intptr_t)p->path; /* const char * */
		iarg[a++] = p->cmd; /* int */
		iarg[a++] = p->uid; /* int */
		uarg[a++] = (intptr_t)p->arg; /* void * */
		*n_args = 4;
		break;
	}
	/* getfh */
	case 161: {
		struct getfh_args *p = params;
		uarg[a++] = (intptr_t)p->fname; /* const char * */
		uarg[a++] = (intptr_t)p->fhp; /* struct fhandle * */
		*n_args = 2;
		break;
	}
	/* freebsd32_sysarch */
	case 165: {
		struct freebsd32_sysarch_args *p = params;
		iarg[a++] = p->op; /* int */
		uarg[a++] = (intptr_t)p->parms; /* char * */
		*n_args = 2;
		break;
	}
	/* rtprio */
	case 166: {
		struct rtprio_args *p = params;
		iarg[a++] = p->function; /* int */
		iarg[a++] = p->pid; /* pid_t */
		uarg[a++] = (intptr_t)p->rtp; /* struct rtprio * */
		*n_args = 3;
		break;
	}
	/* freebsd32_semsys */
	case 169: {
		struct freebsd32_semsys_args *p = params;
		iarg[a++] = p->which; /* int */
		iarg[a++] = p->a2; /* int */
		iarg[a++] = p->a3; /* int */
		iarg[a++] = p->a4; /* int */
		iarg[a++] = p->a5; /* int */
		*n_args = 5;
		break;
	}
	/* freebsd32_msgsys */
	case 170: {
		struct freebsd32_msgsys_args *p = params;
		iarg[a++] = p->which; /* int */
		iarg[a++] = p->a2; /* int */
		iarg[a++] = p->a3; /* int */
		iarg[a++] = p->a4; /* int */
		iarg[a++] = p->a5; /* int */
		iarg[a++] = p->a6; /* int */
		*n_args = 6;
		break;
	}
	/* freebsd32_shmsys */
	case 171: {
		struct freebsd32_shmsys_args *p = params;
		iarg[a++] = p->which; /* int */
		iarg[a++] = p->a2; /* int */
		iarg[a++] = p->a3; /* int */
		iarg[a++] = p->a4; /* int */
		*n_args = 4;
		break;
	}
	/* setfib */
	case 175: {
		struct setfib_args *p = params;
		iarg[a++] = p->fibnum; /* int */
		*n_args = 1;
		break;
	}
	/* freebsd32_ntp_adjtime */
	case 176: {
		struct freebsd32_ntp_adjtime_args *p = params;
		uarg[a++] = (intptr_t)p->tp; /* struct timex32 * */
		*n_args = 1;
		break;
	}
	/* setgid */
	case 181: {
		struct setgid_args *p = params;
		iarg[a++] = p->gid; /* gid_t */
		*n_args = 1;
		break;
	}
	/* setegid */
	case 182: {
		struct setegid_args *p = params;
		iarg[a++] = p->egid; /* gid_t */
		*n_args = 1;
		break;
	}
	/* seteuid */
	case 183: {
		struct seteuid_args *p = params;
		uarg[a++] = p->euid; /* uid_t */
		*n_args = 1;
		break;
	}
	/* pathconf */
	case 191: {
		struct pathconf_args *p = params;
		uarg[a++] = (intptr_t)p->path; /* const char * */
		iarg[a++] = p->name; /* int */
		*n_args = 2;
		break;
	}
	/* fpathconf */
	case 192: {
		struct fpathconf_args *p = params;
		iarg[a++] = p->fd; /* int */
		iarg[a++] = p->name; /* int */
		*n_args = 2;
		break;
	}
	/* getrlimit */
	case 194: {
		struct getrlimit_args *p = params;
		uarg[a++] = p->which; /* u_int */
		uarg[a++] = (intptr_t)p->rlp; /* struct rlimit * */
		*n_args = 2;
		break;
	}
	/* setrlimit */
	case 195: {
		struct setrlimit_args *p = params;
		uarg[a++] = p->which; /* u_int */
		uarg[a++] = (intptr_t)p->rlp; /* struct rlimit * */
		*n_args = 2;
		break;
	}
	/* __syscall */
	case 198: {
		*n_args = 0;
		break;
	}
	/* freebsd32___sysctl */
	case 202: {
		struct freebsd32___sysctl_args *p = params;
		uarg[a++] = (intptr_t)p->name; /* int * */
		uarg[a++] = p->namelen; /* u_int */
		uarg[a++] = (intptr_t)p->old; /* void * */
		uarg[a++] = (intptr_t)p->oldlenp; /* uint32_t * */
		uarg[a++] = (intptr_t)p->new; /* const void * */
		uarg[a++] = p->newlen; /* size_t */
		*n_args = 6;
		break;
	}
	/* mlock */
	case 203: {
		struct mlock_args *p = params;
		uarg[a++] = (intptr_t)p->addr; /* const void * */
		uarg[a++] = p->len; /* size_t */
		*n_args = 2;
		break;
	}
	/* munlock */
	case 204: {
		struct munlock_args *p = params;
		uarg[a++] = (intptr_t)p->addr; /* const void * */
		uarg[a++] = p->len; /* size_t */
		*n_args = 2;
		break;
	}
	/* undelete */
	case 205: {
		struct undelete_args *p = params;
		uarg[a++] = (intptr_t)p->path; /* const char * */
		*n_args = 1;
		break;
	}
	/* freebsd32_futimes */
	case 206: {
		struct freebsd32_futimes_args *p = params;
		iarg[a++] = p->fd; /* int */
		uarg[a++] = (intptr_t)p->tptr; /* const struct timeval32 * */
		*n_args = 2;
		break;
	}
	/* getpgid */
	case 207: {
		struct getpgid_args *p = params;
		iarg[a++] = p->pid; /* pid_t */
		*n_args = 1;
		break;
	}
	/* poll */
	case 209: {
		struct poll_args *p = params;
		uarg[a++] = (intptr_t)p->fds; /* struct pollfd * */
		uarg[a++] = p->nfds; /* u_int */
		iarg[a++] = p->timeout; /* int */
		*n_args = 3;
		break;
	}
	/* lkmnosys */
	case 210: {
		*n_args = 0;
		break;
	}
	/* lkmnosys */
	case 211: {
		*n_args = 0;
		break;
	}
	/* lkmnosys */
	case 212: {
		*n_args = 0;
		break;
	}
	/* lkmnosys */
	case 213: {
		*n_args = 0;
		break;
	}
	/* lkmnosys */
	case 214: {
		*n_args = 0;
		break;
	}
	/* lkmnosys */
	case 215: {
		*n_args = 0;
		break;
	}
	/* lkmnosys */
	case 216: {
		*n_args = 0;
		break;
	}
	/* lkmnosys */
	case 217: {
		*n_args = 0;
		break;
	}
	/* lkmnosys */
	case 218: {
		*n_args = 0;
		break;
	}
	/* lkmnosys */
	case 219: {
		*n_args = 0;
		break;
	}
	/* semget */
	case 221: {
		struct semget_args *p = params;
		iarg[a++] = p->key; /* key_t */
		iarg[a++] = p->nsems; /* int */
		iarg[a++] = p->semflg; /* int */
		*n_args = 3;
		break;
	}
	/* semop */
	case 222: {
		struct semop_args *p = params;
		iarg[a++] = p->semid; /* int */
		uarg[a++] = (intptr_t)p->sops; /* struct sembuf * */
		uarg[a++] = p->nsops; /* size_t */
		*n_args = 3;
		break;
	}
	/* msgget */
	case 225: {
		struct msgget_args *p = params;
		iarg[a++] = p->key; /* key_t */
		iarg[a++] = p->msgflg; /* int */
		*n_args = 2;
		break;
	}
	/* freebsd32_msgsnd */
	case 226: {
		struct freebsd32_msgsnd_args *p = params;
		iarg[a++] = p->msqid; /* int */
		uarg[a++] = (intptr_t)p->msgp; /* const void * */
		uarg[a++] = p->msgsz; /* size_t */
		iarg[a++] = p->msgflg; /* int */
		*n_args = 4;
		break;
	}
	/* freebsd32_msgrcv */
	case 227: {
		struct freebsd32_msgrcv_args *p = params;
		iarg[a++] = p->msqid; /* int */
		uarg[a++] = (intptr_t)p->msgp; /* void * */
		uarg[a++] = p->msgsz; /* size_t */
		iarg[a++] = p->msgtyp; /* int32_t */
		iarg[a++] = p->msgflg; /* int */
		*n_args = 5;
		break;
	}
	/* shmat */
	case 228: {
		struct shmat_args *p = params;
		iarg[a++] = p->shmid; /* int */
		uarg[a++] = (intptr_t)p->shmaddr; /* const void * */
		iarg[a++] = p->shmflg; /* int */
		*n_args = 3;
		break;
	}
	/* shmdt */
	case 230: {
		struct shmdt_args *p = params;
		uarg[a++] = (intptr_t)p->shmaddr; /* const void * */
		*n_args = 1;
		break;
	}
	/* shmget */
	case 231: {
		struct shmget_args *p = params;
		iarg[a++] = p->key; /* key_t */
		uarg[a++] = p->size; /* size_t */
		iarg[a++] = p->shmflg; /* int */
		*n_args = 3;
		break;
	}
	/* freebsd32_clock_gettime */
	case 232: {
		struct freebsd32_clock_gettime_args *p = params;
		iarg[a++] = p->clock_id; /* clockid_t */
		uarg[a++] = (intptr_t)p->tp; /* struct timespec32 * */
		*n_args = 2;
		break;
	}
	/* freebsd32_clock_settime */
	case 233: {
		struct freebsd32_clock_settime_args *p = params;
		iarg[a++] = p->clock_id; /* clockid_t */
		uarg[a++] = (intptr_t)p->tp; /* const struct timespec32 * */
		*n_args = 2;
		break;
	}
	/* freebsd32_clock_getres */
	case 234: {
		struct freebsd32_clock_getres_args *p = params;
		iarg[a++] = p->clock_id; /* clockid_t */
		uarg[a++] = (intptr_t)p->tp; /* struct timespec32 * */
		*n_args = 2;
		break;
	}
	/* freebsd32_ktimer_create */
	case 235: {
		struct freebsd32_ktimer_create_args *p = params;
		iarg[a++] = p->clock_id; /* clockid_t */
		uarg[a++] = (intptr_t)p->evp; /* struct sigevent32 * */
		uarg[a++] = (intptr_t)p->timerid; /* int * */
		*n_args = 3;
		break;
	}
	/* ktimer_delete */
	case 236: {
		struct ktimer_delete_args *p = params;
		iarg[a++] = p->timerid; /* int */
		*n_args = 1;
		break;
	}
	/* freebsd32_ktimer_settime */
	case 237: {
		struct freebsd32_ktimer_settime_args *p = params;
		iarg[a++] = p->timerid; /* int */
		iarg[a++] = p->flags; /* int */
		uarg[a++] = (intptr_t)p->value; /* const struct itimerspec32 * */
		uarg[a++] = (intptr_t)p->ovalue; /* struct itimerspec32 * */
		*n_args = 4;
		break;
	}
	/* freebsd32_ktimer_gettime */
	case 238: {
		struct freebsd32_ktimer_gettime_args *p = params;
		iarg[a++] = p->timerid; /* int */
		uarg[a++] = (intptr_t)p->value; /* struct itimerspec32 * */
		*n_args = 2;
		break;
	}
	/* ktimer_getoverrun */
	case 239: {
		struct ktimer_getoverrun_args *p = params;
		iarg[a++] = p->timerid; /* int */
		*n_args = 1;
		break;
	}
	/* freebsd32_nanosleep */
	case 240: {
		struct freebsd32_nanosleep_args *p = params;
		uarg[a++] = (intptr_t)p->rqtp; /* const struct timespec32 * */
		uarg[a++] = (intptr_t)p->rmtp; /* struct timespec32 * */
		*n_args = 2;
		break;
	}
	/* ffclock_getcounter */
	case 241: {
		struct ffclock_getcounter_args *p = params;
		uarg[a++] = (intptr_t)p->ffcount; /* ffcounter * */
		*n_args = 1;
		break;
	}
	/* freebsd32_ffclock_setestimate */
	case 242: {
		struct freebsd32_ffclock_setestimate_args *p = params;
		uarg[a++] = (intptr_t)p->cest; /* struct ffclock_estimate32 * */
		*n_args = 1;
		break;
	}
	/* freebsd32_ffclock_getestimate */
	case 243: {
		struct freebsd32_ffclock_getestimate_args *p = params;
		uarg[a++] = (intptr_t)p->cest; /* struct ffclock_estimate32 * */
		*n_args = 1;
		break;
	}
	/* freebsd32_clock_nanosleep */
	case 244: {
		struct freebsd32_clock_nanosleep_args *p = params;
		iarg[a++] = p->clock_id; /* clockid_t */
		iarg[a++] = p->flags; /* int */
		uarg[a++] = (intptr_t)p->rqtp; /* const struct timespec32 * */
		uarg[a++] = (intptr_t)p->rmtp; /* struct timespec32 * */
		*n_args = 4;
		break;
	}
	/* freebsd32_clock_getcpuclockid2 */
	case 247: {
		struct freebsd32_clock_getcpuclockid2_args *p = params;
		uarg[a++] = p->id1; /* uint32_t */
		uarg[a++] = p->id2; /* uint32_t */
		iarg[a++] = p->which; /* int */
		uarg[a++] = (intptr_t)p->clock_id; /* clockid_t * */
		*n_args = 4;
		break;
	}
	/* minherit */
	case 250: {
		struct minherit_args *p = params;
		uarg[a++] = (intptr_t)p->addr; /* void * */
		uarg[a++] = p->len; /* size_t */
		iarg[a++] = p->inherit; /* int */
		*n_args = 3;
		break;
	}
	/* rfork */
	case 251: {
		struct rfork_args *p = params;
		iarg[a++] = p->flags; /* int */
		*n_args = 1;
		break;
	}
	/* issetugid */
	case 253: {
		*n_args = 0;
		break;
	}
	/* lchown */
	case 254: {
		struct lchown_args *p = params;
		uarg[a++] = (intptr_t)p->path; /* const char * */
		iarg[a++] = p->uid; /* int */
		iarg[a++] = p->gid; /* int */
		*n_args = 3;
		break;
	}
	/* freebsd32_aio_read */
	case 255: {
		struct freebsd32_aio_read_args *p = params;
		uarg[a++] = (intptr_t)p->aiocbp; /* struct aiocb32 * */
		*n_args = 1;
		break;
	}
	/* freebsd32_aio_write */
	case 256: {
		struct freebsd32_aio_write_args *p = params;
		uarg[a++] = (intptr_t)p->aiocbp; /* struct aiocb32 * */
		*n_args = 1;
		break;
	}
	/* freebsd32_lio_listio */
	case 257: {
		struct freebsd32_lio_listio_args *p = params;
		iarg[a++] = p->mode; /* int */
		uarg[a++] = (intptr_t)p->acb_list; /* uint32_t * */
		iarg[a++] = p->nent; /* int */
		uarg[a++] = (intptr_t)p->sig; /* struct sigevent32 * */
		*n_args = 4;
		break;
	}
	/* __proc_info */
	case 258: {
		struct __proc_info_args *p = params;
		iarg[a++] = p->callnum; /* int */
		iarg[a++] = p->pid; /* int */
		iarg[a++] = p->flavor; /* int */
		uarg[a++] = p->arg; /* uint64_t */
		uarg[a++] = (intptr_t)p->buffer; /* void * */
		iarg[a++] = p->buffersize; /* int */
		*n_args = 6;
		break;
	}
	/* __iopolicysys */
	case 259: {
		struct __iopolicysys_args *p = params;
		iarg[a++] = p->cmd; /* int */
		uarg[a++] = (intptr_t)p->param; /* struct _iopol_param_t * */
		*n_args = 2;
		break;
	}
	/* lchmod */
	case 274: {
		struct lchmod_args *p = params;
		uarg[a++] = (intptr_t)p->path; /* const char * */
		iarg[a++] = p->mode; /* mode_t */
		*n_args = 2;
		break;
	}
	/* freebsd32_lutimes */
	case 276: {
		struct freebsd32_lutimes_args *p = params;
		uarg[a++] = (intptr_t)p->path; /* const char * */
		uarg[a++] = (intptr_t)p->tptr; /* const struct timeval32 * */
		*n_args = 2;
		break;
	}
	/* audit_session_self */
	case 281: {
		*n_args = 0;
		break;
	}
	/* audit_session_join */
	case 282: {
		struct audit_session_join_args *p = params;
		uarg[a++] = p->port; /* uint32_t */
		*n_args = 1;
		break;
	}
	/* audit_session_port */
	case 283: {
		struct audit_session_port_args *p = params;
		iarg[a++] = p->asid; /* pid_t */
		uarg[a++] = (intptr_t)p->portnamep; /* void * */
		*n_args = 2;
		break;
	}
	/* freebsd32_preadv */
	case 289: {
		struct freebsd32_preadv_args *p = params;
		iarg[a++] = p->fd; /* int */
		uarg[a++] = (intptr_t)p->iovp; /* struct iovec32 * */
		uarg[a++] = p->iovcnt; /* u_int */
#ifdef PAD64_REQUIRED
		iarg[a++] = p->_pad; /* int */
#endif
		uarg[a++] = p->offset1; /* uint32_t */
		uarg[a++] = p->offset2; /* uint32_t */
		*n_args = 6;
		break;
	}
	/* freebsd32_pwritev */
	case 290: {
		struct freebsd32_pwritev_args *p = params;
		iarg[a++] = p->fd; /* int */
		uarg[a++] = (intptr_t)p->iovp; /* struct iovec32 * */
		uarg[a++] = p->iovcnt; /* u_int */
#ifdef PAD64_REQUIRED
		iarg[a++] = p->_pad; /* int */
#endif
		uarg[a++] = p->offset1; /* uint32_t */
		uarg[a++] = p->offset2; /* uint32_t */
		*n_args = 6;
		break;
	}
	/* fhopen */
	case 298: {
		struct fhopen_args *p = params;
		uarg[a++] = (intptr_t)p->u_fhp; /* const struct fhandle * */
		iarg[a++] = p->flags; /* int */
		*n_args = 2;
		break;
	}
	/* modnext */
	case 300: {
		struct modnext_args *p = params;
		iarg[a++] = p->modid; /* int */
		*n_args = 1;
		break;
	}
	/* freebsd32_modstat */
	case 301: {
		struct freebsd32_modstat_args *p = params;
		iarg[a++] = p->modid; /* int */
		uarg[a++] = (intptr_t)p->stat; /* struct module_stat32 * */
		*n_args = 2;
		break;
	}
	/* modfnext */
	case 302: {
		struct modfnext_args *p = params;
		iarg[a++] = p->modid; /* int */
		*n_args = 1;
		break;
	}
	/* modfind */
	case 303: {
		struct modfind_args *p = params;
		uarg[a++] = (intptr_t)p->name; /* const char * */
		*n_args = 1;
		break;
	}
	/* kldload */
	case 304: {
		struct kldload_args *p = params;
		uarg[a++] = (intptr_t)p->file; /* const char * */
		*n_args = 1;
		break;
	}
	/* kldunload */
	case 305: {
		struct kldunload_args *p = params;
		iarg[a++] = p->fileid; /* int */
		*n_args = 1;
		break;
	}
	/* kldfind */
	case 306: {
		struct kldfind_args *p = params;
		uarg[a++] = (intptr_t)p->file; /* const char * */
		*n_args = 1;
		break;
	}
	/* kldnext */
	case 307: {
		struct kldnext_args *p = params;
		iarg[a++] = p->fileid; /* int */
		*n_args = 1;
		break;
	}
	/* freebsd32_kldstat */
	case 308: {
		struct freebsd32_kldstat_args *p = params;
		iarg[a++] = p->fileid; /* int */
		uarg[a++] = (intptr_t)p->stat; /* struct kld_file_stat32 * */
		*n_args = 2;
		break;
	}
	/* kldfirstmod */
	case 309: {
		struct kldfirstmod_args *p = params;
		iarg[a++] = p->fileid; /* int */
		*n_args = 1;
		break;
	}
	/* getsid */
	case 310: {
		struct getsid_args *p = params;
		iarg[a++] = p->pid; /* pid_t */
		*n_args = 1;
		break;
	}
	/* setresuid */
	case 311: {
		struct setresuid_args *p = params;
		uarg[a++] = p->ruid; /* uid_t */
		uarg[a++] = p->euid; /* uid_t */
		uarg[a++] = p->suid; /* uid_t */
		*n_args = 3;
		break;
	}
	/* setresgid */
	case 312: {
		struct setresgid_args *p = params;
		iarg[a++] = p->rgid; /* gid_t */
		iarg[a++] = p->egid; /* gid_t */
		iarg[a++] = p->sgid; /* gid_t */
		*n_args = 3;
		break;
	}
	/* freebsd32_aio_return */
	case 314: {
		struct freebsd32_aio_return_args *p = params;
		uarg[a++] = (intptr_t)p->aiocbp; /* struct aiocb32 * */
		*n_args = 1;
		break;
	}
	/* freebsd32_aio_suspend */
	case 315: {
		struct freebsd32_aio_suspend_args *p = params;
		uarg[a++] = (intptr_t)p->aiocbp; /* uint32_t * */
		iarg[a++] = p->nent; /* int */
		uarg[a++] = (intptr_t)p->timeout; /* const struct timespec32 * */
		*n_args = 3;
		break;
	}
	/* aio_cancel */
	case 316: {
		struct aio_cancel_args *p = params;
		iarg[a++] = p->fd; /* int */
		uarg[a++] = (intptr_t)p->aiocbp; /* struct aiocb32 * */
		*n_args = 2;
		break;
	}
	/* freebsd32_aio_error */
	case 317: {
		struct freebsd32_aio_error_args *p = params;
		uarg[a++] = (intptr_t)p->aiocbp; /* struct aiocb32 * */
		*n_args = 1;
		break;
	}
	/* yield */
	case 321: {
		*n_args = 0;
		break;
	}
	/* mlockall */
	case 324: {
		struct mlockall_args *p = params;
		iarg[a++] = p->how; /* int */
		*n_args = 1;
		break;
	}
	/* munlockall */
	case 325: {
		*n_args = 0;
		break;
	}
	/* __getcwd */
	case 326: {
		struct __getcwd_args *p = params;
		uarg[a++] = (intptr_t)p->buf; /* char * */
		uarg[a++] = p->buflen; /* size_t */
		*n_args = 2;
		break;
	}
	/* sched_setparam */
	case 327: {
		struct sched_setparam_args *p = params;
		iarg[a++] = p->pid; /* pid_t */
		uarg[a++] = (intptr_t)p->param; /* const struct sched_param * */
		*n_args = 2;
		break;
	}
	/* sched_getparam */
	case 328: {
		struct sched_getparam_args *p = params;
		iarg[a++] = p->pid; /* pid_t */
		uarg[a++] = (intptr_t)p->param; /* struct sched_param * */
		*n_args = 2;
		break;
	}
	/* sched_setscheduler */
	case 329: {
		struct sched_setscheduler_args *p = params;
		iarg[a++] = p->pid; /* pid_t */
		iarg[a++] = p->policy; /* int */
		uarg[a++] = (intptr_t)p->param; /* const struct sched_param * */
		*n_args = 3;
		break;
	}
	/* sched_getscheduler */
	case 330: {
		struct sched_getscheduler_args *p = params;
		iarg[a++] = p->pid; /* pid_t */
		*n_args = 1;
		break;
	}
	/* sched_yield */
	case 331: {
		*n_args = 0;
		break;
	}
	/* sched_get_priority_max */
	case 332: {
		struct sched_get_priority_max_args *p = params;
		iarg[a++] = p->policy; /* int */
		*n_args = 1;
		break;
	}
	/* sched_get_priority_min */
	case 333: {
		struct sched_get_priority_min_args *p = params;
		iarg[a++] = p->policy; /* int */
		*n_args = 1;
		break;
	}
	/* freebsd32_sched_rr_get_interval */
	case 334: {
		struct freebsd32_sched_rr_get_interval_args *p = params;
		iarg[a++] = p->pid; /* pid_t */
		uarg[a++] = (intptr_t)p->interval; /* struct timespec32 * */
		*n_args = 2;
		break;
	}
	/* utrace */
	case 335: {
		struct utrace_args *p = params;
		uarg[a++] = (intptr_t)p->addr; /* const void * */
		uarg[a++] = p->len; /* size_t */
		*n_args = 2;
		break;
	}
	/* freebsd32_jail */
	case 338: {
		struct freebsd32_jail_args *p = params;
		uarg[a++] = (intptr_t)p->jail; /* struct jail32 * */
		*n_args = 1;
		break;
	}
	/* sigprocmask */
	case 340: {
		struct sigprocmask_args *p = params;
		iarg[a++] = p->how; /* int */
		uarg[a++] = (intptr_t)p->set; /* const sigset_t * */
		uarg[a++] = (intptr_t)p->oset; /* sigset_t * */
		*n_args = 3;
		break;
	}
	/* sigsuspend */
	case 341: {
		struct sigsuspend_args *p = params;
		uarg[a++] = (intptr_t)p->sigmask; /* const sigset_t * */
		*n_args = 1;
		break;
	}
	/* sigpending */
	case 343: {
		struct sigpending_args *p = params;
		uarg[a++] = (intptr_t)p->set; /* sigset_t * */
		*n_args = 1;
		break;
	}
	/* freebsd32_sigtimedwait */
	case 345: {
		struct freebsd32_sigtimedwait_args *p = params;
		uarg[a++] = (intptr_t)p->set; /* const sigset_t * */
		uarg[a++] = (intptr_t)p->info; /* struct __siginfo32 * */
		uarg[a++] = (intptr_t)p->timeout; /* const struct timespec32 * */
		*n_args = 3;
		break;
	}
	/* freebsd32_sigwaitinfo */
	case 346: {
		struct freebsd32_sigwaitinfo_args *p = params;
		uarg[a++] = (intptr_t)p->set; /* const sigset_t * */
		uarg[a++] = (intptr_t)p->info; /* struct __siginfo32 * */
		*n_args = 2;
		break;
	}
	/* __acl_get_file */
	case 347: {
		struct __acl_get_file_args *p = params;
		uarg[a++] = (intptr_t)p->path; /* const char * */
		iarg[a++] = p->type; /* __acl_type_t */
		uarg[a++] = (intptr_t)p->aclp; /* struct acl * */
		*n_args = 3;
		break;
	}
	/* __acl_set_file */
	case 348: {
		struct __acl_set_file_args *p = params;
		uarg[a++] = (intptr_t)p->path; /* const char * */
		iarg[a++] = p->type; /* __acl_type_t */
		uarg[a++] = (intptr_t)p->aclp; /* struct acl * */
		*n_args = 3;
		break;
	}
	/* __acl_get_fd */
	case 349: {
		struct __acl_get_fd_args *p = params;
		iarg[a++] = p->filedes; /* int */
		iarg[a++] = p->type; /* __acl_type_t */
		uarg[a++] = (intptr_t)p->aclp; /* struct acl * */
		*n_args = 3;
		break;
	}
	/* __acl_set_fd */
	case 350: {
		struct __acl_set_fd_args *p = params;
		iarg[a++] = p->filedes; /* int */
		iarg[a++] = p->type; /* __acl_type_t */
		uarg[a++] = (intptr_t)p->aclp; /* struct acl * */
		*n_args = 3;
		break;
	}
	/* __acl_delete_file */
	case 351: {
		struct __acl_delete_file_args *p = params;
		uarg[a++] = (intptr_t)p->path; /* const char * */
		iarg[a++] = p->type; /* __acl_type_t */
		*n_args = 2;
		break;
	}
	/* __acl_delete_fd */
	case 352: {
		struct __acl_delete_fd_args *p = params;
		iarg[a++] = p->filedes; /* int */
		iarg[a++] = p->type; /* __acl_type_t */
		*n_args = 2;
		break;
	}
	/* __acl_aclcheck_file */
	case 353: {
		struct __acl_aclcheck_file_args *p = params;
		uarg[a++] = (intptr_t)p->path; /* const char * */
		iarg[a++] = p->type; /* __acl_type_t */
		uarg[a++] = (intptr_t)p->aclp; /* struct acl * */
		*n_args = 3;
		break;
	}
	/* __acl_aclcheck_fd */
	case 354: {
		struct __acl_aclcheck_fd_args *p = params;
		iarg[a++] = p->filedes; /* int */
		iarg[a++] = p->type; /* __acl_type_t */
		uarg[a++] = (intptr_t)p->aclp; /* struct acl * */
		*n_args = 3;
		break;
	}
	/* extattrctl */
	case 355: {
		struct extattrctl_args *p = params;
		uarg[a++] = (intptr_t)p->path; /* const char * */
		iarg[a++] = p->cmd; /* int */
		uarg[a++] = (intptr_t)p->filename; /* const char * */
		iarg[a++] = p->attrnamespace; /* int */
		uarg[a++] = (intptr_t)p->attrname; /* const char * */
		*n_args = 5;
		break;
	}
	/* extattr_set_file */
	case 356: {
		struct extattr_set_file_args *p = params;
		uarg[a++] = (intptr_t)p->path; /* const char * */
		iarg[a++] = p->attrnamespace; /* int */
		uarg[a++] = (intptr_t)p->attrname; /* const char * */
		uarg[a++] = (intptr_t)p->data; /* void * */
		uarg[a++] = p->nbytes; /* size_t */
		*n_args = 5;
		break;
	}
	/* extattr_get_file */
	case 357: {
		struct extattr_get_file_args *p = params;
		uarg[a++] = (intptr_t)p->path; /* const char * */
		iarg[a++] = p->attrnamespace; /* int */
		uarg[a++] = (intptr_t)p->attrname; /* const char * */
		uarg[a++] = (intptr_t)p->data; /* void * */
		uarg[a++] = p->nbytes; /* size_t */
		*n_args = 5;
		break;
	}
	/* extattr_delete_file */
	case 358: {
		struct extattr_delete_file_args *p = params;
		uarg[a++] = (intptr_t)p->path; /* const char * */
		iarg[a++] = p->attrnamespace; /* int */
		uarg[a++] = (intptr_t)p->attrname; /* const char * */
		*n_args = 3;
		break;
	}
	/* freebsd32_aio_waitcomplete */
	case 359: {
		struct freebsd32_aio_waitcomplete_args *p = params;
		uarg[a++] = (intptr_t)p->aiocbp; /* uint32_t * */
		uarg[a++] = (intptr_t)p->timeout; /* struct timespec32 * */
		*n_args = 2;
		break;
	}
	/* getresuid */
	case 360: {
		struct getresuid_args *p = params;
		uarg[a++] = (intptr_t)p->ruid; /* uid_t * */
		uarg[a++] = (intptr_t)p->euid; /* uid_t * */
		uarg[a++] = (intptr_t)p->suid; /* uid_t * */
		*n_args = 3;
		break;
	}
	/* getresgid */
	case 361: {
		struct getresgid_args *p = params;
		uarg[a++] = (intptr_t)p->rgid; /* gid_t * */
		uarg[a++] = (intptr_t)p->egid; /* gid_t * */
		uarg[a++] = (intptr_t)p->sgid; /* gid_t * */
		*n_args = 3;
		break;
	}
	/* kqueue */
	case 362: {
		*n_args = 0;
		break;
	}
	/* kevent64 */
	case 370: {
		struct kevent64_args *p = params;
		iarg[a++] = p->fd; /* int */
		uarg[a++] = (intptr_t)p->changelist; /* struct kevent64_s * */
		iarg[a++] = p->nchanges; /* int */
		uarg[a++] = (intptr_t)p->eventlist; /* struct kevent64_s * */
		iarg[a++] = p->nevents; /* int */
		uarg[a++] = p->flags; /* unsigned int */
		uarg[a++] = (intptr_t)p->timeout; /* const struct timespec * */
		*n_args = 7;
		break;
	}
	/* extattr_set_fd */
	case 371: {
		struct extattr_set_fd_args *p = params;
		iarg[a++] = p->fd; /* int */
		iarg[a++] = p->attrnamespace; /* int */
		uarg[a++] = (intptr_t)p->attrname; /* const char * */
		uarg[a++] = (intptr_t)p->data; /* void * */
		uarg[a++] = p->nbytes; /* size_t */
		*n_args = 5;
		break;
	}
	/* extattr_get_fd */
	case 372: {
		struct extattr_get_fd_args *p = params;
		iarg[a++] = p->fd; /* int */
		iarg[a++] = p->attrnamespace; /* int */
		uarg[a++] = (intptr_t)p->attrname; /* const char * */
		uarg[a++] = (intptr_t)p->data; /* void * */
		uarg[a++] = p->nbytes; /* size_t */
		*n_args = 5;
		break;
	}
	/* extattr_delete_fd */
	case 373: {
		struct extattr_delete_fd_args *p = params;
		iarg[a++] = p->fd; /* int */
		iarg[a++] = p->attrnamespace; /* int */
		uarg[a++] = (intptr_t)p->attrname; /* const char * */
		*n_args = 3;
		break;
	}
	/* __setugid */
	case 374: {
		struct __setugid_args *p = params;
		iarg[a++] = p->flag; /* int */
		*n_args = 1;
		break;
	}
	/* eaccess */
	case 376: {
		struct eaccess_args *p = params;
		uarg[a++] = (intptr_t)p->path; /* const char * */
		iarg[a++] = p->amode; /* int */
		*n_args = 2;
		break;
	}
	/* freebsd32_nmount */
	case 378: {
		struct freebsd32_nmount_args *p = params;
		uarg[a++] = (intptr_t)p->iovp; /* struct iovec32 * */
		uarg[a++] = p->iovcnt; /* unsigned int */
		iarg[a++] = p->flags; /* int */
		*n_args = 3;
		break;
	}
	/* kenv */
	case 390: {
		struct kenv_args *p = params;
		iarg[a++] = p->what; /* int */
		uarg[a++] = (intptr_t)p->name; /* const char * */
		uarg[a++] = (intptr_t)p->value; /* char * */
		iarg[a++] = p->len; /* int */
		*n_args = 4;
		break;
	}
	/* lchflags */
	case 391: {
		struct lchflags_args *p = params;
		uarg[a++] = (intptr_t)p->path; /* const char * */
		uarg[a++] = p->flags; /* u_long */
		*n_args = 2;
		break;
	}
	/* uuidgen */
	case 392: {
		struct uuidgen_args *p = params;
		uarg[a++] = (intptr_t)p->store; /* struct uuid * */
		iarg[a++] = p->count; /* int */
		*n_args = 2;
		break;
	}
	/* freebsd32_sendfile */
	case 393: {
		struct freebsd32_sendfile_args *p = params;
		iarg[a++] = p->fd; /* int */
		iarg[a++] = p->s; /* int */
		uarg[a++] = p->offset1; /* uint32_t */
		uarg[a++] = p->offset2; /* uint32_t */
		uarg[a++] = p->nbytes; /* size_t */
		uarg[a++] = (intptr_t)p->hdtr; /* struct sf_hdtr32 * */
		uarg[a++] = (intptr_t)p->sbytes; /* off_t * */
		iarg[a++] = p->flags; /* int */
		*n_args = 8;
		break;
	}
	/* mac_syscall */
	case 394: {
		struct mac_syscall_args *p = params;
		uarg[a++] = (intptr_t)p->policy; /* const char * */
		iarg[a++] = p->call; /* int */
		uarg[a++] = (intptr_t)p->arg; /* void * */
		*n_args = 3;
		break;
	}
	/* ksem_close */
	case 400: {
		struct ksem_close_args *p = params;
		iarg[a++] = p->id; /* int32_t */
		*n_args = 1;
		break;
	}
	/* ksem_post */
	case 401: {
		struct ksem_post_args *p = params;
		iarg[a++] = p->id; /* int32_t */
		*n_args = 1;
		break;
	}
	/* ksem_wait */
	case 402: {
		struct ksem_wait_args *p = params;
		iarg[a++] = p->id; /* int32_t */
		*n_args = 1;
		break;
	}
	/* ksem_trywait */
	case 403: {
		struct ksem_trywait_args *p = params;
		iarg[a++] = p->id; /* int32_t */
		*n_args = 1;
		break;
	}
	/* freebsd32_ksem_init */
	case 404: {
		struct freebsd32_ksem_init_args *p = params;
		uarg[a++] = (intptr_t)p->idp; /* int32_t * */
		uarg[a++] = p->value; /* unsigned int */
		*n_args = 2;
		break;
	}
	/* freebsd32_ksem_open */
	case 405: {
		struct freebsd32_ksem_open_args *p = params;
		uarg[a++] = (intptr_t)p->idp; /* int32_t * */
		uarg[a++] = (intptr_t)p->name; /* const char * */
		iarg[a++] = p->oflag; /* int */
		iarg[a++] = p->mode; /* mode_t */
		uarg[a++] = p->value; /* unsigned int */
		*n_args = 5;
		break;
	}
	/* ksem_unlink */
	case 406: {
		struct ksem_unlink_args *p = params;
		uarg[a++] = (intptr_t)p->name; /* const char * */
		*n_args = 1;
		break;
	}
	/* ksem_getvalue */
	case 407: {
		struct ksem_getvalue_args *p = params;
		iarg[a++] = p->id; /* int32_t */
		uarg[a++] = (intptr_t)p->val; /* int * */
		*n_args = 2;
		break;
	}
	/* ksem_destroy */
	case 408: {
		struct ksem_destroy_args *p = params;
		iarg[a++] = p->id; /* int32_t */
		*n_args = 1;
		break;
	}
	/* extattr_set_link */
	case 412: {
		struct extattr_set_link_args *p = params;
		uarg[a++] = (intptr_t)p->path; /* const char * */
		iarg[a++] = p->attrnamespace; /* int */
		uarg[a++] = (intptr_t)p->attrname; /* const char * */
		uarg[a++] = (intptr_t)p->data; /* void * */
		uarg[a++] = p->nbytes; /* size_t */
		*n_args = 5;
		break;
	}
	/* extattr_get_link */
	case 413: {
		struct extattr_get_link_args *p = params;
		uarg[a++] = (intptr_t)p->path; /* const char * */
		iarg[a++] = p->attrnamespace; /* int */
		uarg[a++] = (intptr_t)p->attrname; /* const char * */
		uarg[a++] = (intptr_t)p->data; /* void * */
		uarg[a++] = p->nbytes; /* size_t */
		*n_args = 5;
		break;
	}
	/* extattr_delete_link */
	case 414: {
		struct extattr_delete_link_args *p = params;
		uarg[a++] = (intptr_t)p->path; /* const char * */
		iarg[a++] = p->attrnamespace; /* int */
		uarg[a++] = (intptr_t)p->attrname; /* const char * */
		*n_args = 3;
		break;
	}
	/* freebsd32_sigaction */
	case 416: {
		struct freebsd32_sigaction_args *p = params;
		iarg[a++] = p->sig; /* int */
		uarg[a++] = (intptr_t)p->act; /* const struct sigaction32 * */
		uarg[a++] = (intptr_t)p->oact; /* struct sigaction32 * */
		*n_args = 3;
		break;
	}
	/* freebsd32_sigreturn */
	case 417: {
		struct freebsd32_sigreturn_args *p = params;
		uarg[a++] = (intptr_t)p->sigcntxp; /* const struct __ucontext32 * */
		*n_args = 1;
		break;
	}
	/* freebsd32_getcontext */
	case 421: {
		struct freebsd32_getcontext_args *p = params;
		uarg[a++] = (intptr_t)p->ucp; /* struct __ucontext32 * */
		*n_args = 1;
		break;
	}
	/* freebsd32_setcontext */
	case 422: {
		struct freebsd32_setcontext_args *p = params;
		uarg[a++] = (intptr_t)p->ucp; /* const struct __ucontext32 * */
		*n_args = 1;
		break;
	}
	/* freebsd32_swapcontext */
	case 423: {
		struct freebsd32_swapcontext_args *p = params;
		uarg[a++] = (intptr_t)p->oucp; /* struct __ucontext32 * */
		uarg[a++] = (intptr_t)p->ucp; /* const struct __ucontext32 * */
		*n_args = 2;
		break;
	}
	/* __acl_get_link */
	case 425: {
		struct __acl_get_link_args *p = params;
		uarg[a++] = (intptr_t)p->path; /* const char * */
		iarg[a++] = p->type; /* __acl_type_t */
		uarg[a++] = (intptr_t)p->aclp; /* struct acl * */
		*n_args = 3;
		break;
	}
	/* __acl_set_link */
	case 426: {
		struct __acl_set_link_args *p = params;
		uarg[a++] = (intptr_t)p->path; /* const char * */
		iarg[a++] = p->type; /* __acl_type_t */
		uarg[a++] = (intptr_t)p->aclp; /* struct acl * */
		*n_args = 3;
		break;
	}
	/* __acl_delete_link */
	case 427: {
		struct __acl_delete_link_args *p = params;
		uarg[a++] = (intptr_t)p->path; /* const char * */
		iarg[a++] = p->type; /* __acl_type_t */
		*n_args = 2;
		break;
	}
	/* __acl_aclcheck_link */
	case 428: {
		struct __acl_aclcheck_link_args *p = params;
		uarg[a++] = (intptr_t)p->path; /* const char * */
		iarg[a++] = p->type; /* __acl_type_t */
		uarg[a++] = (intptr_t)p->aclp; /* struct acl * */
		*n_args = 3;
		break;
	}
	/* sigwait */
	case 429: {
		struct sigwait_args *p = params;
		uarg[a++] = (intptr_t)p->set; /* const sigset_t * */
		uarg[a++] = (intptr_t)p->sig; /* int * */
		*n_args = 2;
		break;
	}
	/* thr_exit */
	case 431: {
		struct thr_exit_args *p = params;
		uarg[a++] = (intptr_t)p->state; /* int32_t * */
		*n_args = 1;
		break;
	}
	/* thr_self */
	case 432: {
		struct thr_self_args *p = params;
		uarg[a++] = (intptr_t)p->id; /* int32_t * */
		*n_args = 1;
		break;
	}
	/* thr_kill */
	case 433: {
		struct thr_kill_args *p = params;
		iarg[a++] = p->id; /* int32_t */
		iarg[a++] = p->sig; /* int */
		*n_args = 2;
		break;
	}
	/* jail_attach */
	case 436: {
		struct jail_attach_args *p = params;
		iarg[a++] = p->jid; /* int */
		*n_args = 1;
		break;
	}
	/* extattr_list_fd */
	case 437: {
		struct extattr_list_fd_args *p = params;
		iarg[a++] = p->fd; /* int */
		iarg[a++] = p->attrnamespace; /* int */
		uarg[a++] = (intptr_t)p->data; /* void * */
		uarg[a++] = p->nbytes; /* size_t */
		*n_args = 4;
		break;
	}
	/* extattr_list_file */
	case 438: {
		struct extattr_list_file_args *p = params;
		uarg[a++] = (intptr_t)p->path; /* const char * */
		iarg[a++] = p->attrnamespace; /* int */
		uarg[a++] = (intptr_t)p->data; /* void * */
		uarg[a++] = p->nbytes; /* size_t */
		*n_args = 4;
		break;
	}
	/* extattr_list_link */
	case 439: {
		struct extattr_list_link_args *p = params;
		uarg[a++] = (intptr_t)p->path; /* const char * */
		iarg[a++] = p->attrnamespace; /* int */
		uarg[a++] = (intptr_t)p->data; /* void * */
		uarg[a++] = p->nbytes; /* size_t */
		*n_args = 4;
		break;
	}
	/* freebsd32_ksem_timedwait */
	case 441: {
		struct freebsd32_ksem_timedwait_args *p = params;
		iarg[a++] = p->id; /* int32_t */
		uarg[a++] = (intptr_t)p->abstime; /* const struct timespec32 * */
		*n_args = 2;
		break;
	}
	/* freebsd32_thr_suspend */
	case 442: {
		struct freebsd32_thr_suspend_args *p = params;
		uarg[a++] = (intptr_t)p->timeout; /* const struct timespec32 * */
		*n_args = 1;
		break;
	}
	/* thr_wake */
	case 443: {
		struct thr_wake_args *p = params;
		iarg[a++] = p->id; /* int32_t */
		*n_args = 1;
		break;
	}
	/* kldunloadf */
	case 444: {
		struct kldunloadf_args *p = params;
		iarg[a++] = p->fileid; /* int */
		iarg[a++] = p->flags; /* int */
		*n_args = 2;
		break;
	}
	/* audit */
	case 445: {
		struct audit_args *p = params;
		uarg[a++] = (intptr_t)p->record; /* const void * */
		uarg[a++] = p->length; /* u_int */
		*n_args = 2;
		break;
	}
	/* auditon */
	case 446: {
		struct auditon_args *p = params;
		iarg[a++] = p->cmd; /* int */
		uarg[a++] = (intptr_t)p->data; /* void * */
		uarg[a++] = p->length; /* u_int */
		*n_args = 3;
		break;
	}
	/* getauid */
	case 447: {
		struct getauid_args *p = params;
		uarg[a++] = (intptr_t)p->auid; /* uid_t * */
		*n_args = 1;
		break;
	}
	/* setauid */
	case 448: {
		struct setauid_args *p = params;
		uarg[a++] = (intptr_t)p->auid; /* uid_t * */
		*n_args = 1;
		break;
	}
	/* getaudit */
	case 449: {
		struct getaudit_args *p = params;
		uarg[a++] = (intptr_t)p->auditinfo; /* struct auditinfo * */
		*n_args = 1;
		break;
	}
	/* setaudit */
	case 450: {
		struct setaudit_args *p = params;
		uarg[a++] = (intptr_t)p->auditinfo; /* struct auditinfo * */
		*n_args = 1;
		break;
	}
	/* getaudit_addr */
	case 451: {
		struct getaudit_addr_args *p = params;
		uarg[a++] = (intptr_t)p->auditinfo_addr; /* struct auditinfo_addr * */
		uarg[a++] = p->length; /* u_int */
		*n_args = 2;
		break;
	}
	/* setaudit_addr */
	case 452: {
		struct setaudit_addr_args *p = params;
		uarg[a++] = (intptr_t)p->auditinfo_addr; /* struct auditinfo_addr * */
		uarg[a++] = p->length; /* u_int */
		*n_args = 2;
		break;
	}
	/* auditctl */
	case 453: {
		struct auditctl_args *p = params;
		uarg[a++] = (intptr_t)p->path; /* const char * */
		*n_args = 1;
		break;
	}
	/* freebsd32__umtx_op */
	case 454: {
		struct freebsd32__umtx_op_args *p = params;
		uarg[a++] = (intptr_t)p->obj; /* void * */
		iarg[a++] = p->op; /* int */
		uarg[a++] = p->val; /* u_long */
		uarg[a++] = (intptr_t)p->uaddr1; /* void * */
		uarg[a++] = (intptr_t)p->uaddr2; /* void * */
		*n_args = 5;
		break;
	}
	/* freebsd32_thr_new */
	case 455: {
		struct freebsd32_thr_new_args *p = params;
		uarg[a++] = (intptr_t)p->param; /* struct thr_param32 * */
		iarg[a++] = p->param_size; /* int */
		*n_args = 2;
		break;
	}
	/* freebsd32_sigqueue */
	case 456: {
		struct freebsd32_sigqueue_args *p = params;
		iarg[a++] = p->pid; /* pid_t */
		iarg[a++] = p->signum; /* int */
		uarg[a++] = (intptr_t)p->value; /* void * */
		*n_args = 3;
		break;
	}
	/* freebsd32_kmq_open */
	case 457: {
		struct freebsd32_kmq_open_args *p = params;
		uarg[a++] = (intptr_t)p->path; /* const char * */
		iarg[a++] = p->flags; /* int */
		iarg[a++] = p->mode; /* mode_t */
		uarg[a++] = (intptr_t)p->attr; /* const struct mq_attr32 * */
		*n_args = 4;
		break;
	}
	/* freebsd32_kmq_setattr */
	case 458: {
		struct freebsd32_kmq_setattr_args *p = params;
		iarg[a++] = p->mqd; /* int */
		uarg[a++] = (intptr_t)p->attr; /* const struct mq_attr32 * */
		uarg[a++] = (intptr_t)p->oattr; /* struct mq_attr32 * */
		*n_args = 3;
		break;
	}
	/* freebsd32_kmq_timedreceive */
	case 459: {
		struct freebsd32_kmq_timedreceive_args *p = params;
		iarg[a++] = p->mqd; /* int */
		uarg[a++] = (intptr_t)p->msg_ptr; /* char * */
		uarg[a++] = p->msg_len; /* size_t */
		uarg[a++] = (intptr_t)p->msg_prio; /* unsigned * */
		uarg[a++] = (intptr_t)p->abs_timeout; /* const struct timespec32 * */
		*n_args = 5;
		break;
	}
	/* freebsd32_kmq_timedsend */
	case 460: {
		struct freebsd32_kmq_timedsend_args *p = params;
		iarg[a++] = p->mqd; /* int */
		uarg[a++] = (intptr_t)p->msg_ptr; /* const char * */
		uarg[a++] = p->msg_len; /* size_t */
		uarg[a++] = p->msg_prio; /* unsigned */
		uarg[a++] = (intptr_t)p->abs_timeout; /* const struct timespec32 * */
		*n_args = 5;
		break;
	}
	/* freebsd32_kmq_notify */
	case 461: {
		struct freebsd32_kmq_notify_args *p = params;
		iarg[a++] = p->mqd; /* int */
		uarg[a++] = (intptr_t)p->sigev; /* const struct sigevent32 * */
		*n_args = 2;
		break;
	}
	/* kmq_unlink */
	case 462: {
		struct kmq_unlink_args *p = params;
		uarg[a++] = (intptr_t)p->path; /* const char * */
		*n_args = 1;
		break;
	}
	/* freebsd32_abort2 */
	case 463: {
		struct freebsd32_abort2_args *p = params;
		uarg[a++] = (intptr_t)p->why; /* const char * */
		iarg[a++] = p->nargs; /* int */
		uarg[a++] = (intptr_t)p->args; /* uint32_t * */
		*n_args = 3;
		break;
	}
	/* thr_set_name */
	case 464: {
		struct thr_set_name_args *p = params;
		iarg[a++] = p->id; /* int32_t */
		uarg[a++] = (intptr_t)p->name; /* const char * */
		*n_args = 2;
		break;
	}
	/* freebsd32_aio_fsync */
	case 465: {
		struct freebsd32_aio_fsync_args *p = params;
		iarg[a++] = p->op; /* int */
		uarg[a++] = (intptr_t)p->aiocbp; /* struct aiocb32 * */
		*n_args = 2;
		break;
	}
	/* rtprio_thread */
	case 466: {
		struct rtprio_thread_args *p = params;
		iarg[a++] = p->function; /* int */
		iarg[a++] = p->lwpid; /* lwpid_t */
		uarg[a++] = (intptr_t)p->rtp; /* struct rtprio * */
		*n_args = 3;
		break;
	}
	/* thr_stack */
	case 467: {
		struct thr_stack_args *p = params;
		uarg[a++] = p->stacksize; /* size_t */
		uarg[a++] = p->guardsize; /* size_t */
		*n_args = 2;
		break;
	}
	/* thr_workq */
	case 468: {
		struct thr_workq_args *p = params;
		iarg[a++] = p->cmd; /* int */
		uarg[a++] = (intptr_t)p->args; /* struct twq_param * */
		*n_args = 2;
		break;
	}
	/* sctp_peeloff */
	case 471: {
		struct sctp_peeloff_args *p = params;
		iarg[a++] = p->sd; /* int */
		uarg[a++] = p->name; /* uint32_t */
		*n_args = 2;
		break;
	}
	/* sctp_generic_sendmsg */
	case 472: {
		struct sctp_generic_sendmsg_args *p = params;
		iarg[a++] = p->sd; /* int */
		uarg[a++] = (intptr_t)p->msg; /* void * */
		iarg[a++] = p->mlen; /* int */
		uarg[a++] = (intptr_t)p->to; /* const struct sockaddr * */
		iarg[a++] = p->tolen; /* __socklen_t */
		uarg[a++] = (intptr_t)p->sinfo; /* struct sctp_sndrcvinfo * */
		iarg[a++] = p->flags; /* int */
		*n_args = 7;
		break;
	}
	/* sctp_generic_sendmsg_iov */
	case 473: {
		struct sctp_generic_sendmsg_iov_args *p = params;
		iarg[a++] = p->sd; /* int */
		uarg[a++] = (intptr_t)p->iov; /* struct iovec32 * */
		iarg[a++] = p->iovlen; /* int */
		uarg[a++] = (intptr_t)p->to; /* const struct sockaddr * */
		iarg[a++] = p->tolen; /* __socklen_t */
		uarg[a++] = (intptr_t)p->sinfo; /* struct sctp_sndrcvinfo * */
		iarg[a++] = p->flags; /* int */
		*n_args = 7;
		break;
	}
	/* sctp_generic_recvmsg */
	case 474: {
		struct sctp_generic_recvmsg_args *p = params;
		iarg[a++] = p->sd; /* int */
		uarg[a++] = (intptr_t)p->iov; /* struct iovec32 * */
		iarg[a++] = p->iovlen; /* int */
		uarg[a++] = (intptr_t)p->from; /* struct sockaddr * */
		uarg[a++] = (intptr_t)p->fromlenaddr; /* __socklen_t * */
		uarg[a++] = (intptr_t)p->sinfo; /* struct sctp_sndrcvinfo * */
		uarg[a++] = (intptr_t)p->msg_flags; /* int * */
		*n_args = 7;
		break;
	}
	/* freebsd32_pread */
	case 475: {
		struct freebsd32_pread_args *p = params;
		iarg[a++] = p->fd; /* int */
		uarg[a++] = (intptr_t)p->buf; /* void * */
		uarg[a++] = p->nbyte; /* size_t */
#ifdef PAD64_REQUIRED
		iarg[a++] = p->_pad; /* int */
#endif
		uarg[a++] = p->offset1; /* uint32_t */
		uarg[a++] = p->offset2; /* uint32_t */
		*n_args = 6;
		break;
	}
	/* freebsd32_pwrite */
	case 476: {
		struct freebsd32_pwrite_args *p = params;
		iarg[a++] = p->fd; /* int */
		uarg[a++] = (intptr_t)p->buf; /* const void * */
		uarg[a++] = p->nbyte; /* size_t */
#ifdef PAD64_REQUIRED
		iarg[a++] = p->_pad; /* int */
#endif
		uarg[a++] = p->offset1; /* uint32_t */
		uarg[a++] = p->offset2; /* uint32_t */
		*n_args = 6;
		break;
	}
	/* freebsd32_mmap */
	case 477: {
		struct freebsd32_mmap_args *p = params;
		uarg[a++] = (intptr_t)p->addr; /* void * */
		uarg[a++] = p->len; /* size_t */
		iarg[a++] = p->prot; /* int */
		iarg[a++] = p->flags; /* int */
		iarg[a++] = p->fd; /* int */
#ifdef PAD64_REQUIRED
		iarg[a++] = p->_pad; /* int */
#endif
		uarg[a++] = p->pos1; /* uint32_t */
		uarg[a++] = p->pos2; /* uint32_t */
		*n_args = 8;
		break;
	}
	/* freebsd32_lseek */
	case 478: {
		struct freebsd32_lseek_args *p = params;
		iarg[a++] = p->fd; /* int */
#ifdef PAD64_REQUIRED
		iarg[a++] = p->_pad; /* int */
#endif
		uarg[a++] = p->offset1; /* uint32_t */
		uarg[a++] = p->offset2; /* uint32_t */
		iarg[a++] = p->whence; /* int */
		*n_args = 5;
		break;
	}
	/* freebsd32_truncate */
	case 479: {
		struct freebsd32_truncate_args *p = params;
		uarg[a++] = (intptr_t)p->path; /* const char * */
#ifdef PAD64_REQUIRED
		iarg[a++] = p->_pad; /* int */
#endif
		uarg[a++] = p->length1; /* uint32_t */
		uarg[a++] = p->length2; /* uint32_t */
		*n_args = 4;
		break;
	}
	/* freebsd32_ftruncate */
	case 480: {
		struct freebsd32_ftruncate_args *p = params;
		iarg[a++] = p->fd; /* int */
#ifdef PAD64_REQUIRED
		iarg[a++] = p->_pad; /* int */
#endif
		uarg[a++] = p->length1; /* uint32_t */
		uarg[a++] = p->length2; /* uint32_t */
		*n_args = 4;
		break;
	}
	/* thr_kill2 */
	case 481: {
		struct thr_kill2_args *p = params;
		iarg[a++] = p->pid; /* pid_t */
		iarg[a++] = p->id; /* int32_t */
		iarg[a++] = p->sig; /* int */
		*n_args = 3;
		break;
	}
	/* shm_unlink */
	case 483: {
		struct shm_unlink_args *p = params;
		uarg[a++] = (intptr_t)p->path; /* const char * */
		*n_args = 1;
		break;
	}
	/* cpuset */
	case 484: {
		struct cpuset_args *p = params;
		uarg[a++] = (intptr_t)p->setid; /* cpusetid_t * */
		*n_args = 1;
		break;
	}
	/* freebsd32_cpuset_setid */
	case 485: {
		struct freebsd32_cpuset_setid_args *p = params;
		iarg[a++] = p->which; /* cpuwhich_t */
#ifdef PAD64_REQUIRED
		iarg[a++] = p->_pad; /* int */
#endif
		uarg[a++] = p->id1; /* uint32_t */
		uarg[a++] = p->id2; /* uint32_t */
		iarg[a++] = p->setid; /* cpusetid_t */
		*n_args = 5;
		break;
	}
	/* freebsd32_cpuset_getid */
	case 486: {
		struct freebsd32_cpuset_getid_args *p = params;
		iarg[a++] = p->level; /* cpulevel_t */
		iarg[a++] = p->which; /* cpuwhich_t */
		uarg[a++] = p->id1; /* uint32_t */
		uarg[a++] = p->id2; /* uint32_t */
		uarg[a++] = (intptr_t)p->setid; /* cpusetid_t * */
		*n_args = 5;
		break;
	}
	/* freebsd32_cpuset_getaffinity */
	case 487: {
		struct freebsd32_cpuset_getaffinity_args *p = params;
		iarg[a++] = p->level; /* cpulevel_t */
		iarg[a++] = p->which; /* cpuwhich_t */
		uarg[a++] = p->id1; /* uint32_t */
		uarg[a++] = p->id2; /* uint32_t */
		uarg[a++] = p->cpusetsize; /* size_t */
		uarg[a++] = (intptr_t)p->mask; /* cpuset_t * */
		*n_args = 6;
		break;
	}
	/* freebsd32_cpuset_setaffinity */
	case 488: {
		struct freebsd32_cpuset_setaffinity_args *p = params;
		iarg[a++] = p->level; /* cpulevel_t */
		iarg[a++] = p->which; /* cpuwhich_t */
		uarg[a++] = p->id1; /* uint32_t */
		uarg[a++] = p->id2; /* uint32_t */
		uarg[a++] = p->cpusetsize; /* size_t */
		uarg[a++] = (intptr_t)p->mask; /* const cpuset_t * */
		*n_args = 6;
		break;
	}
	/* faccessat */
	case 489: {
		struct faccessat_args *p = params;
		iarg[a++] = p->fd; /* int */
		uarg[a++] = (intptr_t)p->path; /* const char * */
		iarg[a++] = p->amode; /* int */
		iarg[a++] = p->flag; /* int */
		*n_args = 4;
		break;
	}
	/* fchmodat */
	case 490: {
		struct fchmodat_args *p = params;
		iarg[a++] = p->fd; /* int */
		uarg[a++] = (intptr_t)p->path; /* const char * */
		iarg[a++] = p->mode; /* mode_t */
		iarg[a++] = p->flag; /* int */
		*n_args = 4;
		break;
	}
	/* fchownat */
	case 491: {
		struct fchownat_args *p = params;
		iarg[a++] = p->fd; /* int */
		uarg[a++] = (intptr_t)p->path; /* const char * */
		uarg[a++] = p->uid; /* uid_t */
		iarg[a++] = p->gid; /* gid_t */
		iarg[a++] = p->flag; /* int */
		*n_args = 5;
		break;
	}
	/* freebsd32_fexecve */
	case 492: {
		struct freebsd32_fexecve_args *p = params;
		iarg[a++] = p->fd; /* int */
		uarg[a++] = (intptr_t)p->argv; /* uint32_t * */
		uarg[a++] = (intptr_t)p->envv; /* uint32_t * */
		*n_args = 3;
		break;
	}
	/* freebsd32_futimesat */
	case 494: {
		struct freebsd32_futimesat_args *p = params;
		iarg[a++] = p->fd; /* int */
		uarg[a++] = (intptr_t)p->path; /* const char * */
		uarg[a++] = (intptr_t)p->times; /* const struct timeval32 * */
		*n_args = 3;
		break;
	}
	/* linkat */
	case 495: {
		struct linkat_args *p = params;
		iarg[a++] = p->fd1; /* int */
		uarg[a++] = (intptr_t)p->path1; /* const char * */
		iarg[a++] = p->fd2; /* int */
		uarg[a++] = (intptr_t)p->path2; /* const char * */
		iarg[a++] = p->flag; /* int */
		*n_args = 5;
		break;
	}
	/* mkdirat */
	case 496: {
		struct mkdirat_args *p = params;
		iarg[a++] = p->fd; /* int */
		uarg[a++] = (intptr_t)p->path; /* const char * */
		iarg[a++] = p->mode; /* mode_t */
		*n_args = 3;
		break;
	}
	/* mkfifoat */
	case 497: {
		struct mkfifoat_args *p = params;
		iarg[a++] = p->fd; /* int */
		uarg[a++] = (intptr_t)p->path; /* const char * */
		iarg[a++] = p->mode; /* mode_t */
		*n_args = 3;
		break;
	}
	/* openat */
	case 499: {
		struct openat_args *p = params;
		iarg[a++] = p->fd; /* int */
		uarg[a++] = (intptr_t)p->path; /* const char * */
		iarg[a++] = p->flag; /* int */
		iarg[a++] = p->mode; /* mode_t */
		*n_args = 4;
		break;
	}
	/* readlinkat */
	case 500: {
		struct readlinkat_args *p = params;
		iarg[a++] = p->fd; /* int */
		uarg[a++] = (intptr_t)p->path; /* const char * */
		uarg[a++] = (intptr_t)p->buf; /* char * */
		uarg[a++] = p->bufsize; /* size_t */
		*n_args = 4;
		break;
	}
	/* renameat */
	case 501: {
		struct renameat_args *p = params;
		iarg[a++] = p->oldfd; /* int */
		uarg[a++] = (intptr_t)p->old; /* const char * */
		iarg[a++] = p->newfd; /* int */
		uarg[a++] = (intptr_t)p->new; /* const char * */
		*n_args = 4;
		break;
	}
	/* symlinkat */
	case 502: {
		struct symlinkat_args *p = params;
		uarg[a++] = (intptr_t)p->path1; /* const char * */
		iarg[a++] = p->fd; /* int */
		uarg[a++] = (intptr_t)p->path2; /* const char * */
		*n_args = 3;
		break;
	}
	/* unlinkat */
	case 503: {
		struct unlinkat_args *p = params;
		iarg[a++] = p->fd; /* int */
		uarg[a++] = (intptr_t)p->path; /* const char * */
		iarg[a++] = p->flag; /* int */
		*n_args = 3;
		break;
	}
	/* posix_openpt */
	case 504: {
		struct posix_openpt_args *p = params;
		iarg[a++] = p->flags; /* int */
		*n_args = 1;
		break;
	}
	/* gssd_syscall */
	case 505: {
		struct gssd_syscall_args *p = params;
		uarg[a++] = (intptr_t)p->path; /* const char * */
		*n_args = 1;
		break;
	}
	/* freebsd32_jail_get */
	case 506: {
		struct freebsd32_jail_get_args *p = params;
		uarg[a++] = (intptr_t)p->iovp; /* struct iovec32 * */
		uarg[a++] = p->iovcnt; /* unsigned int */
		iarg[a++] = p->flags; /* int */
		*n_args = 3;
		break;
	}
	/* freebsd32_jail_set */
	case 507: {
		struct freebsd32_jail_set_args *p = params;
		uarg[a++] = (intptr_t)p->iovp; /* struct iovec32 * */
		uarg[a++] = p->iovcnt; /* unsigned int */
		iarg[a++] = p->flags; /* int */
		*n_args = 3;
		break;
	}
	/* jail_remove */
	case 508: {
		struct jail_remove_args *p = params;
		iarg[a++] = p->jid; /* int */
		*n_args = 1;
		break;
	}
	/* freebsd32___semctl */
	case 510: {
		struct freebsd32___semctl_args *p = params;
		iarg[a++] = p->semid; /* int */
		iarg[a++] = p->semnum; /* int */
		iarg[a++] = p->cmd; /* int */
		uarg[a++] = (intptr_t)p->arg; /* union semun32 * */
		*n_args = 4;
		break;
	}
	/* freebsd32_msgctl */
	case 511: {
		struct freebsd32_msgctl_args *p = params;
		iarg[a++] = p->msqid; /* int */
		iarg[a++] = p->cmd; /* int */
		uarg[a++] = (intptr_t)p->buf; /* struct msqid_ds32 * */
		*n_args = 3;
		break;
	}
	/* freebsd32_shmctl */
	case 512: {
		struct freebsd32_shmctl_args *p = params;
		iarg[a++] = p->shmid; /* int */
		iarg[a++] = p->cmd; /* int */
		uarg[a++] = (intptr_t)p->buf; /* struct shmid_ds32 * */
		*n_args = 3;
		break;
	}
	/* lpathconf */
	case 513: {
		struct lpathconf_args *p = params;
		uarg[a++] = (intptr_t)p->path; /* const char * */
		iarg[a++] = p->name; /* int */
		*n_args = 2;
		break;
	}
	/* __cap_rights_get */
	case 515: {
		struct __cap_rights_get_args *p = params;
		iarg[a++] = p->version; /* int */
		iarg[a++] = p->fd; /* int */
		uarg[a++] = (intptr_t)p->rightsp; /* cap_rights_t * */
		*n_args = 3;
		break;
	}
	/* cap_enter */
	case 516: {
		*n_args = 0;
		break;
	}
	/* cap_getmode */
	case 517: {
		struct cap_getmode_args *p = params;
		uarg[a++] = (intptr_t)p->modep; /* u_int * */
		*n_args = 1;
		break;
	}
	/* pdfork */
	case 518: {
		struct pdfork_args *p = params;
		uarg[a++] = (intptr_t)p->fdp; /* int * */
		iarg[a++] = p->flags; /* int */
		*n_args = 2;
		break;
	}
	/* pdkill */
	case 519: {
		struct pdkill_args *p = params;
		iarg[a++] = p->fd; /* int */
		iarg[a++] = p->signum; /* int */
		*n_args = 2;
		break;
	}
	/* pdgetpid */
	case 520: {
		struct pdgetpid_args *p = params;
		iarg[a++] = p->fd; /* int */
		uarg[a++] = (intptr_t)p->pidp; /* pid_t * */
		*n_args = 2;
		break;
	}
	/* freebsd32_pselect */
	case 522: {
		struct freebsd32_pselect_args *p = params;
		iarg[a++] = p->nd; /* int */
		uarg[a++] = (intptr_t)p->in; /* fd_set * */
		uarg[a++] = (intptr_t)p->ou; /* fd_set * */
		uarg[a++] = (intptr_t)p->ex; /* fd_set * */
		uarg[a++] = (intptr_t)p->ts; /* const struct timespec32 * */
		uarg[a++] = (intptr_t)p->sm; /* const sigset_t * */
		*n_args = 6;
		break;
	}
	/* getloginclass */
	case 523: {
		struct getloginclass_args *p = params;
		uarg[a++] = (intptr_t)p->namebuf; /* char * */
		uarg[a++] = p->namelen; /* size_t */
		*n_args = 2;
		break;
	}
	/* setloginclass */
	case 524: {
		struct setloginclass_args *p = params;
		uarg[a++] = (intptr_t)p->namebuf; /* const char * */
		*n_args = 1;
		break;
	}
	/* rctl_get_racct */
	case 525: {
		struct rctl_get_racct_args *p = params;
		uarg[a++] = (intptr_t)p->inbufp; /* const void * */
		uarg[a++] = p->inbuflen; /* size_t */
		uarg[a++] = (intptr_t)p->outbufp; /* void * */
		uarg[a++] = p->outbuflen; /* size_t */
		*n_args = 4;
		break;
	}
	/* rctl_get_rules */
	case 526: {
		struct rctl_get_rules_args *p = params;
		uarg[a++] = (intptr_t)p->inbufp; /* const void * */
		uarg[a++] = p->inbuflen; /* size_t */
		uarg[a++] = (intptr_t)p->outbufp; /* void * */
		uarg[a++] = p->outbuflen; /* size_t */
		*n_args = 4;
		break;
	}
	/* rctl_get_limits */
	case 527: {
		struct rctl_get_limits_args *p = params;
		uarg[a++] = (intptr_t)p->inbufp; /* const void * */
		uarg[a++] = p->inbuflen; /* size_t */
		uarg[a++] = (intptr_t)p->outbufp; /* void * */
		uarg[a++] = p->outbuflen; /* size_t */
		*n_args = 4;
		break;
	}
	/* rctl_add_rule */
	case 528: {
		struct rctl_add_rule_args *p = params;
		uarg[a++] = (intptr_t)p->inbufp; /* const void * */
		uarg[a++] = p->inbuflen; /* size_t */
		uarg[a++] = (intptr_t)p->outbufp; /* void * */
		uarg[a++] = p->outbuflen; /* size_t */
		*n_args = 4;
		break;
	}
	/* rctl_remove_rule */
	case 529: {
		struct rctl_remove_rule_args *p = params;
		uarg[a++] = (intptr_t)p->inbufp; /* const void * */
		uarg[a++] = p->inbuflen; /* size_t */
		uarg[a++] = (intptr_t)p->outbufp; /* void * */
		uarg[a++] = p->outbuflen; /* size_t */
		*n_args = 4;
		break;
	}
	/* freebsd32_posix_fallocate */
	case 530: {
		struct freebsd32_posix_fallocate_args *p = params;
		iarg[a++] = p->fd; /* int */
#ifdef PAD64_REQUIRED
		iarg[a++] = p->_pad; /* int */
#endif
		uarg[a++] = p->offset1; /* uint32_t */
		uarg[a++] = p->offset2; /* uint32_t */
		uarg[a++] = p->len1; /* uint32_t */
		uarg[a++] = p->len2; /* uint32_t */
		*n_args = 6;
		break;
	}
	/* freebsd32_posix_fadvise */
	case 531: {
		struct freebsd32_posix_fadvise_args *p = params;
		iarg[a++] = p->fd; /* int */
#ifdef PAD64_REQUIRED
		iarg[a++] = p->_pad; /* int */
#endif
		uarg[a++] = p->offset1; /* uint32_t */
		uarg[a++] = p->offset2; /* uint32_t */
		uarg[a++] = p->len1; /* uint32_t */
		uarg[a++] = p->len2; /* uint32_t */
		iarg[a++] = p->advice; /* int */
		*n_args = 7;
		break;
	}
	/* freebsd32_wait6 */
	case 532: {
		struct freebsd32_wait6_args *p = params;
		iarg[a++] = p->idtype; /* idtype_t */
#ifdef PAD64_REQUIRED
		iarg[a++] = p->_pad; /* int */
#endif
		uarg[a++] = p->id1; /* uint32_t */
		uarg[a++] = p->id2; /* uint32_t */
		uarg[a++] = (intptr_t)p->status; /* int * */
		iarg[a++] = p->options; /* int */
		uarg[a++] = (intptr_t)p->wrusage; /* struct __wrusage32 * */
		uarg[a++] = (intptr_t)p->info; /* struct __siginfo32 * */
		*n_args = 8;
		break;
	}
	/* cap_rights_limit */
	case 533: {
		struct cap_rights_limit_args *p = params;
		iarg[a++] = p->fd; /* int */
		uarg[a++] = (intptr_t)p->rightsp; /* cap_rights_t * */
		*n_args = 2;
		break;
	}
	/* freebsd32_cap_ioctls_limit */
	case 534: {
		struct freebsd32_cap_ioctls_limit_args *p = params;
		iarg[a++] = p->fd; /* int */
		uarg[a++] = (intptr_t)p->cmds; /* const uint32_t * */
		uarg[a++] = p->ncmds; /* size_t */
		*n_args = 3;
		break;
	}
	/* freebsd32_cap_ioctls_get */
	case 535: {
		struct freebsd32_cap_ioctls_get_args *p = params;
		iarg[a++] = p->fd; /* int */
		uarg[a++] = (intptr_t)p->cmds; /* uint32_t * */
		uarg[a++] = p->maxcmds; /* size_t */
		*n_args = 3;
		break;
	}
	/* cap_fcntls_limit */
	case 536: {
		struct cap_fcntls_limit_args *p = params;
		iarg[a++] = p->fd; /* int */
		uarg[a++] = p->fcntlrights; /* uint32_t */
		*n_args = 2;
		break;
	}
	/* cap_fcntls_get */
	case 537: {
		struct cap_fcntls_get_args *p = params;
		iarg[a++] = p->fd; /* int */
		uarg[a++] = (intptr_t)p->fcntlrightsp; /* uint32_t * */
		*n_args = 2;
		break;
	}
	/* bindat */
	case 538: {
		struct bindat_args *p = params;
		iarg[a++] = p->fd; /* int */
		iarg[a++] = p->s; /* int */
		uarg[a++] = (intptr_t)p->name; /* const struct sockaddr * */
		iarg[a++] = p->namelen; /* __socklen_t */
		*n_args = 4;
		break;
	}
	/* connectat */
	case 539: {
		struct connectat_args *p = params;
		iarg[a++] = p->fd; /* int */
		iarg[a++] = p->s; /* int */
		uarg[a++] = (intptr_t)p->name; /* const struct sockaddr * */
		iarg[a++] = p->namelen; /* __socklen_t */
		*n_args = 4;
		break;
	}
	/* chflagsat */
	case 540: {
		struct chflagsat_args *p = params;
		iarg[a++] = p->fd; /* int */
		uarg[a++] = (intptr_t)p->path; /* const char * */
		uarg[a++] = p->flags; /* u_long */
		iarg[a++] = p->atflag; /* int */
		*n_args = 4;
		break;
	}
	/* accept4 */
	case 541: {
		struct accept4_args *p = params;
		iarg[a++] = p->s; /* int */
		uarg[a++] = (intptr_t)p->name; /* struct sockaddr * */
		uarg[a++] = (intptr_t)p->anamelen; /* __socklen_t * */
		iarg[a++] = p->flags; /* int */
		*n_args = 4;
		break;
	}
	/* pipe2 */
	case 542: {
		struct pipe2_args *p = params;
		uarg[a++] = (intptr_t)p->fildes; /* int * */
		iarg[a++] = p->flags; /* int */
		*n_args = 2;
		break;
	}
	/* freebsd32_aio_mlock */
	case 543: {
		struct freebsd32_aio_mlock_args *p = params;
		uarg[a++] = (intptr_t)p->aiocbp; /* struct aiocb32 * */
		*n_args = 1;
		break;
	}
	/* freebsd32_procctl */
	case 544: {
		struct freebsd32_procctl_args *p = params;
		iarg[a++] = p->idtype; /* idtype_t */
#ifdef PAD64_REQUIRED
		iarg[a++] = p->_pad; /* int */
#endif
		uarg[a++] = p->id1; /* uint32_t */
		uarg[a++] = p->id2; /* uint32_t */
		iarg[a++] = p->com; /* int */
		uarg[a++] = (intptr_t)p->data; /* void * */
		*n_args = 6;
		break;
	}
	/* freebsd32_ppoll */
	case 545: {
		struct freebsd32_ppoll_args *p = params;
		uarg[a++] = (intptr_t)p->fds; /* struct pollfd * */
		uarg[a++] = p->nfds; /* u_int */
		uarg[a++] = (intptr_t)p->ts; /* const struct timespec32 * */
		uarg[a++] = (intptr_t)p->set; /* const sigset_t * */
		*n_args = 4;
		break;
	}
	/* freebsd32_futimens */
	case 546: {
		struct freebsd32_futimens_args *p = params;
		iarg[a++] = p->fd; /* int */
		uarg[a++] = (intptr_t)p->times; /* const struct timespec32 * */
		*n_args = 2;
		break;
	}
	/* freebsd32_utimensat */
	case 547: {
		struct freebsd32_utimensat_args *p = params;
		iarg[a++] = p->fd; /* int */
		uarg[a++] = (intptr_t)p->path; /* const char * */
		uarg[a++] = (intptr_t)p->times; /* const struct timespec32 * */
		iarg[a++] = p->flag; /* int */
		*n_args = 4;
		break;
	}
	/* fdatasync */
	case 550: {
		struct fdatasync_args *p = params;
		iarg[a++] = p->fd; /* int */
		*n_args = 1;
		break;
	}
	/* freebsd32_fstat */
	case 551: {
		struct freebsd32_fstat_args *p = params;
		iarg[a++] = p->fd; /* int */
		uarg[a++] = (intptr_t)p->sb; /* struct stat32 * */
		*n_args = 2;
		break;
	}
	/* freebsd32_fstatat */
	case 552: {
		struct freebsd32_fstatat_args *p = params;
		iarg[a++] = p->fd; /* int */
		uarg[a++] = (intptr_t)p->path; /* const char * */
		uarg[a++] = (intptr_t)p->buf; /* struct stat32 * */
		iarg[a++] = p->flag; /* int */
		*n_args = 4;
		break;
	}
	/* freebsd32_fhstat */
	case 553: {
		struct freebsd32_fhstat_args *p = params;
		uarg[a++] = (intptr_t)p->u_fhp; /* const struct fhandle * */
		uarg[a++] = (intptr_t)p->sb; /* struct stat32 * */
		*n_args = 2;
		break;
	}
	/* getdirentries */
	case 554: {
		struct getdirentries_args *p = params;
		iarg[a++] = p->fd; /* int */
		uarg[a++] = (intptr_t)p->buf; /* char * */
		uarg[a++] = p->count; /* size_t */
		uarg[a++] = (intptr_t)p->basep; /* off_t * */
		*n_args = 4;
		break;
	}
	/* statfs */
	case 555: {
		struct statfs_args *p = params;
		uarg[a++] = (intptr_t)p->path; /* const char * */
		uarg[a++] = (intptr_t)p->buf; /* struct statfs * */
		*n_args = 2;
		break;
	}
	/* fstatfs */
	case 556: {
		struct fstatfs_args *p = params;
		iarg[a++] = p->fd; /* int */
		uarg[a++] = (intptr_t)p->buf; /* struct statfs * */
		*n_args = 2;
		break;
	}
	/* freebsd32_getfsstat */
	case 557: {
		struct freebsd32_getfsstat_args *p = params;
		uarg[a++] = (intptr_t)p->buf; /* struct statfs * */
		iarg[a++] = p->bufsize; /* int32_t */
		iarg[a++] = p->mode; /* int */
		*n_args = 3;
		break;
	}
	/* fhstatfs */
	case 558: {
		struct fhstatfs_args *p = params;
		uarg[a++] = (intptr_t)p->u_fhp; /* const struct fhandle * */
		uarg[a++] = (intptr_t)p->buf; /* struct statfs * */
		*n_args = 2;
		break;
	}
	/* freebsd32_mknodat */
	case 559: {
		struct freebsd32_mknodat_args *p = params;
		iarg[a++] = p->fd; /* int */
		uarg[a++] = (intptr_t)p->path; /* const char * */
		iarg[a++] = p->mode; /* mode_t */
#ifdef PAD64_REQUIRED
		iarg[a++] = p->_pad; /* int */
#endif
		uarg[a++] = p->dev1; /* uint32_t */
		uarg[a++] = p->dev2; /* uint32_t */
		*n_args = 6;
		break;
	}
	/* freebsd32_kevent */
	case 560: {
		struct freebsd32_kevent_args *p = params;
		iarg[a++] = p->fd; /* int */
		uarg[a++] = (intptr_t)p->changelist; /* const struct kevent32 * */
		iarg[a++] = p->nchanges; /* int */
		uarg[a++] = (intptr_t)p->eventlist; /* struct kevent32 * */
		iarg[a++] = p->nevents; /* int */
		uarg[a++] = (intptr_t)p->timeout; /* const struct timespec32 * */
		*n_args = 6;
		break;
	}
	/* freebsd32_cpuset_getdomain */
	case 561: {
		struct freebsd32_cpuset_getdomain_args *p = params;
		iarg[a++] = p->level; /* cpulevel_t */
		iarg[a++] = p->which; /* cpuwhich_t */
		uarg[a++] = p->id1; /* uint32_t */
		uarg[a++] = p->id2; /* uint32_t */
		uarg[a++] = p->domainsetsize; /* size_t */
		uarg[a++] = (intptr_t)p->mask; /* domainset_t * */
		uarg[a++] = (intptr_t)p->policy; /* int * */
		*n_args = 7;
		break;
	}
	/* freebsd32_cpuset_setdomain */
	case 562: {
		struct freebsd32_cpuset_setdomain_args *p = params;
		iarg[a++] = p->level; /* cpulevel_t */
		iarg[a++] = p->which; /* cpuwhich_t */
		uarg[a++] = p->id1; /* uint32_t */
		uarg[a++] = p->id2; /* uint32_t */
		uarg[a++] = p->domainsetsize; /* size_t */
		uarg[a++] = (intptr_t)p->mask; /* domainset_t * */
		iarg[a++] = p->policy; /* int */
		*n_args = 7;
		break;
	}
	/* getrandom */
	case 563: {
		struct getrandom_args *p = params;
		uarg[a++] = (intptr_t)p->buf; /* void * */
		uarg[a++] = p->buflen; /* size_t */
		uarg[a++] = p->flags; /* unsigned int */
		*n_args = 3;
		break;
	}
	/* getfhat */
	case 564: {
		struct getfhat_args *p = params;
		iarg[a++] = p->fd; /* int */
		uarg[a++] = (intptr_t)p->path; /* char * */
		uarg[a++] = (intptr_t)p->fhp; /* struct fhandle * */
		iarg[a++] = p->flags; /* int */
		*n_args = 4;
		break;
	}
	/* fhlink */
	case 565: {
		struct fhlink_args *p = params;
		uarg[a++] = (intptr_t)p->fhp; /* struct fhandle * */
		uarg[a++] = (intptr_t)p->to; /* const char * */
		*n_args = 2;
		break;
	}
	/* fhlinkat */
	case 566: {
		struct fhlinkat_args *p = params;
		uarg[a++] = (intptr_t)p->fhp; /* struct fhandle * */
		iarg[a++] = p->tofd; /* int */
		uarg[a++] = (intptr_t)p->to; /* const char * */
		*n_args = 3;
		break;
	}
	/* fhreadlink */
	case 567: {
		struct fhreadlink_args *p = params;
		uarg[a++] = (intptr_t)p->fhp; /* struct fhandle * */
		uarg[a++] = (intptr_t)p->buf; /* char * */
		uarg[a++] = p->bufsize; /* size_t */
		*n_args = 3;
		break;
	}
	/* funlinkat */
	case 568: {
		struct funlinkat_args *p = params;
		iarg[a++] = p->dfd; /* int */
		uarg[a++] = (intptr_t)p->path; /* const char * */
		iarg[a++] = p->fd; /* int */
		iarg[a++] = p->flag; /* int */
		*n_args = 4;
		break;
	}
	/* copy_file_range */
	case 569: {
		struct copy_file_range_args *p = params;
		iarg[a++] = p->infd; /* int */
		uarg[a++] = (intptr_t)p->inoffp; /* off_t * */
		iarg[a++] = p->outfd; /* int */
		uarg[a++] = (intptr_t)p->outoffp; /* off_t * */
		uarg[a++] = p->len; /* size_t */
		uarg[a++] = p->flags; /* unsigned int */
		*n_args = 6;
		break;
	}
	/* freebsd32___sysctlbyname */
	case 570: {
		struct freebsd32___sysctlbyname_args *p = params;
		uarg[a++] = (intptr_t)p->name; /* const char * */
		uarg[a++] = p->namelen; /* size_t */
		uarg[a++] = (intptr_t)p->old; /* void * */
		uarg[a++] = (intptr_t)p->oldlenp; /* uint32_t * */
		uarg[a++] = (intptr_t)p->new; /* void * */
		uarg[a++] = p->newlen; /* size_t */
		*n_args = 6;
		break;
	}
	/* shm_open2 */
	case 571: {
		struct shm_open2_args *p = params;
		uarg[a++] = (intptr_t)p->path; /* const char * */
		iarg[a++] = p->flags; /* int */
		iarg[a++] = p->mode; /* mode_t */
		iarg[a++] = p->shmflags; /* int */
		uarg[a++] = (intptr_t)p->name; /* const char * */
		*n_args = 5;
		break;
	}
	/* shm_rename */
	case 572: {
		struct shm_rename_args *p = params;
		uarg[a++] = (intptr_t)p->path_from; /* const char * */
		uarg[a++] = (intptr_t)p->path_to; /* const char * */
		iarg[a++] = p->flags; /* int */
		*n_args = 3;
		break;
	}
	/* sigfastblock */
	case 573: {
		struct sigfastblock_args *p = params;
		iarg[a++] = p->cmd; /* int */
		uarg[a++] = (intptr_t)p->ptr; /* void * */
		*n_args = 2;
		break;
	}
	/* __realpathat */
	case 574: {
		struct __realpathat_args *p = params;
		iarg[a++] = p->fd; /* int */
		uarg[a++] = (intptr_t)p->path; /* const char * */
		uarg[a++] = (intptr_t)p->buf; /* char * */
		uarg[a++] = p->size; /* size_t */
		iarg[a++] = p->flags; /* int */
		*n_args = 5;
		break;
	}
	/* close_range */
	case 575: {
		struct close_range_args *p = params;
		uarg[a++] = p->lowfd; /* u_int */
		uarg[a++] = p->highfd; /* u_int */
		iarg[a++] = p->flags; /* int */
		*n_args = 3;
		break;
	}
	/* rpctls_syscall */
	case 576: {
		struct rpctls_syscall_args *p = params;
		iarg[a++] = p->op; /* int */
		uarg[a++] = (intptr_t)p->path; /* const char * */
		*n_args = 2;
		break;
	}
	/* __specialfd */
	case 577: {
		struct __specialfd_args *p = params;
		iarg[a++] = p->type; /* int */
		uarg[a++] = (intptr_t)p->req; /* const void * */
		uarg[a++] = p->len; /* size_t */
		*n_args = 3;
		break;
	}
	/* freebsd32_aio_writev */
	case 578: {
		struct freebsd32_aio_writev_args *p = params;
		uarg[a++] = (intptr_t)p->aiocbp; /* struct aiocb32 * */
		*n_args = 1;
		break;
	}
	/* freebsd32_aio_readv */
	case 579: {
		struct freebsd32_aio_readv_args *p = params;
		uarg[a++] = (intptr_t)p->aiocbp; /* struct aiocb32 * */
		*n_args = 1;
		break;
	}
	/* fspacectl */
	case 580: {
		struct fspacectl_args *p = params;
		iarg[a++] = p->fd; /* int */
		iarg[a++] = p->cmd; /* int */
		uarg[a++] = (intptr_t)p->rqsr; /* const struct spacectl_range * */
		iarg[a++] = p->flags; /* int */
		uarg[a++] = (intptr_t)p->rmsr; /* struct spacectl_range * */
		*n_args = 5;
		break;
	}
	/* sched_getcpu */
	case 581: {
		*n_args = 0;
		break;
	}
	/* swapoff */
	case 582: {
		struct swapoff_args *p = params;
		uarg[a++] = (intptr_t)p->name; /* const char * */
		uarg[a++] = p->flags; /* u_int */
		*n_args = 2;
		break;
	}
	/* kqueuex */
	case 583: {
		struct kqueuex_args *p = params;
		uarg[a++] = p->flags; /* u_int */
		*n_args = 1;
		break;
	}
	/* membarrier */
	case 584: {
		struct membarrier_args *p = params;
		iarg[a++] = p->cmd; /* int */
		uarg[a++] = p->flags; /* unsigned */
		iarg[a++] = p->cpu_id; /* int */
		*n_args = 3;
		break;
	}
	/* timerfd_create */
	case 585: {
		struct timerfd_create_args *p = params;
		iarg[a++] = p->clockid; /* int */
		iarg[a++] = p->flags; /* int */
		*n_args = 2;
		break;
	}
	/* freebsd32_timerfd_gettime */
	case 586: {
		struct freebsd32_timerfd_gettime_args *p = params;
		iarg[a++] = p->fd; /* int */
		uarg[a++] = (intptr_t)p->curr_value; /* struct itimerspec32 * */
		*n_args = 2;
		break;
	}
	/* freebsd32_timerfd_settime */
	case 587: {
		struct freebsd32_timerfd_settime_args *p = params;
		iarg[a++] = p->fd; /* int */
		iarg[a++] = p->flags; /* int */
		uarg[a++] = (intptr_t)p->new_value; /* const struct itimerspec32 * */
		uarg[a++] = (intptr_t)p->old_value; /* struct itimerspec32 * */
		*n_args = 4;
		break;
	}
	/* kcmp */
	case 588: {
		struct kcmp_args *p = params;
		iarg[a++] = p->pid1; /* pid_t */
		iarg[a++] = p->pid2; /* pid_t */
		iarg[a++] = p->type; /* int */
		uarg[a++] = (intptr_t)p->idx1; /* uintptr_t */
		uarg[a++] = (intptr_t)p->idx2; /* uintptr_t */
		*n_args = 5;
		break;
	}
<<<<<<< HEAD
	/* _kernelrpc_mach_vm_allocate_trap */
	case 610: {
		struct _kernelrpc_mach_vm_allocate_trap_args *p = params;
		iarg[a++] = p->target; /* mach_port_name_t */
		uarg[a++] = (intptr_t)p->address; /* mach_vm_offset_t * */
		iarg[a++] = p->size; /* mach_vm_size_t */
		iarg[a++] = p->flags; /* int */
		*n_args = 4;
		break;
	}
	/* _kernelrpc_mach_vm_deallocate_trap */
	case 612: {
		struct _kernelrpc_mach_vm_deallocate_trap_args *p = params;
		iarg[a++] = p->target; /* mach_port_name_t */
		iarg[a++] = p->address; /* mach_vm_offset_t */
		iarg[a++] = p->size; /* mach_vm_size_t */
		*n_args = 3;
		break;
	}
	/* _kernelrpc_mach_vm_protect_trap */
	case 614: {
		struct _kernelrpc_mach_vm_protect_trap_args *p = params;
		iarg[a++] = p->target; /* mach_port_name_t */
		iarg[a++] = p->address; /* mach_vm_offset_t */
		iarg[a++] = p->size; /* mach_vm_size_t */
		iarg[a++] = p->set_maximum; /* int */
		iarg[a++] = p->new_protection; /* vm_prot_t */
		*n_args = 5;
		break;
	}
	/* _kernelrpc_mach_vm_map_trap */
	case 615: {
		struct _kernelrpc_mach_vm_map_trap_args *p = params;
		iarg[a++] = p->target; /* mach_port_name_t */
		uarg[a++] = (intptr_t)p->address; /* mach_vm_offset_t * */
		iarg[a++] = p->size; /* mach_vm_size_t */
		iarg[a++] = p->mask; /* mach_vm_offset_t */
		iarg[a++] = p->flags; /* int */
		iarg[a++] = p->cur_protection; /* vm_prot_t */
		*n_args = 6;
		break;
	}
	/* _kernelrpc_mach_port_allocate_trap */
	case 616: {
		struct _kernelrpc_mach_port_allocate_trap_args *p = params;
		iarg[a++] = p->target; /* mach_port_name_t */
		iarg[a++] = p->right; /* mach_port_right_t */
		uarg[a++] = (intptr_t)p->name; /* mach_port_name_t * */
		*n_args = 3;
		break;
	}
	/* _kernelrpc_mach_port_destroy_trap */
	case 617: {
		struct _kernelrpc_mach_port_destroy_trap_args *p = params;
		iarg[a++] = p->target; /* mach_port_name_t */
		iarg[a++] = p->name; /* mach_port_name_t */
		*n_args = 2;
		break;
	}
	/* _kernelrpc_mach_port_deallocate_trap */
	case 618: {
		struct _kernelrpc_mach_port_deallocate_trap_args *p = params;
		iarg[a++] = p->target; /* mach_port_name_t */
		iarg[a++] = p->name; /* mach_port_name_t */
		*n_args = 2;
		break;
	}
	/* _kernelrpc_mach_port_mod_refs_trap */
	case 619: {
		struct _kernelrpc_mach_port_mod_refs_trap_args *p = params;
		iarg[a++] = p->target; /* mach_port_name_t */
		iarg[a++] = p->name; /* mach_port_name_t */
		iarg[a++] = p->right; /* mach_port_right_t */
		iarg[a++] = p->delta; /* mach_port_delta_t */
		*n_args = 4;
		break;
	}
	/* _kernelrpc_mach_port_move_member_trap */
	case 620: {
		struct _kernelrpc_mach_port_move_member_trap_args *p = params;
		iarg[a++] = p->target; /* mach_port_name_t */
		iarg[a++] = p->member; /* mach_port_name_t */
		iarg[a++] = p->after; /* mach_port_name_t */
		*n_args = 3;
		break;
	}
	/* _kernelrpc_mach_port_insert_right_trap */
	case 621: {
		struct _kernelrpc_mach_port_insert_right_trap_args *p = params;
		iarg[a++] = p->target; /* mach_port_name_t */
		iarg[a++] = p->name; /* mach_port_name_t */
		iarg[a++] = p->poly; /* mach_port_name_t */
		iarg[a++] = p->polyPoly; /* mach_msg_type_name_t */
		*n_args = 4;
		break;
	}
	/* _kernelrpc_mach_port_insert_member_trap */
	case 622: {
		struct _kernelrpc_mach_port_insert_member_trap_args *p = params;
		iarg[a++] = p->target; /* mach_port_name_t */
		iarg[a++] = p->name; /* mach_port_name_t */
		iarg[a++] = p->pset; /* mach_port_name_t */
		*n_args = 3;
		break;
	}
	/* _kernelrpc_mach_port_extract_member_trap */
	case 623: {
		struct _kernelrpc_mach_port_extract_member_trap_args *p = params;
		iarg[a++] = p->target; /* mach_port_name_t */
		iarg[a++] = p->name; /* mach_port_name_t */
		iarg[a++] = p->pset; /* mach_port_name_t */
		*n_args = 3;
		break;
	}
	/* _kernelrpc_mach_port_construct_trap */
	case 624: {
		struct _kernelrpc_mach_port_construct_trap_args *p = params;
		iarg[a++] = p->target; /* mach_port_name_t */
		uarg[a++] = (intptr_t)p->options; /* struct mach_port_options * */
		uarg[a++] = p->context; /* uint64_t */
		uarg[a++] = (intptr_t)p->name; /* mach_port_name_t * */
		*n_args = 4;
		break;
	}
	/* _kernelrpc_mach_port_destruct_trap */
	case 625: {
		struct _kernelrpc_mach_port_destruct_trap_args *p = params;
		iarg[a++] = p->target; /* mach_port_name_t */
		iarg[a++] = p->name; /* mach_port_name_t */
		iarg[a++] = p->srdelta; /* mach_port_delta_t */
		uarg[a++] = p->guard; /* uint64_t */
		*n_args = 4;
		break;
	}
	/* mach_reply_port */
	case 626: {
		*n_args = 0;
		break;
	}
	/* thread_self_trap */
	case 627: {
		*n_args = 0;
		break;
	}
	/* task_self_trap */
	case 628: {
		*n_args = 0;
		break;
	}
	/* host_self_trap */
	case 629: {
		*n_args = 0;
		break;
	}
	/* mach_msg_trap */
	case 631: {
		struct mach_msg_trap_args *p = params;
		uarg[a++] = (intptr_t)p->msg; /* mach_msg_header_t * */
		iarg[a++] = p->option; /* mach_msg_option_t */
		iarg[a++] = p->send_size; /* mach_msg_size_t */
		iarg[a++] = p->rcv_size; /* mach_msg_size_t */
		iarg[a++] = p->rcv_name; /* mach_port_name_t */
		iarg[a++] = p->timeout; /* mach_msg_timeout_t */
		iarg[a++] = p->notify; /* mach_port_name_t */
		*n_args = 7;
		break;
	}
	/* mach_msg_overwrite_trap */
	case 632: {
		struct mach_msg_overwrite_trap_args *p = params;
		uarg[a++] = (intptr_t)p->msg; /* mach_msg_header_t * */
		iarg[a++] = p->option; /* mach_msg_option_t */
		iarg[a++] = p->send_size; /* mach_msg_size_t */
		iarg[a++] = p->rcv_size; /* mach_msg_size_t */
		iarg[a++] = p->rcv_name; /* mach_port_name_t */
		iarg[a++] = p->timeout; /* mach_msg_timeout_t */
		iarg[a++] = p->notify; /* mach_port_name_t */
		uarg[a++] = (intptr_t)p->rcv_msg; /* mach_msg_header_t * */
		iarg[a++] = p->scatter_list_size; /* mach_msg_size_t */
		*n_args = 9;
		break;
	}
	/* semaphore_signal_trap */
	case 633: {
		struct semaphore_signal_trap_args *p = params;
		iarg[a++] = p->signal_name; /* mach_port_name_t */
		*n_args = 1;
		break;
	}
	/* semaphore_signal_all_trap */
	case 634: {
		struct semaphore_signal_all_trap_args *p = params;
		iarg[a++] = p->signal_name; /* mach_port_name_t */
		*n_args = 1;
		break;
	}
	/* semaphore_signal_thread_trap */
	case 635: {
		struct semaphore_signal_thread_trap_args *p = params;
		iarg[a++] = p->signal_name; /* mach_port_name_t */
		iarg[a++] = p->thread; /* mach_port_name_t */
		*n_args = 2;
		break;
	}
	/* semaphore_wait_trap */
	case 636: {
		struct semaphore_wait_trap_args *p = params;
		iarg[a++] = p->wait_name; /* mach_port_name_t */
		*n_args = 1;
		break;
	}
	/* semaphore_wait_signal_trap */
	case 637: {
		struct semaphore_wait_signal_trap_args *p = params;
		iarg[a++] = p->wait_name; /* mach_port_name_t */
		iarg[a++] = p->signal_name; /* mach_port_name_t */
		*n_args = 2;
		break;
	}
	/* semaphore_timedwait_trap */
	case 638: {
		struct semaphore_timedwait_trap_args *p = params;
		iarg[a++] = p->wait_name; /* mach_port_name_t */
		uarg[a++] = p->sec; /* unsigned int */
		iarg[a++] = p->nsec; /* mach_clock_res_t */
		*n_args = 3;
		break;
	}
	/* semaphore_timedwait_signal_trap */
	case 639: {
		struct semaphore_timedwait_signal_trap_args *p = params;
		iarg[a++] = p->wait_name; /* mach_port_name_t */
		iarg[a++] = p->signal_name; /* mach_port_name_t */
		uarg[a++] = p->sec; /* unsigned int */
		iarg[a++] = p->nsec; /* mach_clock_res_t */
		*n_args = 4;
		break;
	}
	/* _kernelrpc_mach_port_guard_trap */
	case 641: {
		struct _kernelrpc_mach_port_guard_trap_args *p = params;
		iarg[a++] = p->target; /* mach_port_name_t */
		iarg[a++] = p->name; /* mach_port_name_t */
		uarg[a++] = p->guard; /* uint64_t */
		iarg[a++] = p->strict; /* int */
		*n_args = 4;
		break;
	}
	/* _kernelrpc_mach_port_unguard_trap */
	case 642: {
		struct _kernelrpc_mach_port_unguard_trap_args *p = params;
		iarg[a++] = p->target; /* mach_port_name_t */
		iarg[a++] = p->name; /* mach_port_name_t */
		uarg[a++] = p->guard; /* uint64_t */
		*n_args = 3;
		break;
	}
	/* task_name_for_pid */
	case 644: {
		struct task_name_for_pid_args *p = params;
		iarg[a++] = p->target_tport; /* mach_port_name_t */
		iarg[a++] = p->pid; /* int */
		uarg[a++] = (intptr_t)p->tn; /* mach_port_name_t * */
		*n_args = 3;
		break;
	}
	/* task_for_pid */
	case 645: {
		struct task_for_pid_args *p = params;
		iarg[a++] = p->target_tport; /* mach_port_name_t */
		iarg[a++] = p->pid; /* int */
		uarg[a++] = (intptr_t)p->t; /* mach_port_name_t * */
		*n_args = 3;
		break;
	}
	/* pid_for_task */
	case 646: {
		struct pid_for_task_args *p = params;
		iarg[a++] = p->t; /* mach_port_name_t */
		uarg[a++] = (intptr_t)p->pid; /* int * */
		*n_args = 2;
		break;
	}
	/* macx_swapon */
	case 648: {
		struct macx_swapon_args *p = params;
		uarg[a++] = (intptr_t)p->name; /* char * */
		iarg[a++] = p->flags; /* int */
		iarg[a++] = p->size; /* int */
		iarg[a++] = p->priority; /* int */
		*n_args = 4;
		break;
	}
	/* macx_swapoff */
	case 649: {
		struct macx_swapoff_args *p = params;
		uarg[a++] = (intptr_t)p->name; /* char * */
		iarg[a++] = p->flags; /* int */
		*n_args = 2;
		break;
	}
	/* macx_triggers */
	case 651: {
		struct macx_triggers_args *p = params;
		iarg[a++] = p->hi_water; /* int */
		iarg[a++] = p->low_water; /* int */
		iarg[a++] = p->flags; /* int */
		iarg[a++] = p->alert_port; /* mach_port_name_t */
		*n_args = 4;
		break;
	}
	/* macx_backing_store_suspend */
	case 652: {
		struct macx_backing_store_suspend_args *p = params;
		iarg[a++] = p->suspend; /* int */
		*n_args = 1;
		break;
	}
	/* macx_backing_store_recovery */
	case 653: {
		struct macx_backing_store_recovery_args *p = params;
		iarg[a++] = p->pid; /* int */
		*n_args = 1;
		break;
	}
	/* swtch_pri */
	case 659: {
		struct swtch_pri_args *p = params;
		iarg[a++] = p->pri; /* int */
		*n_args = 1;
		break;
	}
	/* swtch */
	case 660: {
		*n_args = 0;
		break;
	}
	/* thread_switch */
	case 661: {
		struct thread_switch_args *p = params;
		iarg[a++] = p->thread_name; /* mach_port_name_t */
		iarg[a++] = p->option; /* int */
		iarg[a++] = p->option_time; /* mach_msg_timeout_t */
		*n_args = 3;
		break;
	}
	/* clock_sleep_trap */
	case 662: {
		struct clock_sleep_trap_args *p = params;
		iarg[a++] = p->clock_name; /* mach_port_name_t */
		iarg[a++] = p->sleep_type; /* mach_sleep_type_t */
		iarg[a++] = p->sleep_sec; /* int */
		iarg[a++] = p->sleep_nsec; /* int */
		uarg[a++] = (intptr_t)p->wakeup_time; /* mach_timespec_t * */
		*n_args = 5;
		break;
	}
	/* mach_timebase_info */
	case 689: {
		struct mach_timebase_info_args *p = params;
		uarg[a++] = (intptr_t)p->info; /* struct mach_timebase_info * */
		*n_args = 1;
		break;
	}
	/* mach_wait_until */
	case 690: {
		struct mach_wait_until_args *p = params;
		uarg[a++] = p->deadline; /* uint64_t */
		*n_args = 1;
		break;
	}
	/* mk_timer_create */
	case 691: {
		*n_args = 0;
		break;
	}
	/* mk_timer_destroy */
	case 692: {
		struct mk_timer_destroy_args *p = params;
		iarg[a++] = p->name; /* mach_port_name_t */
		*n_args = 1;
		break;
	}
	/* mk_timer_arm */
	case 693: {
		struct mk_timer_arm_args *p = params;
		iarg[a++] = p->name; /* mach_port_name_t */
		iarg[a++] = p->expire_time; /* mach_absolute_time_t */
		*n_args = 2;
		break;
	}
	/* mk_timer_cancel */
	case 694: {
		struct mk_timer_cancel_args *p = params;
		iarg[a++] = p->name; /* mach_port_name_t */
		uarg[a++] = (intptr_t)p->result_time; /* mach_absolute_time_t * */
		*n_args = 2;
		break;
	}
=======
	/* getrlimitusage */
	case 589: {
		struct getrlimitusage_args *p = params;
		uarg[a++] = p->which; /* u_int */
		iarg[a++] = p->flags; /* int */
		uarg[a++] = (intptr_t)p->res; /* rlim_t * */
		*n_args = 3;
		break;
	}
>>>>>>> 41b746e0
	default:
		*n_args = 0;
		break;
	};
}
static void
systrace_entry_setargdesc(int sysnum, int ndx, char *desc, size_t descsz)
{
	const char *p = NULL;
	switch (sysnum) {
	/* syscall */
	case 0:
		break;
	/* exit */
	case 1:
		switch (ndx) {
		case 0:
			p = "int";
			break;
		default:
			break;
		};
		break;
	/* fork */
	case 2:
		break;
	/* read */
	case 3:
		switch (ndx) {
		case 0:
			p = "int";
			break;
		case 1:
			p = "userland void *";
			break;
		case 2:
			p = "size_t";
			break;
		default:
			break;
		};
		break;
	/* write */
	case 4:
		switch (ndx) {
		case 0:
			p = "int";
			break;
		case 1:
			p = "userland const void *";
			break;
		case 2:
			p = "size_t";
			break;
		default:
			break;
		};
		break;
	/* open */
	case 5:
		switch (ndx) {
		case 0:
			p = "userland const char *";
			break;
		case 1:
			p = "int";
			break;
		case 2:
			p = "mode_t";
			break;
		default:
			break;
		};
		break;
	/* close */
	case 6:
		switch (ndx) {
		case 0:
			p = "int";
			break;
		default:
			break;
		};
		break;
	/* freebsd32_wait4 */
	case 7:
		switch (ndx) {
		case 0:
			p = "int";
			break;
		case 1:
			p = "userland int *";
			break;
		case 2:
			p = "int";
			break;
		case 3:
			p = "userland struct rusage32 *";
			break;
		default:
			break;
		};
		break;
	/* link */
	case 9:
		switch (ndx) {
		case 0:
			p = "userland const char *";
			break;
		case 1:
			p = "userland const char *";
			break;
		default:
			break;
		};
		break;
	/* unlink */
	case 10:
		switch (ndx) {
		case 0:
			p = "userland const char *";
			break;
		default:
			break;
		};
		break;
	/* chdir */
	case 12:
		switch (ndx) {
		case 0:
			p = "userland const char *";
			break;
		default:
			break;
		};
		break;
	/* fchdir */
	case 13:
		switch (ndx) {
		case 0:
			p = "int";
			break;
		default:
			break;
		};
		break;
	/* chmod */
	case 15:
		switch (ndx) {
		case 0:
			p = "userland const char *";
			break;
		case 1:
			p = "mode_t";
			break;
		default:
			break;
		};
		break;
	/* chown */
	case 16:
		switch (ndx) {
		case 0:
			p = "userland const char *";
			break;
		case 1:
			p = "int";
			break;
		case 2:
			p = "int";
			break;
		default:
			break;
		};
		break;
	/* break */
	case 17:
		switch (ndx) {
		case 0:
			p = "userland char *";
			break;
		default:
			break;
		};
		break;
	/* getpid */
	case 20:
		break;
	/* mount */
	case 21:
		switch (ndx) {
		case 0:
			p = "userland const char *";
			break;
		case 1:
			p = "userland const char *";
			break;
		case 2:
			p = "int";
			break;
		case 3:
			p = "userland void *";
			break;
		default:
			break;
		};
		break;
	/* unmount */
	case 22:
		switch (ndx) {
		case 0:
			p = "userland const char *";
			break;
		case 1:
			p = "int";
			break;
		default:
			break;
		};
		break;
	/* setuid */
	case 23:
		switch (ndx) {
		case 0:
			p = "uid_t";
			break;
		default:
			break;
		};
		break;
	/* getuid */
	case 24:
		break;
	/* geteuid */
	case 25:
		break;
	/* freebsd32_ptrace */
	case 26:
		switch (ndx) {
		case 0:
			p = "int";
			break;
		case 1:
			p = "pid_t";
			break;
		case 2:
			p = "caddr_t";
			break;
		case 3:
			p = "int";
			break;
		default:
			break;
		};
		break;
	/* freebsd32_recvmsg */
	case 27:
		switch (ndx) {
		case 0:
			p = "int";
			break;
		case 1:
			p = "userland struct msghdr32 *";
			break;
		case 2:
			p = "int";
			break;
		default:
			break;
		};
		break;
	/* freebsd32_sendmsg */
	case 28:
		switch (ndx) {
		case 0:
			p = "int";
			break;
		case 1:
			p = "userland const struct msghdr32 *";
			break;
		case 2:
			p = "int";
			break;
		default:
			break;
		};
		break;
	/* recvfrom */
	case 29:
		switch (ndx) {
		case 0:
			p = "int";
			break;
		case 1:
			p = "userland void *";
			break;
		case 2:
			p = "size_t";
			break;
		case 3:
			p = "int";
			break;
		case 4:
			p = "userland struct sockaddr *";
			break;
		case 5:
			p = "userland __socklen_t *";
			break;
		default:
			break;
		};
		break;
	/* accept */
	case 30:
		switch (ndx) {
		case 0:
			p = "int";
			break;
		case 1:
			p = "userland struct sockaddr *";
			break;
		case 2:
			p = "userland __socklen_t *";
			break;
		default:
			break;
		};
		break;
	/* getpeername */
	case 31:
		switch (ndx) {
		case 0:
			p = "int";
			break;
		case 1:
			p = "userland struct sockaddr *";
			break;
		case 2:
			p = "userland __socklen_t *";
			break;
		default:
			break;
		};
		break;
	/* getsockname */
	case 32:
		switch (ndx) {
		case 0:
			p = "int";
			break;
		case 1:
			p = "userland struct sockaddr *";
			break;
		case 2:
			p = "userland __socklen_t *";
			break;
		default:
			break;
		};
		break;
	/* access */
	case 33:
		switch (ndx) {
		case 0:
			p = "userland const char *";
			break;
		case 1:
			p = "int";
			break;
		default:
			break;
		};
		break;
	/* chflags */
	case 34:
		switch (ndx) {
		case 0:
			p = "userland const char *";
			break;
		case 1:
			p = "u_long";
			break;
		default:
			break;
		};
		break;
	/* fchflags */
	case 35:
		switch (ndx) {
		case 0:
			p = "int";
			break;
		case 1:
			p = "u_long";
			break;
		default:
			break;
		};
		break;
	/* sync */
	case 36:
		break;
	/* kill */
	case 37:
		switch (ndx) {
		case 0:
			p = "int";
			break;
		case 1:
			p = "int";
			break;
		default:
			break;
		};
		break;
	/* getppid */
	case 39:
		break;
	/* dup */
	case 41:
		switch (ndx) {
		case 0:
			p = "u_int";
			break;
		default:
			break;
		};
		break;
	/* getegid */
	case 43:
		break;
	/* profil */
	case 44:
		switch (ndx) {
		case 0:
			p = "userland char *";
			break;
		case 1:
			p = "size_t";
			break;
		case 2:
			p = "size_t";
			break;
		case 3:
			p = "u_int";
			break;
		default:
			break;
		};
		break;
	/* ktrace */
	case 45:
		switch (ndx) {
		case 0:
			p = "userland const char *";
			break;
		case 1:
			p = "int";
			break;
		case 2:
			p = "int";
			break;
		case 3:
			p = "int";
			break;
		default:
			break;
		};
		break;
	/* getgid */
	case 47:
		break;
	/* getlogin */
	case 49:
		switch (ndx) {
		case 0:
			p = "userland char *";
			break;
		case 1:
			p = "u_int";
			break;
		default:
			break;
		};
		break;
	/* setlogin */
	case 50:
		switch (ndx) {
		case 0:
			p = "userland const char *";
			break;
		default:
			break;
		};
		break;
	/* acct */
	case 51:
		switch (ndx) {
		case 0:
			p = "userland const char *";
			break;
		default:
			break;
		};
		break;
	/* freebsd32_sigaltstack */
	case 53:
		switch (ndx) {
		case 0:
			p = "userland const struct sigaltstack32 *";
			break;
		case 1:
			p = "userland struct sigaltstack32 *";
			break;
		default:
			break;
		};
		break;
	/* freebsd32_ioctl */
	case 54:
		switch (ndx) {
		case 0:
			p = "int";
			break;
		case 1:
			p = "u_long";
			break;
		case 2:
			p = "userland char *";
			break;
		default:
			break;
		};
		break;
	/* reboot */
	case 55:
		switch (ndx) {
		case 0:
			p = "int";
			break;
		default:
			break;
		};
		break;
	/* revoke */
	case 56:
		switch (ndx) {
		case 0:
			p = "userland const char *";
			break;
		default:
			break;
		};
		break;
	/* symlink */
	case 57:
		switch (ndx) {
		case 0:
			p = "userland const char *";
			break;
		case 1:
			p = "userland const char *";
			break;
		default:
			break;
		};
		break;
	/* readlink */
	case 58:
		switch (ndx) {
		case 0:
			p = "userland const char *";
			break;
		case 1:
			p = "userland char *";
			break;
		case 2:
			p = "size_t";
			break;
		default:
			break;
		};
		break;
	/* freebsd32_execve */
	case 59:
		switch (ndx) {
		case 0:
			p = "userland const char *";
			break;
		case 1:
			p = "userland uint32_t *";
			break;
		case 2:
			p = "userland uint32_t *";
			break;
		default:
			break;
		};
		break;
	/* umask */
	case 60:
		switch (ndx) {
		case 0:
			p = "mode_t";
			break;
		default:
			break;
		};
		break;
	/* chroot */
	case 61:
		switch (ndx) {
		case 0:
			p = "userland const char *";
			break;
		default:
			break;
		};
		break;
	/* msync */
	case 65:
		switch (ndx) {
		case 0:
			p = "userland void *";
			break;
		case 1:
			p = "size_t";
			break;
		case 2:
			p = "int";
			break;
		default:
			break;
		};
		break;
	/* vfork */
	case 66:
		break;
	/* munmap */
	case 73:
		switch (ndx) {
		case 0:
			p = "userland void *";
			break;
		case 1:
			p = "size_t";
			break;
		default:
			break;
		};
		break;
	/* freebsd32_mprotect */
	case 74:
		switch (ndx) {
		case 0:
			p = "userland void *";
			break;
		case 1:
			p = "size_t";
			break;
		case 2:
			p = "int";
			break;
		default:
			break;
		};
		break;
	/* madvise */
	case 75:
		switch (ndx) {
		case 0:
			p = "userland void *";
			break;
		case 1:
			p = "size_t";
			break;
		case 2:
			p = "int";
			break;
		default:
			break;
		};
		break;
	/* mincore */
	case 78:
		switch (ndx) {
		case 0:
			p = "userland const void *";
			break;
		case 1:
			p = "size_t";
			break;
		case 2:
			p = "userland char *";
			break;
		default:
			break;
		};
		break;
	/* getgroups */
	case 79:
		switch (ndx) {
		case 0:
			p = "int";
			break;
		case 1:
			p = "userland gid_t *";
			break;
		default:
			break;
		};
		break;
	/* setgroups */
	case 80:
		switch (ndx) {
		case 0:
			p = "int";
			break;
		case 1:
			p = "userland const gid_t *";
			break;
		default:
			break;
		};
		break;
	/* getpgrp */
	case 81:
		break;
	/* setpgid */
	case 82:
		switch (ndx) {
		case 0:
			p = "int";
			break;
		case 1:
			p = "int";
			break;
		default:
			break;
		};
		break;
	/* freebsd32_setitimer */
	case 83:
		switch (ndx) {
		case 0:
			p = "int";
			break;
		case 1:
			p = "userland const struct itimerval32 *";
			break;
		case 2:
			p = "userland struct itimerval32 *";
			break;
		default:
			break;
		};
		break;
	/* swapon */
	case 85:
		switch (ndx) {
		case 0:
			p = "userland const char *";
			break;
		default:
			break;
		};
		break;
	/* freebsd32_getitimer */
	case 86:
		switch (ndx) {
		case 0:
			p = "int";
			break;
		case 1:
			p = "userland struct itimerval32 *";
			break;
		default:
			break;
		};
		break;
	/* getdtablesize */
	case 89:
		break;
	/* dup2 */
	case 90:
		switch (ndx) {
		case 0:
			p = "u_int";
			break;
		case 1:
			p = "u_int";
			break;
		default:
			break;
		};
		break;
	/* freebsd32_fcntl */
	case 92:
		switch (ndx) {
		case 0:
			p = "int";
			break;
		case 1:
			p = "int";
			break;
		case 2:
			p = "intptr_t";
			break;
		default:
			break;
		};
		break;
	/* freebsd32_select */
	case 93:
		switch (ndx) {
		case 0:
			p = "int";
			break;
		case 1:
			p = "userland fd_set *";
			break;
		case 2:
			p = "userland fd_set *";
			break;
		case 3:
			p = "userland fd_set *";
			break;
		case 4:
			p = "userland struct timeval32 *";
			break;
		default:
			break;
		};
		break;
	/* fsync */
	case 95:
		switch (ndx) {
		case 0:
			p = "int";
			break;
		default:
			break;
		};
		break;
	/* setpriority */
	case 96:
		switch (ndx) {
		case 0:
			p = "int";
			break;
		case 1:
			p = "int";
			break;
		case 2:
			p = "int";
			break;
		default:
			break;
		};
		break;
	/* socket */
	case 97:
		switch (ndx) {
		case 0:
			p = "int";
			break;
		case 1:
			p = "int";
			break;
		case 2:
			p = "int";
			break;
		default:
			break;
		};
		break;
	/* connect */
	case 98:
		switch (ndx) {
		case 0:
			p = "int";
			break;
		case 1:
			p = "userland const struct sockaddr *";
			break;
		case 2:
			p = "__socklen_t";
			break;
		default:
			break;
		};
		break;
	/* getpriority */
	case 100:
		switch (ndx) {
		case 0:
			p = "int";
			break;
		case 1:
			p = "int";
			break;
		default:
			break;
		};
		break;
	/* bind */
	case 104:
		switch (ndx) {
		case 0:
			p = "int";
			break;
		case 1:
			p = "userland const struct sockaddr *";
			break;
		case 2:
			p = "__socklen_t";
			break;
		default:
			break;
		};
		break;
	/* setsockopt */
	case 105:
		switch (ndx) {
		case 0:
			p = "int";
			break;
		case 1:
			p = "int";
			break;
		case 2:
			p = "int";
			break;
		case 3:
			p = "userland const void *";
			break;
		case 4:
			p = "__socklen_t";
			break;
		default:
			break;
		};
		break;
	/* listen */
	case 106:
		switch (ndx) {
		case 0:
			p = "int";
			break;
		case 1:
			p = "int";
			break;
		default:
			break;
		};
		break;
	/* freebsd32_gettimeofday */
	case 116:
		switch (ndx) {
		case 0:
			p = "userland struct timeval32 *";
			break;
		case 1:
			p = "userland struct timezone *";
			break;
		default:
			break;
		};
		break;
	/* freebsd32_getrusage */
	case 117:
		switch (ndx) {
		case 0:
			p = "int";
			break;
		case 1:
			p = "userland struct rusage32 *";
			break;
		default:
			break;
		};
		break;
	/* getsockopt */
	case 118:
		switch (ndx) {
		case 0:
			p = "int";
			break;
		case 1:
			p = "int";
			break;
		case 2:
			p = "int";
			break;
		case 3:
			p = "userland void *";
			break;
		case 4:
			p = "userland __socklen_t *";
			break;
		default:
			break;
		};
		break;
	/* freebsd32_readv */
	case 120:
		switch (ndx) {
		case 0:
			p = "int";
			break;
		case 1:
			p = "userland const struct iovec32 *";
			break;
		case 2:
			p = "u_int";
			break;
		default:
			break;
		};
		break;
	/* freebsd32_writev */
	case 121:
		switch (ndx) {
		case 0:
			p = "int";
			break;
		case 1:
			p = "userland const struct iovec32 *";
			break;
		case 2:
			p = "u_int";
			break;
		default:
			break;
		};
		break;
	/* freebsd32_settimeofday */
	case 122:
		switch (ndx) {
		case 0:
			p = "userland const struct timeval32 *";
			break;
		case 1:
			p = "userland const struct timezone *";
			break;
		default:
			break;
		};
		break;
	/* fchown */
	case 123:
		switch (ndx) {
		case 0:
			p = "int";
			break;
		case 1:
			p = "int";
			break;
		case 2:
			p = "int";
			break;
		default:
			break;
		};
		break;
	/* fchmod */
	case 124:
		switch (ndx) {
		case 0:
			p = "int";
			break;
		case 1:
			p = "mode_t";
			break;
		default:
			break;
		};
		break;
	/* setreuid */
	case 126:
		switch (ndx) {
		case 0:
			p = "int";
			break;
		case 1:
			p = "int";
			break;
		default:
			break;
		};
		break;
	/* setregid */
	case 127:
		switch (ndx) {
		case 0:
			p = "int";
			break;
		case 1:
			p = "int";
			break;
		default:
			break;
		};
		break;
	/* rename */
	case 128:
		switch (ndx) {
		case 0:
			p = "userland const char *";
			break;
		case 1:
			p = "userland const char *";
			break;
		default:
			break;
		};
		break;
	/* flock */
	case 131:
		switch (ndx) {
		case 0:
			p = "int";
			break;
		case 1:
			p = "int";
			break;
		default:
			break;
		};
		break;
	/* mkfifo */
	case 132:
		switch (ndx) {
		case 0:
			p = "userland const char *";
			break;
		case 1:
			p = "mode_t";
			break;
		default:
			break;
		};
		break;
	/* sendto */
	case 133:
		switch (ndx) {
		case 0:
			p = "int";
			break;
		case 1:
			p = "userland const void *";
			break;
		case 2:
			p = "size_t";
			break;
		case 3:
			p = "int";
			break;
		case 4:
			p = "userland const struct sockaddr *";
			break;
		case 5:
			p = "__socklen_t";
			break;
		default:
			break;
		};
		break;
	/* shutdown */
	case 134:
		switch (ndx) {
		case 0:
			p = "int";
			break;
		case 1:
			p = "int";
			break;
		default:
			break;
		};
		break;
	/* socketpair */
	case 135:
		switch (ndx) {
		case 0:
			p = "int";
			break;
		case 1:
			p = "int";
			break;
		case 2:
			p = "int";
			break;
		case 3:
			p = "userland int *";
			break;
		default:
			break;
		};
		break;
	/* mkdir */
	case 136:
		switch (ndx) {
		case 0:
			p = "userland const char *";
			break;
		case 1:
			p = "mode_t";
			break;
		default:
			break;
		};
		break;
	/* rmdir */
	case 137:
		switch (ndx) {
		case 0:
			p = "userland const char *";
			break;
		default:
			break;
		};
		break;
	/* freebsd32_utimes */
	case 138:
		switch (ndx) {
		case 0:
			p = "userland const char *";
			break;
		case 1:
			p = "userland const struct timeval32 *";
			break;
		default:
			break;
		};
		break;
	/* freebsd32_adjtime */
	case 140:
		switch (ndx) {
		case 0:
			p = "userland const struct timeval32 *";
			break;
		case 1:
			p = "userland struct timeval32 *";
			break;
		default:
			break;
		};
		break;
	/* setsid */
	case 147:
		break;
	/* quotactl */
	case 148:
		switch (ndx) {
		case 0:
			p = "userland const char *";
			break;
		case 1:
			p = "int";
			break;
		case 2:
			p = "int";
			break;
		case 3:
			p = "userland void *";
			break;
		default:
			break;
		};
		break;
	/* getfh */
	case 161:
		switch (ndx) {
		case 0:
			p = "userland const char *";
			break;
		case 1:
			p = "userland struct fhandle *";
			break;
		default:
			break;
		};
		break;
	/* freebsd32_sysarch */
	case 165:
		switch (ndx) {
		case 0:
			p = "int";
			break;
		case 1:
			p = "userland char *";
			break;
		default:
			break;
		};
		break;
	/* rtprio */
	case 166:
		switch (ndx) {
		case 0:
			p = "int";
			break;
		case 1:
			p = "pid_t";
			break;
		case 2:
			p = "userland struct rtprio *";
			break;
		default:
			break;
		};
		break;
	/* freebsd32_semsys */
	case 169:
		switch (ndx) {
		case 0:
			p = "int";
			break;
		case 1:
			p = "int";
			break;
		case 2:
			p = "int";
			break;
		case 3:
			p = "int";
			break;
		case 4:
			p = "int";
			break;
		default:
			break;
		};
		break;
	/* freebsd32_msgsys */
	case 170:
		switch (ndx) {
		case 0:
			p = "int";
			break;
		case 1:
			p = "int";
			break;
		case 2:
			p = "int";
			break;
		case 3:
			p = "int";
			break;
		case 4:
			p = "int";
			break;
		case 5:
			p = "int";
			break;
		default:
			break;
		};
		break;
	/* freebsd32_shmsys */
	case 171:
		switch (ndx) {
		case 0:
			p = "int";
			break;
		case 1:
			p = "int";
			break;
		case 2:
			p = "int";
			break;
		case 3:
			p = "int";
			break;
		default:
			break;
		};
		break;
	/* setfib */
	case 175:
		switch (ndx) {
		case 0:
			p = "int";
			break;
		default:
			break;
		};
		break;
	/* freebsd32_ntp_adjtime */
	case 176:
		switch (ndx) {
		case 0:
			p = "userland struct timex32 *";
			break;
		default:
			break;
		};
		break;
	/* setgid */
	case 181:
		switch (ndx) {
		case 0:
			p = "gid_t";
			break;
		default:
			break;
		};
		break;
	/* setegid */
	case 182:
		switch (ndx) {
		case 0:
			p = "gid_t";
			break;
		default:
			break;
		};
		break;
	/* seteuid */
	case 183:
		switch (ndx) {
		case 0:
			p = "uid_t";
			break;
		default:
			break;
		};
		break;
	/* pathconf */
	case 191:
		switch (ndx) {
		case 0:
			p = "userland const char *";
			break;
		case 1:
			p = "int";
			break;
		default:
			break;
		};
		break;
	/* fpathconf */
	case 192:
		switch (ndx) {
		case 0:
			p = "int";
			break;
		case 1:
			p = "int";
			break;
		default:
			break;
		};
		break;
	/* getrlimit */
	case 194:
		switch (ndx) {
		case 0:
			p = "u_int";
			break;
		case 1:
			p = "userland struct rlimit *";
			break;
		default:
			break;
		};
		break;
	/* setrlimit */
	case 195:
		switch (ndx) {
		case 0:
			p = "u_int";
			break;
		case 1:
			p = "userland struct rlimit *";
			break;
		default:
			break;
		};
		break;
	/* __syscall */
	case 198:
		break;
	/* freebsd32___sysctl */
	case 202:
		switch (ndx) {
		case 0:
			p = "userland int *";
			break;
		case 1:
			p = "u_int";
			break;
		case 2:
			p = "userland void *";
			break;
		case 3:
			p = "userland uint32_t *";
			break;
		case 4:
			p = "userland const void *";
			break;
		case 5:
			p = "size_t";
			break;
		default:
			break;
		};
		break;
	/* mlock */
	case 203:
		switch (ndx) {
		case 0:
			p = "userland const void *";
			break;
		case 1:
			p = "size_t";
			break;
		default:
			break;
		};
		break;
	/* munlock */
	case 204:
		switch (ndx) {
		case 0:
			p = "userland const void *";
			break;
		case 1:
			p = "size_t";
			break;
		default:
			break;
		};
		break;
	/* undelete */
	case 205:
		switch (ndx) {
		case 0:
			p = "userland const char *";
			break;
		default:
			break;
		};
		break;
	/* freebsd32_futimes */
	case 206:
		switch (ndx) {
		case 0:
			p = "int";
			break;
		case 1:
			p = "userland const struct timeval32 *";
			break;
		default:
			break;
		};
		break;
	/* getpgid */
	case 207:
		switch (ndx) {
		case 0:
			p = "pid_t";
			break;
		default:
			break;
		};
		break;
	/* poll */
	case 209:
		switch (ndx) {
		case 0:
			p = "userland struct pollfd *";
			break;
		case 1:
			p = "u_int";
			break;
		case 2:
			p = "int";
			break;
		default:
			break;
		};
		break;
	/* lkmnosys */
	case 210:
		break;
	/* lkmnosys */
	case 211:
		break;
	/* lkmnosys */
	case 212:
		break;
	/* lkmnosys */
	case 213:
		break;
	/* lkmnosys */
	case 214:
		break;
	/* lkmnosys */
	case 215:
		break;
	/* lkmnosys */
	case 216:
		break;
	/* lkmnosys */
	case 217:
		break;
	/* lkmnosys */
	case 218:
		break;
	/* lkmnosys */
	case 219:
		break;
	/* semget */
	case 221:
		switch (ndx) {
		case 0:
			p = "key_t";
			break;
		case 1:
			p = "int";
			break;
		case 2:
			p = "int";
			break;
		default:
			break;
		};
		break;
	/* semop */
	case 222:
		switch (ndx) {
		case 0:
			p = "int";
			break;
		case 1:
			p = "userland struct sembuf *";
			break;
		case 2:
			p = "size_t";
			break;
		default:
			break;
		};
		break;
	/* msgget */
	case 225:
		switch (ndx) {
		case 0:
			p = "key_t";
			break;
		case 1:
			p = "int";
			break;
		default:
			break;
		};
		break;
	/* freebsd32_msgsnd */
	case 226:
		switch (ndx) {
		case 0:
			p = "int";
			break;
		case 1:
			p = "userland const void *";
			break;
		case 2:
			p = "size_t";
			break;
		case 3:
			p = "int";
			break;
		default:
			break;
		};
		break;
	/* freebsd32_msgrcv */
	case 227:
		switch (ndx) {
		case 0:
			p = "int";
			break;
		case 1:
			p = "userland void *";
			break;
		case 2:
			p = "size_t";
			break;
		case 3:
			p = "int32_t";
			break;
		case 4:
			p = "int";
			break;
		default:
			break;
		};
		break;
	/* shmat */
	case 228:
		switch (ndx) {
		case 0:
			p = "int";
			break;
		case 1:
			p = "userland const void *";
			break;
		case 2:
			p = "int";
			break;
		default:
			break;
		};
		break;
	/* shmdt */
	case 230:
		switch (ndx) {
		case 0:
			p = "userland const void *";
			break;
		default:
			break;
		};
		break;
	/* shmget */
	case 231:
		switch (ndx) {
		case 0:
			p = "key_t";
			break;
		case 1:
			p = "size_t";
			break;
		case 2:
			p = "int";
			break;
		default:
			break;
		};
		break;
	/* freebsd32_clock_gettime */
	case 232:
		switch (ndx) {
		case 0:
			p = "clockid_t";
			break;
		case 1:
			p = "userland struct timespec32 *";
			break;
		default:
			break;
		};
		break;
	/* freebsd32_clock_settime */
	case 233:
		switch (ndx) {
		case 0:
			p = "clockid_t";
			break;
		case 1:
			p = "userland const struct timespec32 *";
			break;
		default:
			break;
		};
		break;
	/* freebsd32_clock_getres */
	case 234:
		switch (ndx) {
		case 0:
			p = "clockid_t";
			break;
		case 1:
			p = "userland struct timespec32 *";
			break;
		default:
			break;
		};
		break;
	/* freebsd32_ktimer_create */
	case 235:
		switch (ndx) {
		case 0:
			p = "clockid_t";
			break;
		case 1:
			p = "userland struct sigevent32 *";
			break;
		case 2:
			p = "userland int *";
			break;
		default:
			break;
		};
		break;
	/* ktimer_delete */
	case 236:
		switch (ndx) {
		case 0:
			p = "int";
			break;
		default:
			break;
		};
		break;
	/* freebsd32_ktimer_settime */
	case 237:
		switch (ndx) {
		case 0:
			p = "int";
			break;
		case 1:
			p = "int";
			break;
		case 2:
			p = "userland const struct itimerspec32 *";
			break;
		case 3:
			p = "userland struct itimerspec32 *";
			break;
		default:
			break;
		};
		break;
	/* freebsd32_ktimer_gettime */
	case 238:
		switch (ndx) {
		case 0:
			p = "int";
			break;
		case 1:
			p = "userland struct itimerspec32 *";
			break;
		default:
			break;
		};
		break;
	/* ktimer_getoverrun */
	case 239:
		switch (ndx) {
		case 0:
			p = "int";
			break;
		default:
			break;
		};
		break;
	/* freebsd32_nanosleep */
	case 240:
		switch (ndx) {
		case 0:
			p = "userland const struct timespec32 *";
			break;
		case 1:
			p = "userland struct timespec32 *";
			break;
		default:
			break;
		};
		break;
	/* ffclock_getcounter */
	case 241:
		switch (ndx) {
		case 0:
			p = "userland ffcounter *";
			break;
		default:
			break;
		};
		break;
	/* freebsd32_ffclock_setestimate */
	case 242:
		switch (ndx) {
		case 0:
			p = "userland struct ffclock_estimate32 *";
			break;
		default:
			break;
		};
		break;
	/* freebsd32_ffclock_getestimate */
	case 243:
		switch (ndx) {
		case 0:
			p = "userland struct ffclock_estimate32 *";
			break;
		default:
			break;
		};
		break;
	/* freebsd32_clock_nanosleep */
	case 244:
		switch (ndx) {
		case 0:
			p = "clockid_t";
			break;
		case 1:
			p = "int";
			break;
		case 2:
			p = "userland const struct timespec32 *";
			break;
		case 3:
			p = "userland struct timespec32 *";
			break;
		default:
			break;
		};
		break;
	/* freebsd32_clock_getcpuclockid2 */
	case 247:
		switch (ndx) {
		case 0:
			p = "uint32_t";
			break;
		case 1:
			p = "uint32_t";
			break;
		case 2:
			p = "int";
			break;
		case 3:
			p = "userland clockid_t *";
			break;
		default:
			break;
		};
		break;
	/* minherit */
	case 250:
		switch (ndx) {
		case 0:
			p = "userland void *";
			break;
		case 1:
			p = "size_t";
			break;
		case 2:
			p = "int";
			break;
		default:
			break;
		};
		break;
	/* rfork */
	case 251:
		switch (ndx) {
		case 0:
			p = "int";
			break;
		default:
			break;
		};
		break;
	/* issetugid */
	case 253:
		break;
	/* lchown */
	case 254:
		switch (ndx) {
		case 0:
			p = "userland const char *";
			break;
		case 1:
			p = "int";
			break;
		case 2:
			p = "int";
			break;
		default:
			break;
		};
		break;
	/* freebsd32_aio_read */
	case 255:
		switch (ndx) {
		case 0:
			p = "userland struct aiocb32 *";
			break;
		default:
			break;
		};
		break;
	/* freebsd32_aio_write */
	case 256:
		switch (ndx) {
		case 0:
			p = "userland struct aiocb32 *";
			break;
		default:
			break;
		};
		break;
	/* freebsd32_lio_listio */
	case 257:
		switch (ndx) {
		case 0:
			p = "int";
			break;
		case 1:
			p = "userland uint32_t *";
			break;
		case 2:
			p = "int";
			break;
		case 3:
			p = "userland struct sigevent32 *";
			break;
		default:
			break;
		};
		break;
	/* __proc_info */
	case 258:
		switch (ndx) {
		case 0:
			p = "int";
			break;
		case 1:
			p = "int";
			break;
		case 2:
			p = "int";
			break;
		case 3:
			p = "uint64_t";
			break;
		case 4:
			p = "userland void *";
			break;
		case 5:
			p = "int";
			break;
		default:
			break;
		};
		break;
	/* __iopolicysys */
	case 259:
		switch (ndx) {
		case 0:
			p = "int";
			break;
		case 1:
			p = "userland struct _iopol_param_t *";
			break;
		default:
			break;
		};
		break;
	/* lchmod */
	case 274:
		switch (ndx) {
		case 0:
			p = "userland const char *";
			break;
		case 1:
			p = "mode_t";
			break;
		default:
			break;
		};
		break;
	/* freebsd32_lutimes */
	case 276:
		switch (ndx) {
		case 0:
			p = "userland const char *";
			break;
		case 1:
			p = "userland const struct timeval32 *";
			break;
		default:
			break;
		};
		break;
	/* audit_session_self */
	case 281:
		break;
	/* audit_session_join */
	case 282:
		switch (ndx) {
		case 0:
			p = "uint32_t";
			break;
		default:
			break;
		};
		break;
	/* audit_session_port */
	case 283:
		switch (ndx) {
		case 0:
			p = "pid_t";
			break;
		case 1:
			p = "userland void *";
			break;
		default:
			break;
		};
		break;
	/* freebsd32_preadv */
	case 289:
		switch (ndx) {
		case 0:
			p = "int";
			break;
		case 1:
			p = "userland struct iovec32 *";
			break;
		case 2:
			p = "u_int";
			break;
#ifdef PAD64_REQUIRED
		case 3:
			p = "int";
			break;
#define _P_ 0
#else
#define _P_ 1
#endif
		case 4 - _P_:
			p = "uint32_t";
			break;
		case 5 - _P_:
			p = "uint32_t";
			break;
		default:
			break;
		};
#undef _P_

		break;
	/* freebsd32_pwritev */
	case 290:
		switch (ndx) {
		case 0:
			p = "int";
			break;
		case 1:
			p = "userland struct iovec32 *";
			break;
		case 2:
			p = "u_int";
			break;
#ifdef PAD64_REQUIRED
		case 3:
			p = "int";
			break;
#define _P_ 0
#else
#define _P_ 1
#endif
		case 4 - _P_:
			p = "uint32_t";
			break;
		case 5 - _P_:
			p = "uint32_t";
			break;
		default:
			break;
		};
#undef _P_

		break;
	/* fhopen */
	case 298:
		switch (ndx) {
		case 0:
			p = "userland const struct fhandle *";
			break;
		case 1:
			p = "int";
			break;
		default:
			break;
		};
		break;
	/* modnext */
	case 300:
		switch (ndx) {
		case 0:
			p = "int";
			break;
		default:
			break;
		};
		break;
	/* freebsd32_modstat */
	case 301:
		switch (ndx) {
		case 0:
			p = "int";
			break;
		case 1:
			p = "userland struct module_stat32 *";
			break;
		default:
			break;
		};
		break;
	/* modfnext */
	case 302:
		switch (ndx) {
		case 0:
			p = "int";
			break;
		default:
			break;
		};
		break;
	/* modfind */
	case 303:
		switch (ndx) {
		case 0:
			p = "userland const char *";
			break;
		default:
			break;
		};
		break;
	/* kldload */
	case 304:
		switch (ndx) {
		case 0:
			p = "userland const char *";
			break;
		default:
			break;
		};
		break;
	/* kldunload */
	case 305:
		switch (ndx) {
		case 0:
			p = "int";
			break;
		default:
			break;
		};
		break;
	/* kldfind */
	case 306:
		switch (ndx) {
		case 0:
			p = "userland const char *";
			break;
		default:
			break;
		};
		break;
	/* kldnext */
	case 307:
		switch (ndx) {
		case 0:
			p = "int";
			break;
		default:
			break;
		};
		break;
	/* freebsd32_kldstat */
	case 308:
		switch (ndx) {
		case 0:
			p = "int";
			break;
		case 1:
			p = "userland struct kld_file_stat32 *";
			break;
		default:
			break;
		};
		break;
	/* kldfirstmod */
	case 309:
		switch (ndx) {
		case 0:
			p = "int";
			break;
		default:
			break;
		};
		break;
	/* getsid */
	case 310:
		switch (ndx) {
		case 0:
			p = "pid_t";
			break;
		default:
			break;
		};
		break;
	/* setresuid */
	case 311:
		switch (ndx) {
		case 0:
			p = "uid_t";
			break;
		case 1:
			p = "uid_t";
			break;
		case 2:
			p = "uid_t";
			break;
		default:
			break;
		};
		break;
	/* setresgid */
	case 312:
		switch (ndx) {
		case 0:
			p = "gid_t";
			break;
		case 1:
			p = "gid_t";
			break;
		case 2:
			p = "gid_t";
			break;
		default:
			break;
		};
		break;
	/* freebsd32_aio_return */
	case 314:
		switch (ndx) {
		case 0:
			p = "userland struct aiocb32 *";
			break;
		default:
			break;
		};
		break;
	/* freebsd32_aio_suspend */
	case 315:
		switch (ndx) {
		case 0:
			p = "userland uint32_t *";
			break;
		case 1:
			p = "int";
			break;
		case 2:
			p = "userland const struct timespec32 *";
			break;
		default:
			break;
		};
		break;
	/* aio_cancel */
	case 316:
		switch (ndx) {
		case 0:
			p = "int";
			break;
		case 1:
			p = "userland struct aiocb32 *";
			break;
		default:
			break;
		};
		break;
	/* freebsd32_aio_error */
	case 317:
		switch (ndx) {
		case 0:
			p = "userland struct aiocb32 *";
			break;
		default:
			break;
		};
		break;
	/* yield */
	case 321:
		break;
	/* mlockall */
	case 324:
		switch (ndx) {
		case 0:
			p = "int";
			break;
		default:
			break;
		};
		break;
	/* munlockall */
	case 325:
		break;
	/* __getcwd */
	case 326:
		switch (ndx) {
		case 0:
			p = "userland char *";
			break;
		case 1:
			p = "size_t";
			break;
		default:
			break;
		};
		break;
	/* sched_setparam */
	case 327:
		switch (ndx) {
		case 0:
			p = "pid_t";
			break;
		case 1:
			p = "userland const struct sched_param *";
			break;
		default:
			break;
		};
		break;
	/* sched_getparam */
	case 328:
		switch (ndx) {
		case 0:
			p = "pid_t";
			break;
		case 1:
			p = "userland struct sched_param *";
			break;
		default:
			break;
		};
		break;
	/* sched_setscheduler */
	case 329:
		switch (ndx) {
		case 0:
			p = "pid_t";
			break;
		case 1:
			p = "int";
			break;
		case 2:
			p = "userland const struct sched_param *";
			break;
		default:
			break;
		};
		break;
	/* sched_getscheduler */
	case 330:
		switch (ndx) {
		case 0:
			p = "pid_t";
			break;
		default:
			break;
		};
		break;
	/* sched_yield */
	case 331:
		break;
	/* sched_get_priority_max */
	case 332:
		switch (ndx) {
		case 0:
			p = "int";
			break;
		default:
			break;
		};
		break;
	/* sched_get_priority_min */
	case 333:
		switch (ndx) {
		case 0:
			p = "int";
			break;
		default:
			break;
		};
		break;
	/* freebsd32_sched_rr_get_interval */
	case 334:
		switch (ndx) {
		case 0:
			p = "pid_t";
			break;
		case 1:
			p = "userland struct timespec32 *";
			break;
		default:
			break;
		};
		break;
	/* utrace */
	case 335:
		switch (ndx) {
		case 0:
			p = "userland const void *";
			break;
		case 1:
			p = "size_t";
			break;
		default:
			break;
		};
		break;
	/* freebsd32_jail */
	case 338:
		switch (ndx) {
		case 0:
			p = "userland struct jail32 *";
			break;
		default:
			break;
		};
		break;
	/* sigprocmask */
	case 340:
		switch (ndx) {
		case 0:
			p = "int";
			break;
		case 1:
			p = "userland const sigset_t *";
			break;
		case 2:
			p = "userland sigset_t *";
			break;
		default:
			break;
		};
		break;
	/* sigsuspend */
	case 341:
		switch (ndx) {
		case 0:
			p = "userland const sigset_t *";
			break;
		default:
			break;
		};
		break;
	/* sigpending */
	case 343:
		switch (ndx) {
		case 0:
			p = "userland sigset_t *";
			break;
		default:
			break;
		};
		break;
	/* freebsd32_sigtimedwait */
	case 345:
		switch (ndx) {
		case 0:
			p = "userland const sigset_t *";
			break;
		case 1:
			p = "userland struct __siginfo32 *";
			break;
		case 2:
			p = "userland const struct timespec32 *";
			break;
		default:
			break;
		};
		break;
	/* freebsd32_sigwaitinfo */
	case 346:
		switch (ndx) {
		case 0:
			p = "userland const sigset_t *";
			break;
		case 1:
			p = "userland struct __siginfo32 *";
			break;
		default:
			break;
		};
		break;
	/* __acl_get_file */
	case 347:
		switch (ndx) {
		case 0:
			p = "userland const char *";
			break;
		case 1:
			p = "__acl_type_t";
			break;
		case 2:
			p = "userland struct acl *";
			break;
		default:
			break;
		};
		break;
	/* __acl_set_file */
	case 348:
		switch (ndx) {
		case 0:
			p = "userland const char *";
			break;
		case 1:
			p = "__acl_type_t";
			break;
		case 2:
			p = "userland struct acl *";
			break;
		default:
			break;
		};
		break;
	/* __acl_get_fd */
	case 349:
		switch (ndx) {
		case 0:
			p = "int";
			break;
		case 1:
			p = "__acl_type_t";
			break;
		case 2:
			p = "userland struct acl *";
			break;
		default:
			break;
		};
		break;
	/* __acl_set_fd */
	case 350:
		switch (ndx) {
		case 0:
			p = "int";
			break;
		case 1:
			p = "__acl_type_t";
			break;
		case 2:
			p = "userland struct acl *";
			break;
		default:
			break;
		};
		break;
	/* __acl_delete_file */
	case 351:
		switch (ndx) {
		case 0:
			p = "userland const char *";
			break;
		case 1:
			p = "__acl_type_t";
			break;
		default:
			break;
		};
		break;
	/* __acl_delete_fd */
	case 352:
		switch (ndx) {
		case 0:
			p = "int";
			break;
		case 1:
			p = "__acl_type_t";
			break;
		default:
			break;
		};
		break;
	/* __acl_aclcheck_file */
	case 353:
		switch (ndx) {
		case 0:
			p = "userland const char *";
			break;
		case 1:
			p = "__acl_type_t";
			break;
		case 2:
			p = "userland struct acl *";
			break;
		default:
			break;
		};
		break;
	/* __acl_aclcheck_fd */
	case 354:
		switch (ndx) {
		case 0:
			p = "int";
			break;
		case 1:
			p = "__acl_type_t";
			break;
		case 2:
			p = "userland struct acl *";
			break;
		default:
			break;
		};
		break;
	/* extattrctl */
	case 355:
		switch (ndx) {
		case 0:
			p = "userland const char *";
			break;
		case 1:
			p = "int";
			break;
		case 2:
			p = "userland const char *";
			break;
		case 3:
			p = "int";
			break;
		case 4:
			p = "userland const char *";
			break;
		default:
			break;
		};
		break;
	/* extattr_set_file */
	case 356:
		switch (ndx) {
		case 0:
			p = "userland const char *";
			break;
		case 1:
			p = "int";
			break;
		case 2:
			p = "userland const char *";
			break;
		case 3:
			p = "userland void *";
			break;
		case 4:
			p = "size_t";
			break;
		default:
			break;
		};
		break;
	/* extattr_get_file */
	case 357:
		switch (ndx) {
		case 0:
			p = "userland const char *";
			break;
		case 1:
			p = "int";
			break;
		case 2:
			p = "userland const char *";
			break;
		case 3:
			p = "userland void *";
			break;
		case 4:
			p = "size_t";
			break;
		default:
			break;
		};
		break;
	/* extattr_delete_file */
	case 358:
		switch (ndx) {
		case 0:
			p = "userland const char *";
			break;
		case 1:
			p = "int";
			break;
		case 2:
			p = "userland const char *";
			break;
		default:
			break;
		};
		break;
	/* freebsd32_aio_waitcomplete */
	case 359:
		switch (ndx) {
		case 0:
			p = "userland uint32_t *";
			break;
		case 1:
			p = "userland struct timespec32 *";
			break;
		default:
			break;
		};
		break;
	/* getresuid */
	case 360:
		switch (ndx) {
		case 0:
			p = "userland uid_t *";
			break;
		case 1:
			p = "userland uid_t *";
			break;
		case 2:
			p = "userland uid_t *";
			break;
		default:
			break;
		};
		break;
	/* getresgid */
	case 361:
		switch (ndx) {
		case 0:
			p = "userland gid_t *";
			break;
		case 1:
			p = "userland gid_t *";
			break;
		case 2:
			p = "userland gid_t *";
			break;
		default:
			break;
		};
		break;
	/* kqueue */
	case 362:
		break;
	/* kevent64 */
	case 370:
		switch (ndx) {
		case 0:
			p = "int";
			break;
		case 1:
			p = "userland struct kevent64_s *";
			break;
		case 2:
			p = "int";
			break;
		case 3:
			p = "userland struct kevent64_s *";
			break;
		case 4:
			p = "int";
			break;
		case 5:
			p = "unsigned int";
			break;
		case 6:
			p = "userland const struct timespec *";
			break;
		default:
			break;
		};
		break;
	/* extattr_set_fd */
	case 371:
		switch (ndx) {
		case 0:
			p = "int";
			break;
		case 1:
			p = "int";
			break;
		case 2:
			p = "userland const char *";
			break;
		case 3:
			p = "userland void *";
			break;
		case 4:
			p = "size_t";
			break;
		default:
			break;
		};
		break;
	/* extattr_get_fd */
	case 372:
		switch (ndx) {
		case 0:
			p = "int";
			break;
		case 1:
			p = "int";
			break;
		case 2:
			p = "userland const char *";
			break;
		case 3:
			p = "userland void *";
			break;
		case 4:
			p = "size_t";
			break;
		default:
			break;
		};
		break;
	/* extattr_delete_fd */
	case 373:
		switch (ndx) {
		case 0:
			p = "int";
			break;
		case 1:
			p = "int";
			break;
		case 2:
			p = "userland const char *";
			break;
		default:
			break;
		};
		break;
	/* __setugid */
	case 374:
		switch (ndx) {
		case 0:
			p = "int";
			break;
		default:
			break;
		};
		break;
	/* eaccess */
	case 376:
		switch (ndx) {
		case 0:
			p = "userland const char *";
			break;
		case 1:
			p = "int";
			break;
		default:
			break;
		};
		break;
	/* freebsd32_nmount */
	case 378:
		switch (ndx) {
		case 0:
			p = "userland struct iovec32 *";
			break;
		case 1:
			p = "unsigned int";
			break;
		case 2:
			p = "int";
			break;
		default:
			break;
		};
		break;
	/* kenv */
	case 390:
		switch (ndx) {
		case 0:
			p = "int";
			break;
		case 1:
			p = "userland const char *";
			break;
		case 2:
			p = "userland char *";
			break;
		case 3:
			p = "int";
			break;
		default:
			break;
		};
		break;
	/* lchflags */
	case 391:
		switch (ndx) {
		case 0:
			p = "userland const char *";
			break;
		case 1:
			p = "u_long";
			break;
		default:
			break;
		};
		break;
	/* uuidgen */
	case 392:
		switch (ndx) {
		case 0:
			p = "userland struct uuid *";
			break;
		case 1:
			p = "int";
			break;
		default:
			break;
		};
		break;
	/* freebsd32_sendfile */
	case 393:
		switch (ndx) {
		case 0:
			p = "int";
			break;
		case 1:
			p = "int";
			break;
		case 2:
			p = "uint32_t";
			break;
		case 3:
			p = "uint32_t";
			break;
		case 4:
			p = "size_t";
			break;
		case 5:
			p = "userland struct sf_hdtr32 *";
			break;
		case 6:
			p = "userland off_t *";
			break;
		case 7:
			p = "int";
			break;
		default:
			break;
		};
		break;
	/* mac_syscall */
	case 394:
		switch (ndx) {
		case 0:
			p = "userland const char *";
			break;
		case 1:
			p = "int";
			break;
		case 2:
			p = "userland void *";
			break;
		default:
			break;
		};
		break;
	/* ksem_close */
	case 400:
		switch (ndx) {
		case 0:
			p = "int32_t";
			break;
		default:
			break;
		};
		break;
	/* ksem_post */
	case 401:
		switch (ndx) {
		case 0:
			p = "int32_t";
			break;
		default:
			break;
		};
		break;
	/* ksem_wait */
	case 402:
		switch (ndx) {
		case 0:
			p = "int32_t";
			break;
		default:
			break;
		};
		break;
	/* ksem_trywait */
	case 403:
		switch (ndx) {
		case 0:
			p = "int32_t";
			break;
		default:
			break;
		};
		break;
	/* freebsd32_ksem_init */
	case 404:
		switch (ndx) {
		case 0:
			p = "userland int32_t *";
			break;
		case 1:
			p = "unsigned int";
			break;
		default:
			break;
		};
		break;
	/* freebsd32_ksem_open */
	case 405:
		switch (ndx) {
		case 0:
			p = "userland int32_t *";
			break;
		case 1:
			p = "userland const char *";
			break;
		case 2:
			p = "int";
			break;
		case 3:
			p = "mode_t";
			break;
		case 4:
			p = "unsigned int";
			break;
		default:
			break;
		};
		break;
	/* ksem_unlink */
	case 406:
		switch (ndx) {
		case 0:
			p = "userland const char *";
			break;
		default:
			break;
		};
		break;
	/* ksem_getvalue */
	case 407:
		switch (ndx) {
		case 0:
			p = "int32_t";
			break;
		case 1:
			p = "userland int *";
			break;
		default:
			break;
		};
		break;
	/* ksem_destroy */
	case 408:
		switch (ndx) {
		case 0:
			p = "int32_t";
			break;
		default:
			break;
		};
		break;
	/* extattr_set_link */
	case 412:
		switch (ndx) {
		case 0:
			p = "userland const char *";
			break;
		case 1:
			p = "int";
			break;
		case 2:
			p = "userland const char *";
			break;
		case 3:
			p = "userland void *";
			break;
		case 4:
			p = "size_t";
			break;
		default:
			break;
		};
		break;
	/* extattr_get_link */
	case 413:
		switch (ndx) {
		case 0:
			p = "userland const char *";
			break;
		case 1:
			p = "int";
			break;
		case 2:
			p = "userland const char *";
			break;
		case 3:
			p = "userland void *";
			break;
		case 4:
			p = "size_t";
			break;
		default:
			break;
		};
		break;
	/* extattr_delete_link */
	case 414:
		switch (ndx) {
		case 0:
			p = "userland const char *";
			break;
		case 1:
			p = "int";
			break;
		case 2:
			p = "userland const char *";
			break;
		default:
			break;
		};
		break;
	/* freebsd32_sigaction */
	case 416:
		switch (ndx) {
		case 0:
			p = "int";
			break;
		case 1:
			p = "userland const struct sigaction32 *";
			break;
		case 2:
			p = "userland struct sigaction32 *";
			break;
		default:
			break;
		};
		break;
	/* freebsd32_sigreturn */
	case 417:
		switch (ndx) {
		case 0:
			p = "userland const struct __ucontext32 *";
			break;
		default:
			break;
		};
		break;
	/* freebsd32_getcontext */
	case 421:
		switch (ndx) {
		case 0:
			p = "userland struct __ucontext32 *";
			break;
		default:
			break;
		};
		break;
	/* freebsd32_setcontext */
	case 422:
		switch (ndx) {
		case 0:
			p = "userland const struct __ucontext32 *";
			break;
		default:
			break;
		};
		break;
	/* freebsd32_swapcontext */
	case 423:
		switch (ndx) {
		case 0:
			p = "userland struct __ucontext32 *";
			break;
		case 1:
			p = "userland const struct __ucontext32 *";
			break;
		default:
			break;
		};
		break;
	/* __acl_get_link */
	case 425:
		switch (ndx) {
		case 0:
			p = "userland const char *";
			break;
		case 1:
			p = "__acl_type_t";
			break;
		case 2:
			p = "userland struct acl *";
			break;
		default:
			break;
		};
		break;
	/* __acl_set_link */
	case 426:
		switch (ndx) {
		case 0:
			p = "userland const char *";
			break;
		case 1:
			p = "__acl_type_t";
			break;
		case 2:
			p = "userland struct acl *";
			break;
		default:
			break;
		};
		break;
	/* __acl_delete_link */
	case 427:
		switch (ndx) {
		case 0:
			p = "userland const char *";
			break;
		case 1:
			p = "__acl_type_t";
			break;
		default:
			break;
		};
		break;
	/* __acl_aclcheck_link */
	case 428:
		switch (ndx) {
		case 0:
			p = "userland const char *";
			break;
		case 1:
			p = "__acl_type_t";
			break;
		case 2:
			p = "userland struct acl *";
			break;
		default:
			break;
		};
		break;
	/* sigwait */
	case 429:
		switch (ndx) {
		case 0:
			p = "userland const sigset_t *";
			break;
		case 1:
			p = "userland int *";
			break;
		default:
			break;
		};
		break;
	/* thr_exit */
	case 431:
		switch (ndx) {
		case 0:
			p = "userland int32_t *";
			break;
		default:
			break;
		};
		break;
	/* thr_self */
	case 432:
		switch (ndx) {
		case 0:
			p = "userland int32_t *";
			break;
		default:
			break;
		};
		break;
	/* thr_kill */
	case 433:
		switch (ndx) {
		case 0:
			p = "int32_t";
			break;
		case 1:
			p = "int";
			break;
		default:
			break;
		};
		break;
	/* jail_attach */
	case 436:
		switch (ndx) {
		case 0:
			p = "int";
			break;
		default:
			break;
		};
		break;
	/* extattr_list_fd */
	case 437:
		switch (ndx) {
		case 0:
			p = "int";
			break;
		case 1:
			p = "int";
			break;
		case 2:
			p = "userland void *";
			break;
		case 3:
			p = "size_t";
			break;
		default:
			break;
		};
		break;
	/* extattr_list_file */
	case 438:
		switch (ndx) {
		case 0:
			p = "userland const char *";
			break;
		case 1:
			p = "int";
			break;
		case 2:
			p = "userland void *";
			break;
		case 3:
			p = "size_t";
			break;
		default:
			break;
		};
		break;
	/* extattr_list_link */
	case 439:
		switch (ndx) {
		case 0:
			p = "userland const char *";
			break;
		case 1:
			p = "int";
			break;
		case 2:
			p = "userland void *";
			break;
		case 3:
			p = "size_t";
			break;
		default:
			break;
		};
		break;
	/* freebsd32_ksem_timedwait */
	case 441:
		switch (ndx) {
		case 0:
			p = "int32_t";
			break;
		case 1:
			p = "userland const struct timespec32 *";
			break;
		default:
			break;
		};
		break;
	/* freebsd32_thr_suspend */
	case 442:
		switch (ndx) {
		case 0:
			p = "userland const struct timespec32 *";
			break;
		default:
			break;
		};
		break;
	/* thr_wake */
	case 443:
		switch (ndx) {
		case 0:
			p = "int32_t";
			break;
		default:
			break;
		};
		break;
	/* kldunloadf */
	case 444:
		switch (ndx) {
		case 0:
			p = "int";
			break;
		case 1:
			p = "int";
			break;
		default:
			break;
		};
		break;
	/* audit */
	case 445:
		switch (ndx) {
		case 0:
			p = "userland const void *";
			break;
		case 1:
			p = "u_int";
			break;
		default:
			break;
		};
		break;
	/* auditon */
	case 446:
		switch (ndx) {
		case 0:
			p = "int";
			break;
		case 1:
			p = "userland void *";
			break;
		case 2:
			p = "u_int";
			break;
		default:
			break;
		};
		break;
	/* getauid */
	case 447:
		switch (ndx) {
		case 0:
			p = "userland uid_t *";
			break;
		default:
			break;
		};
		break;
	/* setauid */
	case 448:
		switch (ndx) {
		case 0:
			p = "userland uid_t *";
			break;
		default:
			break;
		};
		break;
	/* getaudit */
	case 449:
		switch (ndx) {
		case 0:
			p = "userland struct auditinfo *";
			break;
		default:
			break;
		};
		break;
	/* setaudit */
	case 450:
		switch (ndx) {
		case 0:
			p = "userland struct auditinfo *";
			break;
		default:
			break;
		};
		break;
	/* getaudit_addr */
	case 451:
		switch (ndx) {
		case 0:
			p = "userland struct auditinfo_addr *";
			break;
		case 1:
			p = "u_int";
			break;
		default:
			break;
		};
		break;
	/* setaudit_addr */
	case 452:
		switch (ndx) {
		case 0:
			p = "userland struct auditinfo_addr *";
			break;
		case 1:
			p = "u_int";
			break;
		default:
			break;
		};
		break;
	/* auditctl */
	case 453:
		switch (ndx) {
		case 0:
			p = "userland const char *";
			break;
		default:
			break;
		};
		break;
	/* freebsd32__umtx_op */
	case 454:
		switch (ndx) {
		case 0:
			p = "userland void *";
			break;
		case 1:
			p = "int";
			break;
		case 2:
			p = "u_long";
			break;
		case 3:
			p = "userland void *";
			break;
		case 4:
			p = "userland void *";
			break;
		default:
			break;
		};
		break;
	/* freebsd32_thr_new */
	case 455:
		switch (ndx) {
		case 0:
			p = "userland struct thr_param32 *";
			break;
		case 1:
			p = "int";
			break;
		default:
			break;
		};
		break;
	/* freebsd32_sigqueue */
	case 456:
		switch (ndx) {
		case 0:
			p = "pid_t";
			break;
		case 1:
			p = "int";
			break;
		case 2:
			p = "userland void *";
			break;
		default:
			break;
		};
		break;
	/* freebsd32_kmq_open */
	case 457:
		switch (ndx) {
		case 0:
			p = "userland const char *";
			break;
		case 1:
			p = "int";
			break;
		case 2:
			p = "mode_t";
			break;
		case 3:
			p = "userland const struct mq_attr32 *";
			break;
		default:
			break;
		};
		break;
	/* freebsd32_kmq_setattr */
	case 458:
		switch (ndx) {
		case 0:
			p = "int";
			break;
		case 1:
			p = "userland const struct mq_attr32 *";
			break;
		case 2:
			p = "userland struct mq_attr32 *";
			break;
		default:
			break;
		};
		break;
	/* freebsd32_kmq_timedreceive */
	case 459:
		switch (ndx) {
		case 0:
			p = "int";
			break;
		case 1:
			p = "userland char *";
			break;
		case 2:
			p = "size_t";
			break;
		case 3:
			p = "userland unsigned *";
			break;
		case 4:
			p = "userland const struct timespec32 *";
			break;
		default:
			break;
		};
		break;
	/* freebsd32_kmq_timedsend */
	case 460:
		switch (ndx) {
		case 0:
			p = "int";
			break;
		case 1:
			p = "userland const char *";
			break;
		case 2:
			p = "size_t";
			break;
		case 3:
			p = "unsigned";
			break;
		case 4:
			p = "userland const struct timespec32 *";
			break;
		default:
			break;
		};
		break;
	/* freebsd32_kmq_notify */
	case 461:
		switch (ndx) {
		case 0:
			p = "int";
			break;
		case 1:
			p = "userland const struct sigevent32 *";
			break;
		default:
			break;
		};
		break;
	/* kmq_unlink */
	case 462:
		switch (ndx) {
		case 0:
			p = "userland const char *";
			break;
		default:
			break;
		};
		break;
	/* freebsd32_abort2 */
	case 463:
		switch (ndx) {
		case 0:
			p = "userland const char *";
			break;
		case 1:
			p = "int";
			break;
		case 2:
			p = "userland uint32_t *";
			break;
		default:
			break;
		};
		break;
	/* thr_set_name */
	case 464:
		switch (ndx) {
		case 0:
			p = "int32_t";
			break;
		case 1:
			p = "userland const char *";
			break;
		default:
			break;
		};
		break;
	/* freebsd32_aio_fsync */
	case 465:
		switch (ndx) {
		case 0:
			p = "int";
			break;
		case 1:
			p = "userland struct aiocb32 *";
			break;
		default:
			break;
		};
		break;
	/* rtprio_thread */
	case 466:
		switch (ndx) {
		case 0:
			p = "int";
			break;
		case 1:
			p = "lwpid_t";
			break;
		case 2:
			p = "userland struct rtprio *";
			break;
		default:
			break;
		};
		break;
	/* thr_stack */
	case 467:
		switch (ndx) {
		case 0:
			p = "size_t";
			break;
		case 1:
			p = "size_t";
			break;
		default:
			break;
		};
		break;
	/* thr_workq */
	case 468:
		switch (ndx) {
		case 0:
			p = "int";
			break;
		case 1:
			p = "userland struct twq_param *";
			break;
		default:
			break;
		};
		break;
	/* sctp_peeloff */
	case 471:
		switch (ndx) {
		case 0:
			p = "int";
			break;
		case 1:
			p = "uint32_t";
			break;
		default:
			break;
		};
		break;
	/* sctp_generic_sendmsg */
	case 472:
		switch (ndx) {
		case 0:
			p = "int";
			break;
		case 1:
			p = "userland void *";
			break;
		case 2:
			p = "int";
			break;
		case 3:
			p = "userland const struct sockaddr *";
			break;
		case 4:
			p = "__socklen_t";
			break;
		case 5:
			p = "userland struct sctp_sndrcvinfo *";
			break;
		case 6:
			p = "int";
			break;
		default:
			break;
		};
		break;
	/* sctp_generic_sendmsg_iov */
	case 473:
		switch (ndx) {
		case 0:
			p = "int";
			break;
		case 1:
			p = "userland struct iovec32 *";
			break;
		case 2:
			p = "int";
			break;
		case 3:
			p = "userland const struct sockaddr *";
			break;
		case 4:
			p = "__socklen_t";
			break;
		case 5:
			p = "userland struct sctp_sndrcvinfo *";
			break;
		case 6:
			p = "int";
			break;
		default:
			break;
		};
		break;
	/* sctp_generic_recvmsg */
	case 474:
		switch (ndx) {
		case 0:
			p = "int";
			break;
		case 1:
			p = "userland struct iovec32 *";
			break;
		case 2:
			p = "int";
			break;
		case 3:
			p = "userland struct sockaddr *";
			break;
		case 4:
			p = "userland __socklen_t *";
			break;
		case 5:
			p = "userland struct sctp_sndrcvinfo *";
			break;
		case 6:
			p = "userland int *";
			break;
		default:
			break;
		};
		break;
	/* freebsd32_pread */
	case 475:
		switch (ndx) {
		case 0:
			p = "int";
			break;
		case 1:
			p = "userland void *";
			break;
		case 2:
			p = "size_t";
			break;
#ifdef PAD64_REQUIRED
		case 3:
			p = "int";
			break;
#define _P_ 0
#else
#define _P_ 1
#endif
		case 4 - _P_:
			p = "uint32_t";
			break;
		case 5 - _P_:
			p = "uint32_t";
			break;
		default:
			break;
		};
#undef _P_

		break;
	/* freebsd32_pwrite */
	case 476:
		switch (ndx) {
		case 0:
			p = "int";
			break;
		case 1:
			p = "userland const void *";
			break;
		case 2:
			p = "size_t";
			break;
#ifdef PAD64_REQUIRED
		case 3:
			p = "int";
			break;
#define _P_ 0
#else
#define _P_ 1
#endif
		case 4 - _P_:
			p = "uint32_t";
			break;
		case 5 - _P_:
			p = "uint32_t";
			break;
		default:
			break;
		};
#undef _P_

		break;
	/* freebsd32_mmap */
	case 477:
		switch (ndx) {
		case 0:
			p = "userland void *";
			break;
		case 1:
			p = "size_t";
			break;
		case 2:
			p = "int";
			break;
		case 3:
			p = "int";
			break;
		case 4:
			p = "int";
			break;
#ifdef PAD64_REQUIRED
		case 5:
			p = "int";
			break;
#define _P_ 0
#else
#define _P_ 1
#endif
		case 6 - _P_:
			p = "uint32_t";
			break;
		case 7 - _P_:
			p = "uint32_t";
			break;
		default:
			break;
		};
#undef _P_

		break;
	/* freebsd32_lseek */
	case 478:
		switch (ndx) {
		case 0:
			p = "int";
			break;
#ifdef PAD64_REQUIRED
		case 1:
			p = "int";
			break;
#define _P_ 0
#else
#define _P_ 1
#endif
		case 2 - _P_:
			p = "uint32_t";
			break;
		case 3 - _P_:
			p = "uint32_t";
			break;
		case 4 - _P_:
			p = "int";
			break;
		default:
			break;
		};
#undef _P_

		break;
	/* freebsd32_truncate */
	case 479:
		switch (ndx) {
		case 0:
			p = "userland const char *";
			break;
#ifdef PAD64_REQUIRED
		case 1:
			p = "int";
			break;
#define _P_ 0
#else
#define _P_ 1
#endif
		case 2 - _P_:
			p = "uint32_t";
			break;
		case 3 - _P_:
			p = "uint32_t";
			break;
		default:
			break;
		};
#undef _P_

		break;
	/* freebsd32_ftruncate */
	case 480:
		switch (ndx) {
		case 0:
			p = "int";
			break;
#ifdef PAD64_REQUIRED
		case 1:
			p = "int";
			break;
#define _P_ 0
#else
#define _P_ 1
#endif
		case 2 - _P_:
			p = "uint32_t";
			break;
		case 3 - _P_:
			p = "uint32_t";
			break;
		default:
			break;
		};
#undef _P_

		break;
	/* thr_kill2 */
	case 481:
		switch (ndx) {
		case 0:
			p = "pid_t";
			break;
		case 1:
			p = "int32_t";
			break;
		case 2:
			p = "int";
			break;
		default:
			break;
		};
		break;
	/* shm_unlink */
	case 483:
		switch (ndx) {
		case 0:
			p = "userland const char *";
			break;
		default:
			break;
		};
		break;
	/* cpuset */
	case 484:
		switch (ndx) {
		case 0:
			p = "userland cpusetid_t *";
			break;
		default:
			break;
		};
		break;
	/* freebsd32_cpuset_setid */
	case 485:
		switch (ndx) {
		case 0:
			p = "cpuwhich_t";
			break;
#ifdef PAD64_REQUIRED
		case 1:
			p = "int";
			break;
#define _P_ 0
#else
#define _P_ 1
#endif
		case 2 - _P_:
			p = "uint32_t";
			break;
		case 3 - _P_:
			p = "uint32_t";
			break;
		case 4 - _P_:
			p = "cpusetid_t";
			break;
		default:
			break;
		};
#undef _P_

		break;
	/* freebsd32_cpuset_getid */
	case 486:
		switch (ndx) {
		case 0:
			p = "cpulevel_t";
			break;
		case 1:
			p = "cpuwhich_t";
			break;
		case 2:
			p = "uint32_t";
			break;
		case 3:
			p = "uint32_t";
			break;
		case 4:
			p = "userland cpusetid_t *";
			break;
		default:
			break;
		};
		break;
	/* freebsd32_cpuset_getaffinity */
	case 487:
		switch (ndx) {
		case 0:
			p = "cpulevel_t";
			break;
		case 1:
			p = "cpuwhich_t";
			break;
		case 2:
			p = "uint32_t";
			break;
		case 3:
			p = "uint32_t";
			break;
		case 4:
			p = "size_t";
			break;
		case 5:
			p = "userland cpuset_t *";
			break;
		default:
			break;
		};
		break;
	/* freebsd32_cpuset_setaffinity */
	case 488:
		switch (ndx) {
		case 0:
			p = "cpulevel_t";
			break;
		case 1:
			p = "cpuwhich_t";
			break;
		case 2:
			p = "uint32_t";
			break;
		case 3:
			p = "uint32_t";
			break;
		case 4:
			p = "size_t";
			break;
		case 5:
			p = "userland const cpuset_t *";
			break;
		default:
			break;
		};
		break;
	/* faccessat */
	case 489:
		switch (ndx) {
		case 0:
			p = "int";
			break;
		case 1:
			p = "userland const char *";
			break;
		case 2:
			p = "int";
			break;
		case 3:
			p = "int";
			break;
		default:
			break;
		};
		break;
	/* fchmodat */
	case 490:
		switch (ndx) {
		case 0:
			p = "int";
			break;
		case 1:
			p = "userland const char *";
			break;
		case 2:
			p = "mode_t";
			break;
		case 3:
			p = "int";
			break;
		default:
			break;
		};
		break;
	/* fchownat */
	case 491:
		switch (ndx) {
		case 0:
			p = "int";
			break;
		case 1:
			p = "userland const char *";
			break;
		case 2:
			p = "uid_t";
			break;
		case 3:
			p = "gid_t";
			break;
		case 4:
			p = "int";
			break;
		default:
			break;
		};
		break;
	/* freebsd32_fexecve */
	case 492:
		switch (ndx) {
		case 0:
			p = "int";
			break;
		case 1:
			p = "userland uint32_t *";
			break;
		case 2:
			p = "userland uint32_t *";
			break;
		default:
			break;
		};
		break;
	/* freebsd32_futimesat */
	case 494:
		switch (ndx) {
		case 0:
			p = "int";
			break;
		case 1:
			p = "userland const char *";
			break;
		case 2:
			p = "userland const struct timeval32 *";
			break;
		default:
			break;
		};
		break;
	/* linkat */
	case 495:
		switch (ndx) {
		case 0:
			p = "int";
			break;
		case 1:
			p = "userland const char *";
			break;
		case 2:
			p = "int";
			break;
		case 3:
			p = "userland const char *";
			break;
		case 4:
			p = "int";
			break;
		default:
			break;
		};
		break;
	/* mkdirat */
	case 496:
		switch (ndx) {
		case 0:
			p = "int";
			break;
		case 1:
			p = "userland const char *";
			break;
		case 2:
			p = "mode_t";
			break;
		default:
			break;
		};
		break;
	/* mkfifoat */
	case 497:
		switch (ndx) {
		case 0:
			p = "int";
			break;
		case 1:
			p = "userland const char *";
			break;
		case 2:
			p = "mode_t";
			break;
		default:
			break;
		};
		break;
	/* openat */
	case 499:
		switch (ndx) {
		case 0:
			p = "int";
			break;
		case 1:
			p = "userland const char *";
			break;
		case 2:
			p = "int";
			break;
		case 3:
			p = "mode_t";
			break;
		default:
			break;
		};
		break;
	/* readlinkat */
	case 500:
		switch (ndx) {
		case 0:
			p = "int";
			break;
		case 1:
			p = "userland const char *";
			break;
		case 2:
			p = "userland char *";
			break;
		case 3:
			p = "size_t";
			break;
		default:
			break;
		};
		break;
	/* renameat */
	case 501:
		switch (ndx) {
		case 0:
			p = "int";
			break;
		case 1:
			p = "userland const char *";
			break;
		case 2:
			p = "int";
			break;
		case 3:
			p = "userland const char *";
			break;
		default:
			break;
		};
		break;
	/* symlinkat */
	case 502:
		switch (ndx) {
		case 0:
			p = "userland const char *";
			break;
		case 1:
			p = "int";
			break;
		case 2:
			p = "userland const char *";
			break;
		default:
			break;
		};
		break;
	/* unlinkat */
	case 503:
		switch (ndx) {
		case 0:
			p = "int";
			break;
		case 1:
			p = "userland const char *";
			break;
		case 2:
			p = "int";
			break;
		default:
			break;
		};
		break;
	/* posix_openpt */
	case 504:
		switch (ndx) {
		case 0:
			p = "int";
			break;
		default:
			break;
		};
		break;
	/* gssd_syscall */
	case 505:
		switch (ndx) {
		case 0:
			p = "userland const char *";
			break;
		default:
			break;
		};
		break;
	/* freebsd32_jail_get */
	case 506:
		switch (ndx) {
		case 0:
			p = "userland struct iovec32 *";
			break;
		case 1:
			p = "unsigned int";
			break;
		case 2:
			p = "int";
			break;
		default:
			break;
		};
		break;
	/* freebsd32_jail_set */
	case 507:
		switch (ndx) {
		case 0:
			p = "userland struct iovec32 *";
			break;
		case 1:
			p = "unsigned int";
			break;
		case 2:
			p = "int";
			break;
		default:
			break;
		};
		break;
	/* jail_remove */
	case 508:
		switch (ndx) {
		case 0:
			p = "int";
			break;
		default:
			break;
		};
		break;
	/* freebsd32___semctl */
	case 510:
		switch (ndx) {
		case 0:
			p = "int";
			break;
		case 1:
			p = "int";
			break;
		case 2:
			p = "int";
			break;
		case 3:
			p = "userland union semun32 *";
			break;
		default:
			break;
		};
		break;
	/* freebsd32_msgctl */
	case 511:
		switch (ndx) {
		case 0:
			p = "int";
			break;
		case 1:
			p = "int";
			break;
		case 2:
			p = "userland struct msqid_ds32 *";
			break;
		default:
			break;
		};
		break;
	/* freebsd32_shmctl */
	case 512:
		switch (ndx) {
		case 0:
			p = "int";
			break;
		case 1:
			p = "int";
			break;
		case 2:
			p = "userland struct shmid_ds32 *";
			break;
		default:
			break;
		};
		break;
	/* lpathconf */
	case 513:
		switch (ndx) {
		case 0:
			p = "userland const char *";
			break;
		case 1:
			p = "int";
			break;
		default:
			break;
		};
		break;
	/* __cap_rights_get */
	case 515:
		switch (ndx) {
		case 0:
			p = "int";
			break;
		case 1:
			p = "int";
			break;
		case 2:
			p = "userland cap_rights_t *";
			break;
		default:
			break;
		};
		break;
	/* cap_enter */
	case 516:
		break;
	/* cap_getmode */
	case 517:
		switch (ndx) {
		case 0:
			p = "userland u_int *";
			break;
		default:
			break;
		};
		break;
	/* pdfork */
	case 518:
		switch (ndx) {
		case 0:
			p = "userland int *";
			break;
		case 1:
			p = "int";
			break;
		default:
			break;
		};
		break;
	/* pdkill */
	case 519:
		switch (ndx) {
		case 0:
			p = "int";
			break;
		case 1:
			p = "int";
			break;
		default:
			break;
		};
		break;
	/* pdgetpid */
	case 520:
		switch (ndx) {
		case 0:
			p = "int";
			break;
		case 1:
			p = "userland pid_t *";
			break;
		default:
			break;
		};
		break;
	/* freebsd32_pselect */
	case 522:
		switch (ndx) {
		case 0:
			p = "int";
			break;
		case 1:
			p = "userland fd_set *";
			break;
		case 2:
			p = "userland fd_set *";
			break;
		case 3:
			p = "userland fd_set *";
			break;
		case 4:
			p = "userland const struct timespec32 *";
			break;
		case 5:
			p = "userland const sigset_t *";
			break;
		default:
			break;
		};
		break;
	/* getloginclass */
	case 523:
		switch (ndx) {
		case 0:
			p = "userland char *";
			break;
		case 1:
			p = "size_t";
			break;
		default:
			break;
		};
		break;
	/* setloginclass */
	case 524:
		switch (ndx) {
		case 0:
			p = "userland const char *";
			break;
		default:
			break;
		};
		break;
	/* rctl_get_racct */
	case 525:
		switch (ndx) {
		case 0:
			p = "userland const void *";
			break;
		case 1:
			p = "size_t";
			break;
		case 2:
			p = "userland void *";
			break;
		case 3:
			p = "size_t";
			break;
		default:
			break;
		};
		break;
	/* rctl_get_rules */
	case 526:
		switch (ndx) {
		case 0:
			p = "userland const void *";
			break;
		case 1:
			p = "size_t";
			break;
		case 2:
			p = "userland void *";
			break;
		case 3:
			p = "size_t";
			break;
		default:
			break;
		};
		break;
	/* rctl_get_limits */
	case 527:
		switch (ndx) {
		case 0:
			p = "userland const void *";
			break;
		case 1:
			p = "size_t";
			break;
		case 2:
			p = "userland void *";
			break;
		case 3:
			p = "size_t";
			break;
		default:
			break;
		};
		break;
	/* rctl_add_rule */
	case 528:
		switch (ndx) {
		case 0:
			p = "userland const void *";
			break;
		case 1:
			p = "size_t";
			break;
		case 2:
			p = "userland void *";
			break;
		case 3:
			p = "size_t";
			break;
		default:
			break;
		};
		break;
	/* rctl_remove_rule */
	case 529:
		switch (ndx) {
		case 0:
			p = "userland const void *";
			break;
		case 1:
			p = "size_t";
			break;
		case 2:
			p = "userland void *";
			break;
		case 3:
			p = "size_t";
			break;
		default:
			break;
		};
		break;
	/* freebsd32_posix_fallocate */
	case 530:
		switch (ndx) {
		case 0:
			p = "int";
			break;
#ifdef PAD64_REQUIRED
		case 1:
			p = "int";
			break;
#define _P_ 0
#else
#define _P_ 1
#endif
		case 2 - _P_:
			p = "uint32_t";
			break;
		case 3 - _P_:
			p = "uint32_t";
			break;
		case 4 - _P_:
			p = "uint32_t";
			break;
		case 5 - _P_:
			p = "uint32_t";
			break;
		default:
			break;
		};
#undef _P_

		break;
	/* freebsd32_posix_fadvise */
	case 531:
		switch (ndx) {
		case 0:
			p = "int";
			break;
#ifdef PAD64_REQUIRED
		case 1:
			p = "int";
			break;
#define _P_ 0
#else
#define _P_ 1
#endif
		case 2 - _P_:
			p = "uint32_t";
			break;
		case 3 - _P_:
			p = "uint32_t";
			break;
		case 4 - _P_:
			p = "uint32_t";
			break;
		case 5 - _P_:
			p = "uint32_t";
			break;
		case 6 - _P_:
			p = "int";
			break;
		default:
			break;
		};
#undef _P_

		break;
	/* freebsd32_wait6 */
	case 532:
		switch (ndx) {
		case 0:
			p = "idtype_t";
			break;
#ifdef PAD64_REQUIRED
		case 1:
			p = "int";
			break;
#define _P_ 0
#else
#define _P_ 1
#endif
		case 2 - _P_:
			p = "uint32_t";
			break;
		case 3 - _P_:
			p = "uint32_t";
			break;
		case 4 - _P_:
			p = "userland int *";
			break;
		case 5 - _P_:
			p = "int";
			break;
		case 6 - _P_:
			p = "userland struct __wrusage32 *";
			break;
		case 7 - _P_:
			p = "userland struct __siginfo32 *";
			break;
		default:
			break;
		};
#undef _P_

		break;
	/* cap_rights_limit */
	case 533:
		switch (ndx) {
		case 0:
			p = "int";
			break;
		case 1:
			p = "userland cap_rights_t *";
			break;
		default:
			break;
		};
		break;
	/* freebsd32_cap_ioctls_limit */
	case 534:
		switch (ndx) {
		case 0:
			p = "int";
			break;
		case 1:
			p = "userland const uint32_t *";
			break;
		case 2:
			p = "size_t";
			break;
		default:
			break;
		};
		break;
	/* freebsd32_cap_ioctls_get */
	case 535:
		switch (ndx) {
		case 0:
			p = "int";
			break;
		case 1:
			p = "userland uint32_t *";
			break;
		case 2:
			p = "size_t";
			break;
		default:
			break;
		};
		break;
	/* cap_fcntls_limit */
	case 536:
		switch (ndx) {
		case 0:
			p = "int";
			break;
		case 1:
			p = "uint32_t";
			break;
		default:
			break;
		};
		break;
	/* cap_fcntls_get */
	case 537:
		switch (ndx) {
		case 0:
			p = "int";
			break;
		case 1:
			p = "userland uint32_t *";
			break;
		default:
			break;
		};
		break;
	/* bindat */
	case 538:
		switch (ndx) {
		case 0:
			p = "int";
			break;
		case 1:
			p = "int";
			break;
		case 2:
			p = "userland const struct sockaddr *";
			break;
		case 3:
			p = "__socklen_t";
			break;
		default:
			break;
		};
		break;
	/* connectat */
	case 539:
		switch (ndx) {
		case 0:
			p = "int";
			break;
		case 1:
			p = "int";
			break;
		case 2:
			p = "userland const struct sockaddr *";
			break;
		case 3:
			p = "__socklen_t";
			break;
		default:
			break;
		};
		break;
	/* chflagsat */
	case 540:
		switch (ndx) {
		case 0:
			p = "int";
			break;
		case 1:
			p = "userland const char *";
			break;
		case 2:
			p = "u_long";
			break;
		case 3:
			p = "int";
			break;
		default:
			break;
		};
		break;
	/* accept4 */
	case 541:
		switch (ndx) {
		case 0:
			p = "int";
			break;
		case 1:
			p = "userland struct sockaddr *";
			break;
		case 2:
			p = "userland __socklen_t *";
			break;
		case 3:
			p = "int";
			break;
		default:
			break;
		};
		break;
	/* pipe2 */
	case 542:
		switch (ndx) {
		case 0:
			p = "userland int *";
			break;
		case 1:
			p = "int";
			break;
		default:
			break;
		};
		break;
	/* freebsd32_aio_mlock */
	case 543:
		switch (ndx) {
		case 0:
			p = "userland struct aiocb32 *";
			break;
		default:
			break;
		};
		break;
	/* freebsd32_procctl */
	case 544:
		switch (ndx) {
		case 0:
			p = "idtype_t";
			break;
#ifdef PAD64_REQUIRED
		case 1:
			p = "int";
			break;
#define _P_ 0
#else
#define _P_ 1
#endif
		case 2 - _P_:
			p = "uint32_t";
			break;
		case 3 - _P_:
			p = "uint32_t";
			break;
		case 4 - _P_:
			p = "int";
			break;
		case 5 - _P_:
			p = "userland void *";
			break;
		default:
			break;
		};
#undef _P_

		break;
	/* freebsd32_ppoll */
	case 545:
		switch (ndx) {
		case 0:
			p = "userland struct pollfd *";
			break;
		case 1:
			p = "u_int";
			break;
		case 2:
			p = "userland const struct timespec32 *";
			break;
		case 3:
			p = "userland const sigset_t *";
			break;
		default:
			break;
		};
		break;
	/* freebsd32_futimens */
	case 546:
		switch (ndx) {
		case 0:
			p = "int";
			break;
		case 1:
			p = "userland const struct timespec32 *";
			break;
		default:
			break;
		};
		break;
	/* freebsd32_utimensat */
	case 547:
		switch (ndx) {
		case 0:
			p = "int";
			break;
		case 1:
			p = "userland const char *";
			break;
		case 2:
			p = "userland const struct timespec32 *";
			break;
		case 3:
			p = "int";
			break;
		default:
			break;
		};
		break;
	/* fdatasync */
	case 550:
		switch (ndx) {
		case 0:
			p = "int";
			break;
		default:
			break;
		};
		break;
	/* freebsd32_fstat */
	case 551:
		switch (ndx) {
		case 0:
			p = "int";
			break;
		case 1:
			p = "userland struct stat32 *";
			break;
		default:
			break;
		};
		break;
	/* freebsd32_fstatat */
	case 552:
		switch (ndx) {
		case 0:
			p = "int";
			break;
		case 1:
			p = "userland const char *";
			break;
		case 2:
			p = "userland struct stat32 *";
			break;
		case 3:
			p = "int";
			break;
		default:
			break;
		};
		break;
	/* freebsd32_fhstat */
	case 553:
		switch (ndx) {
		case 0:
			p = "userland const struct fhandle *";
			break;
		case 1:
			p = "userland struct stat32 *";
			break;
		default:
			break;
		};
		break;
	/* getdirentries */
	case 554:
		switch (ndx) {
		case 0:
			p = "int";
			break;
		case 1:
			p = "userland char *";
			break;
		case 2:
			p = "size_t";
			break;
		case 3:
			p = "userland off_t *";
			break;
		default:
			break;
		};
		break;
	/* statfs */
	case 555:
		switch (ndx) {
		case 0:
			p = "userland const char *";
			break;
		case 1:
			p = "userland struct statfs *";
			break;
		default:
			break;
		};
		break;
	/* fstatfs */
	case 556:
		switch (ndx) {
		case 0:
			p = "int";
			break;
		case 1:
			p = "userland struct statfs *";
			break;
		default:
			break;
		};
		break;
	/* freebsd32_getfsstat */
	case 557:
		switch (ndx) {
		case 0:
			p = "userland struct statfs *";
			break;
		case 1:
			p = "int32_t";
			break;
		case 2:
			p = "int";
			break;
		default:
			break;
		};
		break;
	/* fhstatfs */
	case 558:
		switch (ndx) {
		case 0:
			p = "userland const struct fhandle *";
			break;
		case 1:
			p = "userland struct statfs *";
			break;
		default:
			break;
		};
		break;
	/* freebsd32_mknodat */
	case 559:
		switch (ndx) {
		case 0:
			p = "int";
			break;
		case 1:
			p = "userland const char *";
			break;
		case 2:
			p = "mode_t";
			break;
#ifdef PAD64_REQUIRED
		case 3:
			p = "int";
			break;
#define _P_ 0
#else
#define _P_ 1
#endif
		case 4 - _P_:
			p = "uint32_t";
			break;
		case 5 - _P_:
			p = "uint32_t";
			break;
		default:
			break;
		};
#undef _P_

		break;
	/* freebsd32_kevent */
	case 560:
		switch (ndx) {
		case 0:
			p = "int";
			break;
		case 1:
			p = "userland const struct kevent32 *";
			break;
		case 2:
			p = "int";
			break;
		case 3:
			p = "userland struct kevent32 *";
			break;
		case 4:
			p = "int";
			break;
		case 5:
			p = "userland const struct timespec32 *";
			break;
		default:
			break;
		};
		break;
	/* freebsd32_cpuset_getdomain */
	case 561:
		switch (ndx) {
		case 0:
			p = "cpulevel_t";
			break;
		case 1:
			p = "cpuwhich_t";
			break;
		case 2:
			p = "uint32_t";
			break;
		case 3:
			p = "uint32_t";
			break;
		case 4:
			p = "size_t";
			break;
		case 5:
			p = "userland domainset_t *";
			break;
		case 6:
			p = "userland int *";
			break;
		default:
			break;
		};
		break;
	/* freebsd32_cpuset_setdomain */
	case 562:
		switch (ndx) {
		case 0:
			p = "cpulevel_t";
			break;
		case 1:
			p = "cpuwhich_t";
			break;
		case 2:
			p = "uint32_t";
			break;
		case 3:
			p = "uint32_t";
			break;
		case 4:
			p = "size_t";
			break;
		case 5:
			p = "userland domainset_t *";
			break;
		case 6:
			p = "int";
			break;
		default:
			break;
		};
		break;
	/* getrandom */
	case 563:
		switch (ndx) {
		case 0:
			p = "userland void *";
			break;
		case 1:
			p = "size_t";
			break;
		case 2:
			p = "unsigned int";
			break;
		default:
			break;
		};
		break;
	/* getfhat */
	case 564:
		switch (ndx) {
		case 0:
			p = "int";
			break;
		case 1:
			p = "userland char *";
			break;
		case 2:
			p = "userland struct fhandle *";
			break;
		case 3:
			p = "int";
			break;
		default:
			break;
		};
		break;
	/* fhlink */
	case 565:
		switch (ndx) {
		case 0:
			p = "userland struct fhandle *";
			break;
		case 1:
			p = "userland const char *";
			break;
		default:
			break;
		};
		break;
	/* fhlinkat */
	case 566:
		switch (ndx) {
		case 0:
			p = "userland struct fhandle *";
			break;
		case 1:
			p = "int";
			break;
		case 2:
			p = "userland const char *";
			break;
		default:
			break;
		};
		break;
	/* fhreadlink */
	case 567:
		switch (ndx) {
		case 0:
			p = "userland struct fhandle *";
			break;
		case 1:
			p = "userland char *";
			break;
		case 2:
			p = "size_t";
			break;
		default:
			break;
		};
		break;
	/* funlinkat */
	case 568:
		switch (ndx) {
		case 0:
			p = "int";
			break;
		case 1:
			p = "userland const char *";
			break;
		case 2:
			p = "int";
			break;
		case 3:
			p = "int";
			break;
		default:
			break;
		};
		break;
	/* copy_file_range */
	case 569:
		switch (ndx) {
		case 0:
			p = "int";
			break;
		case 1:
			p = "userland off_t *";
			break;
		case 2:
			p = "int";
			break;
		case 3:
			p = "userland off_t *";
			break;
		case 4:
			p = "size_t";
			break;
		case 5:
			p = "unsigned int";
			break;
		default:
			break;
		};
		break;
	/* freebsd32___sysctlbyname */
	case 570:
		switch (ndx) {
		case 0:
			p = "userland const char *";
			break;
		case 1:
			p = "size_t";
			break;
		case 2:
			p = "userland void *";
			break;
		case 3:
			p = "userland uint32_t *";
			break;
		case 4:
			p = "userland void *";
			break;
		case 5:
			p = "size_t";
			break;
		default:
			break;
		};
		break;
	/* shm_open2 */
	case 571:
		switch (ndx) {
		case 0:
			p = "userland const char *";
			break;
		case 1:
			p = "int";
			break;
		case 2:
			p = "mode_t";
			break;
		case 3:
			p = "int";
			break;
		case 4:
			p = "userland const char *";
			break;
		default:
			break;
		};
		break;
	/* shm_rename */
	case 572:
		switch (ndx) {
		case 0:
			p = "userland const char *";
			break;
		case 1:
			p = "userland const char *";
			break;
		case 2:
			p = "int";
			break;
		default:
			break;
		};
		break;
	/* sigfastblock */
	case 573:
		switch (ndx) {
		case 0:
			p = "int";
			break;
		case 1:
			p = "userland void *";
			break;
		default:
			break;
		};
		break;
	/* __realpathat */
	case 574:
		switch (ndx) {
		case 0:
			p = "int";
			break;
		case 1:
			p = "userland const char *";
			break;
		case 2:
			p = "userland char *";
			break;
		case 3:
			p = "size_t";
			break;
		case 4:
			p = "int";
			break;
		default:
			break;
		};
		break;
	/* close_range */
	case 575:
		switch (ndx) {
		case 0:
			p = "u_int";
			break;
		case 1:
			p = "u_int";
			break;
		case 2:
			p = "int";
			break;
		default:
			break;
		};
		break;
	/* rpctls_syscall */
	case 576:
		switch (ndx) {
		case 0:
			p = "int";
			break;
		case 1:
			p = "userland const char *";
			break;
		default:
			break;
		};
		break;
	/* __specialfd */
	case 577:
		switch (ndx) {
		case 0:
			p = "int";
			break;
		case 1:
			p = "userland const void *";
			break;
		case 2:
			p = "size_t";
			break;
		default:
			break;
		};
		break;
	/* freebsd32_aio_writev */
	case 578:
		switch (ndx) {
		case 0:
			p = "userland struct aiocb32 *";
			break;
		default:
			break;
		};
		break;
	/* freebsd32_aio_readv */
	case 579:
		switch (ndx) {
		case 0:
			p = "userland struct aiocb32 *";
			break;
		default:
			break;
		};
		break;
	/* fspacectl */
	case 580:
		switch (ndx) {
		case 0:
			p = "int";
			break;
		case 1:
			p = "int";
			break;
		case 2:
			p = "userland const struct spacectl_range *";
			break;
		case 3:
			p = "int";
			break;
		case 4:
			p = "userland struct spacectl_range *";
			break;
		default:
			break;
		};
		break;
	/* sched_getcpu */
	case 581:
		break;
	/* swapoff */
	case 582:
		switch (ndx) {
		case 0:
			p = "userland const char *";
			break;
		case 1:
			p = "u_int";
			break;
		default:
			break;
		};
		break;
	/* kqueuex */
	case 583:
		switch (ndx) {
		case 0:
			p = "u_int";
			break;
		default:
			break;
		};
		break;
	/* membarrier */
	case 584:
		switch (ndx) {
		case 0:
			p = "int";
			break;
		case 1:
			p = "unsigned";
			break;
		case 2:
			p = "int";
			break;
		default:
			break;
		};
		break;
	/* timerfd_create */
	case 585:
		switch (ndx) {
		case 0:
			p = "int";
			break;
		case 1:
			p = "int";
			break;
		default:
			break;
		};
		break;
	/* freebsd32_timerfd_gettime */
	case 586:
		switch (ndx) {
		case 0:
			p = "int";
			break;
		case 1:
			p = "userland struct itimerspec32 *";
			break;
		default:
			break;
		};
		break;
	/* freebsd32_timerfd_settime */
	case 587:
		switch (ndx) {
		case 0:
			p = "int";
			break;
		case 1:
			p = "int";
			break;
		case 2:
			p = "userland const struct itimerspec32 *";
			break;
		case 3:
			p = "userland struct itimerspec32 *";
			break;
		default:
			break;
		};
		break;
	/* kcmp */
	case 588:
		switch (ndx) {
		case 0:
			p = "pid_t";
			break;
		case 1:
			p = "pid_t";
			break;
		case 2:
			p = "int";
			break;
		case 3:
			p = "uintptr_t";
			break;
		case 4:
			p = "uintptr_t";
			break;
		default:
			break;
		};
		break;
<<<<<<< HEAD
	/* _kernelrpc_mach_vm_allocate_trap */
	case 610:
		switch (ndx) {
		case 0:
			p = "mach_port_name_t";
			break;
		case 1:
			p = "userland mach_vm_offset_t *";
			break;
		case 2:
			p = "mach_vm_size_t";
			break;
		case 3:
=======
	/* getrlimitusage */
	case 589:
		switch (ndx) {
		case 0:
			p = "u_int";
			break;
		case 1:
			p = "int";
			break;
		case 2:
			p = "userland rlim_t *";
			break;
		default:
			break;
		};
		break;
	default:
		break;
	};
	if (p != NULL)
		strlcpy(desc, p, descsz);
}
static void
systrace_return_setargdesc(int sysnum, int ndx, char *desc, size_t descsz)
{
	const char *p = NULL;
	switch (sysnum) {
	/* syscall */
	case 0:
	/* exit */
	case 1:
		if (ndx == 0 || ndx == 1)
			p = "void";
		break;
	/* fork */
	case 2:
	/* read */
	case 3:
		if (ndx == 0 || ndx == 1)
			p = "ssize_t";
		break;
	/* write */
	case 4:
		if (ndx == 0 || ndx == 1)
			p = "ssize_t";
		break;
	/* open */
	case 5:
		if (ndx == 0 || ndx == 1)
>>>>>>> 41b746e0
			p = "int";
			break;
		default:
			break;
		};
		break;
	/* _kernelrpc_mach_vm_deallocate_trap */
	case 612:
		switch (ndx) {
		case 0:
			p = "mach_port_name_t";
			break;
		case 1:
			p = "mach_vm_offset_t";
			break;
		case 2:
			p = "mach_vm_size_t";
			break;
		default:
			break;
		};
		break;
	/* _kernelrpc_mach_vm_protect_trap */
	case 614:
		switch (ndx) {
		case 0:
			p = "mach_port_name_t";
			break;
		case 1:
			p = "mach_vm_offset_t";
			break;
		case 2:
			p = "mach_vm_size_t";
			break;
		case 3:
			p = "int";
			break;
		case 4:
			p = "vm_prot_t";
			break;
		default:
			break;
		};
		break;
	/* _kernelrpc_mach_vm_map_trap */
	case 615:
		switch (ndx) {
		case 0:
			p = "mach_port_name_t";
			break;
		case 1:
			p = "userland mach_vm_offset_t *";
			break;
		case 2:
			p = "mach_vm_size_t";
			break;
		case 3:
			p = "mach_vm_offset_t";
			break;
		case 4:
			p = "int";
			break;
		case 5:
			p = "vm_prot_t";
			break;
		default:
			break;
		};
		break;
	/* _kernelrpc_mach_port_allocate_trap */
	case 616:
		switch (ndx) {
		case 0:
			p = "mach_port_name_t";
			break;
		case 1:
			p = "mach_port_right_t";
			break;
		case 2:
			p = "userland mach_port_name_t *";
			break;
		default:
			break;
		};
		break;
	/* _kernelrpc_mach_port_destroy_trap */
	case 617:
		switch (ndx) {
		case 0:
			p = "mach_port_name_t";
			break;
		case 1:
			p = "mach_port_name_t";
			break;
		default:
			break;
		};
		break;
	/* _kernelrpc_mach_port_deallocate_trap */
	case 618:
		switch (ndx) {
		case 0:
			p = "mach_port_name_t";
			break;
		case 1:
			p = "mach_port_name_t";
			break;
		default:
			break;
		};
		break;
	/* _kernelrpc_mach_port_mod_refs_trap */
	case 619:
		switch (ndx) {
		case 0:
			p = "mach_port_name_t";
			break;
		case 1:
			p = "mach_port_name_t";
			break;
		case 2:
			p = "mach_port_right_t";
			break;
		case 3:
			p = "mach_port_delta_t";
			break;
		default:
			break;
		};
		break;
	/* _kernelrpc_mach_port_move_member_trap */
	case 620:
		switch (ndx) {
		case 0:
			p = "mach_port_name_t";
			break;
		case 1:
			p = "mach_port_name_t";
			break;
		case 2:
			p = "mach_port_name_t";
			break;
		default:
			break;
		};
		break;
	/* _kernelrpc_mach_port_insert_right_trap */
	case 621:
		switch (ndx) {
		case 0:
			p = "mach_port_name_t";
			break;
		case 1:
			p = "mach_port_name_t";
			break;
		case 2:
			p = "mach_port_name_t";
			break;
		case 3:
			p = "mach_msg_type_name_t";
			break;
		default:
			break;
		};
		break;
	/* _kernelrpc_mach_port_insert_member_trap */
	case 622:
		switch (ndx) {
		case 0:
			p = "mach_port_name_t";
			break;
		case 1:
			p = "mach_port_name_t";
			break;
		case 2:
			p = "mach_port_name_t";
			break;
		default:
			break;
		};
		break;
	/* _kernelrpc_mach_port_extract_member_trap */
	case 623:
		switch (ndx) {
		case 0:
			p = "mach_port_name_t";
			break;
		case 1:
			p = "mach_port_name_t";
			break;
		case 2:
			p = "mach_port_name_t";
			break;
		default:
			break;
		};
		break;
	/* _kernelrpc_mach_port_construct_trap */
	case 624:
		switch (ndx) {
		case 0:
			p = "mach_port_name_t";
			break;
		case 1:
			p = "userland struct mach_port_options *";
			break;
		case 2:
			p = "uint64_t";
			break;
		case 3:
			p = "userland mach_port_name_t *";
			break;
		default:
			break;
		};
		break;
	/* _kernelrpc_mach_port_destruct_trap */
	case 625:
		switch (ndx) {
		case 0:
			p = "mach_port_name_t";
			break;
		case 1:
			p = "mach_port_name_t";
			break;
		case 2:
			p = "mach_port_delta_t";
			break;
		case 3:
			p = "uint64_t";
			break;
		default:
			break;
		};
		break;
	/* mach_reply_port */
	case 626:
		break;
	/* thread_self_trap */
	case 627:
		break;
	/* task_self_trap */
	case 628:
		break;
	/* host_self_trap */
	case 629:
		break;
	/* mach_msg_trap */
	case 631:
		switch (ndx) {
		case 0:
			p = "userland mach_msg_header_t *";
			break;
		case 1:
			p = "mach_msg_option_t";
			break;
		case 2:
			p = "mach_msg_size_t";
			break;
		case 3:
			p = "mach_msg_size_t";
			break;
		case 4:
			p = "mach_port_name_t";
			break;
		case 5:
			p = "mach_msg_timeout_t";
			break;
		case 6:
			p = "mach_port_name_t";
			break;
		default:
			break;
		};
		break;
	/* mach_msg_overwrite_trap */
	case 632:
		switch (ndx) {
		case 0:
			p = "userland mach_msg_header_t *";
			break;
		case 1:
			p = "mach_msg_option_t";
			break;
		case 2:
			p = "mach_msg_size_t";
			break;
		case 3:
			p = "mach_msg_size_t";
			break;
		case 4:
			p = "mach_port_name_t";
			break;
		case 5:
			p = "mach_msg_timeout_t";
			break;
		case 6:
			p = "mach_port_name_t";
			break;
		case 7:
			p = "userland mach_msg_header_t *";
			break;
		case 8:
			p = "mach_msg_size_t";
			break;
		default:
			break;
		};
		break;
	/* semaphore_signal_trap */
	case 633:
		switch (ndx) {
		case 0:
			p = "mach_port_name_t";
			break;
		default:
			break;
		};
		break;
	/* semaphore_signal_all_trap */
	case 634:
		switch (ndx) {
		case 0:
			p = "mach_port_name_t";
			break;
		default:
			break;
		};
		break;
	/* semaphore_signal_thread_trap */
	case 635:
		switch (ndx) {
		case 0:
			p = "mach_port_name_t";
			break;
		case 1:
			p = "mach_port_name_t";
			break;
		default:
			break;
		};
		break;
	/* semaphore_wait_trap */
	case 636:
		switch (ndx) {
		case 0:
			p = "mach_port_name_t";
			break;
		default:
			break;
		};
		break;
	/* semaphore_wait_signal_trap */
	case 637:
		switch (ndx) {
		case 0:
			p = "mach_port_name_t";
			break;
		case 1:
			p = "mach_port_name_t";
			break;
		default:
			break;
		};
		break;
	/* semaphore_timedwait_trap */
	case 638:
		switch (ndx) {
		case 0:
			p = "mach_port_name_t";
			break;
		case 1:
			p = "unsigned int";
			break;
		case 2:
			p = "mach_clock_res_t";
			break;
		default:
			break;
		};
		break;
	/* semaphore_timedwait_signal_trap */
	case 639:
		switch (ndx) {
		case 0:
			p = "mach_port_name_t";
			break;
		case 1:
			p = "mach_port_name_t";
			break;
		case 2:
			p = "unsigned int";
			break;
		case 3:
			p = "mach_clock_res_t";
			break;
		default:
			break;
		};
		break;
	/* _kernelrpc_mach_port_guard_trap */
	case 641:
		switch (ndx) {
		case 0:
			p = "mach_port_name_t";
			break;
		case 1:
			p = "mach_port_name_t";
			break;
		case 2:
			p = "uint64_t";
			break;
		case 3:
			p = "int";
			break;
		default:
			break;
		};
		break;
	/* _kernelrpc_mach_port_unguard_trap */
	case 642:
		switch (ndx) {
		case 0:
			p = "mach_port_name_t";
			break;
		case 1:
			p = "mach_port_name_t";
			break;
		case 2:
			p = "uint64_t";
			break;
		default:
			break;
		};
		break;
	/* task_name_for_pid */
	case 644:
		switch (ndx) {
		case 0:
			p = "mach_port_name_t";
			break;
		case 1:
			p = "int";
			break;
		case 2:
			p = "userland mach_port_name_t *";
			break;
		default:
			break;
		};
		break;
	/* task_for_pid */
	case 645:
		switch (ndx) {
		case 0:
			p = "mach_port_name_t";
			break;
		case 1:
			p = "int";
			break;
		case 2:
			p = "userland mach_port_name_t *";
			break;
		default:
			break;
		};
		break;
	/* pid_for_task */
	case 646:
		switch (ndx) {
		case 0:
			p = "mach_port_name_t";
			break;
		case 1:
			p = "userland int *";
			break;
		default:
			break;
		};
		break;
	/* macx_swapon */
	case 648:
		switch (ndx) {
		case 0:
			p = "userland char *";
			break;
		case 1:
			p = "int";
			break;
		case 2:
			p = "int";
			break;
		case 3:
			p = "int";
			break;
		default:
			break;
		};
		break;
	/* macx_swapoff */
	case 649:
		switch (ndx) {
		case 0:
			p = "userland char *";
			break;
		case 1:
			p = "int";
			break;
		default:
			break;
		};
		break;
	/* macx_triggers */
	case 651:
		switch (ndx) {
		case 0:
			p = "int";
			break;
		case 1:
			p = "int";
			break;
		case 2:
			p = "int";
			break;
		case 3:
			p = "mach_port_name_t";
			break;
		default:
			break;
		};
		break;
	/* macx_backing_store_suspend */
	case 652:
		switch (ndx) {
		case 0:
			p = "int";
			break;
		default:
			break;
		};
		break;
	/* macx_backing_store_recovery */
	case 653:
		switch (ndx) {
		case 0:
			p = "int";
			break;
		default:
			break;
		};
		break;
	/* swtch_pri */
	case 659:
		switch (ndx) {
		case 0:
			p = "int";
			break;
		default:
			break;
		};
		break;
	/* swtch */
	case 660:
		break;
	/* thread_switch */
	case 661:
		switch (ndx) {
		case 0:
			p = "mach_port_name_t";
			break;
		case 1:
			p = "int";
			break;
		case 2:
			p = "mach_msg_timeout_t";
			break;
		default:
			break;
		};
		break;
	/* clock_sleep_trap */
	case 662:
		switch (ndx) {
		case 0:
			p = "mach_port_name_t";
			break;
		case 1:
			p = "mach_sleep_type_t";
			break;
		case 2:
			p = "int";
			break;
		case 3:
			p = "int";
			break;
		case 4:
			p = "userland mach_timespec_t *";
			break;
		default:
			break;
		};
		break;
	/* mach_timebase_info */
	case 689:
		switch (ndx) {
		case 0:
			p = "userland struct mach_timebase_info *";
			break;
		default:
			break;
		};
		break;
	/* mach_wait_until */
	case 690:
		switch (ndx) {
		case 0:
			p = "uint64_t";
			break;
		default:
			break;
		};
		break;
	/* mk_timer_create */
	case 691:
		break;
	/* mk_timer_destroy */
	case 692:
		switch (ndx) {
		case 0:
			p = "mach_port_name_t";
			break;
		default:
			break;
		};
		break;
	/* mk_timer_arm */
	case 693:
		switch (ndx) {
		case 0:
			p = "mach_port_name_t";
			break;
		case 1:
			p = "mach_absolute_time_t";
			break;
		default:
			break;
		};
		break;
	/* mk_timer_cancel */
	case 694:
		switch (ndx) {
		case 0:
			p = "mach_port_name_t";
			break;
		case 1:
			p = "userland mach_absolute_time_t *";
			break;
		default:
			break;
		};
		break;
	default:
		break;
	};
	if (p != NULL)
		strlcpy(desc, p, descsz);
}
static void
systrace_return_setargdesc(int sysnum, int ndx, char *desc, size_t descsz)
{
	const char *p = NULL;
	switch (sysnum) {
	/* syscall */
	case 0:
	/* exit */
	case 1:
		if (ndx == 0 || ndx == 1)
			p = "void";
		break;
	/* fork */
	case 2:
	/* read */
	case 3:
		if (ndx == 0 || ndx == 1)
			p = "ssize_t";
		break;
	/* write */
	case 4:
		if (ndx == 0 || ndx == 1)
			p = "ssize_t";
		break;
	/* open */
	case 5:
		if (ndx == 0 || ndx == 1)
			p = "int";
		break;
	/* close */
	case 6:
		if (ndx == 0 || ndx == 1)
			p = "int";
		break;
	/* freebsd32_wait4 */
	case 7:
		if (ndx == 0 || ndx == 1)
			p = "int";
		break;
	/* link */
	case 9:
		if (ndx == 0 || ndx == 1)
			p = "int";
		break;
	/* unlink */
	case 10:
		if (ndx == 0 || ndx == 1)
			p = "int";
		break;
	/* chdir */
	case 12:
		if (ndx == 0 || ndx == 1)
			p = "int";
		break;
	/* fchdir */
	case 13:
		if (ndx == 0 || ndx == 1)
			p = "int";
		break;
	/* chmod */
	case 15:
		if (ndx == 0 || ndx == 1)
			p = "int";
		break;
	/* chown */
	case 16:
		if (ndx == 0 || ndx == 1)
			p = "int";
		break;
	/* break */
	case 17:
		if (ndx == 0 || ndx == 1)
			p = "void *";
		break;
	/* getpid */
	case 20:
	/* mount */
	case 21:
		if (ndx == 0 || ndx == 1)
			p = "int";
		break;
	/* unmount */
	case 22:
		if (ndx == 0 || ndx == 1)
			p = "int";
		break;
	/* setuid */
	case 23:
		if (ndx == 0 || ndx == 1)
			p = "int";
		break;
	/* getuid */
	case 24:
	/* geteuid */
	case 25:
	/* freebsd32_ptrace */
	case 26:
		if (ndx == 0 || ndx == 1)
			p = "int";
		break;
	/* freebsd32_recvmsg */
	case 27:
		if (ndx == 0 || ndx == 1)
			p = "ssize_t";
		break;
	/* freebsd32_sendmsg */
	case 28:
		if (ndx == 0 || ndx == 1)
			p = "ssize_t";
		break;
	/* recvfrom */
	case 29:
		if (ndx == 0 || ndx == 1)
			p = "ssize_t";
		break;
	/* accept */
	case 30:
		if (ndx == 0 || ndx == 1)
			p = "int";
		break;
	/* getpeername */
	case 31:
		if (ndx == 0 || ndx == 1)
			p = "int";
		break;
	/* getsockname */
	case 32:
		if (ndx == 0 || ndx == 1)
			p = "int";
		break;
	/* access */
	case 33:
		if (ndx == 0 || ndx == 1)
			p = "int";
		break;
	/* chflags */
	case 34:
		if (ndx == 0 || ndx == 1)
			p = "int";
		break;
	/* fchflags */
	case 35:
		if (ndx == 0 || ndx == 1)
			p = "int";
		break;
	/* sync */
	case 36:
	/* kill */
	case 37:
		if (ndx == 0 || ndx == 1)
			p = "int";
		break;
	/* getppid */
	case 39:
	/* dup */
	case 41:
		if (ndx == 0 || ndx == 1)
			p = "int";
		break;
	/* getegid */
	case 43:
	/* profil */
	case 44:
		if (ndx == 0 || ndx == 1)
			p = "int";
		break;
	/* ktrace */
	case 45:
		if (ndx == 0 || ndx == 1)
			p = "int";
		break;
	/* getgid */
	case 47:
	/* getlogin */
	case 49:
		if (ndx == 0 || ndx == 1)
			p = "int";
		break;
	/* setlogin */
	case 50:
		if (ndx == 0 || ndx == 1)
			p = "int";
		break;
	/* acct */
	case 51:
		if (ndx == 0 || ndx == 1)
			p = "int";
		break;
	/* freebsd32_sigaltstack */
	case 53:
		if (ndx == 0 || ndx == 1)
			p = "int";
		break;
	/* freebsd32_ioctl */
	case 54:
		if (ndx == 0 || ndx == 1)
			p = "int";
		break;
	/* reboot */
	case 55:
		if (ndx == 0 || ndx == 1)
			p = "int";
		break;
	/* revoke */
	case 56:
		if (ndx == 0 || ndx == 1)
			p = "int";
		break;
	/* symlink */
	case 57:
		if (ndx == 0 || ndx == 1)
			p = "int";
		break;
	/* readlink */
	case 58:
		if (ndx == 0 || ndx == 1)
			p = "ssize_t";
		break;
	/* freebsd32_execve */
	case 59:
		if (ndx == 0 || ndx == 1)
			p = "int";
		break;
	/* umask */
	case 60:
		if (ndx == 0 || ndx == 1)
			p = "mode_t";
		break;
	/* chroot */
	case 61:
		if (ndx == 0 || ndx == 1)
			p = "int";
		break;
	/* msync */
	case 65:
		if (ndx == 0 || ndx == 1)
			p = "int";
		break;
	/* vfork */
	case 66:
	/* munmap */
	case 73:
		if (ndx == 0 || ndx == 1)
			p = "int";
		break;
	/* freebsd32_mprotect */
	case 74:
		if (ndx == 0 || ndx == 1)
			p = "int";
		break;
	/* madvise */
	case 75:
		if (ndx == 0 || ndx == 1)
			p = "int";
		break;
	/* mincore */
	case 78:
		if (ndx == 0 || ndx == 1)
			p = "int";
		break;
	/* getgroups */
	case 79:
		if (ndx == 0 || ndx == 1)
			p = "int";
		break;
	/* setgroups */
	case 80:
		if (ndx == 0 || ndx == 1)
			p = "int";
		break;
	/* getpgrp */
	case 81:
	/* setpgid */
	case 82:
		if (ndx == 0 || ndx == 1)
			p = "int";
		break;
	/* freebsd32_setitimer */
	case 83:
		if (ndx == 0 || ndx == 1)
			p = "int";
		break;
	/* swapon */
	case 85:
		if (ndx == 0 || ndx == 1)
			p = "int";
		break;
	/* freebsd32_getitimer */
	case 86:
		if (ndx == 0 || ndx == 1)
			p = "int";
		break;
	/* getdtablesize */
	case 89:
	/* dup2 */
	case 90:
		if (ndx == 0 || ndx == 1)
			p = "int";
		break;
	/* freebsd32_fcntl */
	case 92:
		if (ndx == 0 || ndx == 1)
			p = "int";
		break;
	/* freebsd32_select */
	case 93:
		if (ndx == 0 || ndx == 1)
			p = "int";
		break;
	/* fsync */
	case 95:
		if (ndx == 0 || ndx == 1)
			p = "int";
		break;
	/* setpriority */
	case 96:
		if (ndx == 0 || ndx == 1)
			p = "int";
		break;
	/* socket */
	case 97:
		if (ndx == 0 || ndx == 1)
			p = "int";
		break;
	/* connect */
	case 98:
		if (ndx == 0 || ndx == 1)
			p = "int";
		break;
	/* getpriority */
	case 100:
		if (ndx == 0 || ndx == 1)
			p = "int";
		break;
	/* bind */
	case 104:
		if (ndx == 0 || ndx == 1)
			p = "int";
		break;
	/* setsockopt */
	case 105:
		if (ndx == 0 || ndx == 1)
			p = "int";
		break;
	/* listen */
	case 106:
		if (ndx == 0 || ndx == 1)
			p = "int";
		break;
	/* freebsd32_gettimeofday */
	case 116:
		if (ndx == 0 || ndx == 1)
			p = "int";
		break;
	/* freebsd32_getrusage */
	case 117:
		if (ndx == 0 || ndx == 1)
			p = "int";
		break;
	/* getsockopt */
	case 118:
		if (ndx == 0 || ndx == 1)
			p = "int";
		break;
	/* freebsd32_readv */
	case 120:
		if (ndx == 0 || ndx == 1)
			p = "ssize_t";
		break;
	/* freebsd32_writev */
	case 121:
		if (ndx == 0 || ndx == 1)
			p = "ssize_t";
		break;
	/* freebsd32_settimeofday */
	case 122:
		if (ndx == 0 || ndx == 1)
			p = "int";
		break;
	/* fchown */
	case 123:
		if (ndx == 0 || ndx == 1)
			p = "int";
		break;
	/* fchmod */
	case 124:
		if (ndx == 0 || ndx == 1)
			p = "int";
		break;
	/* setreuid */
	case 126:
		if (ndx == 0 || ndx == 1)
			p = "int";
		break;
	/* setregid */
	case 127:
		if (ndx == 0 || ndx == 1)
			p = "int";
		break;
	/* rename */
	case 128:
		if (ndx == 0 || ndx == 1)
			p = "int";
		break;
	/* flock */
	case 131:
		if (ndx == 0 || ndx == 1)
			p = "int";
		break;
	/* mkfifo */
	case 132:
		if (ndx == 0 || ndx == 1)
			p = "int";
		break;
	/* sendto */
	case 133:
		if (ndx == 0 || ndx == 1)
			p = "ssize_t";
		break;
	/* shutdown */
	case 134:
		if (ndx == 0 || ndx == 1)
			p = "int";
		break;
	/* socketpair */
	case 135:
		if (ndx == 0 || ndx == 1)
			p = "int";
		break;
	/* mkdir */
	case 136:
		if (ndx == 0 || ndx == 1)
			p = "int";
		break;
	/* rmdir */
	case 137:
		if (ndx == 0 || ndx == 1)
			p = "int";
		break;
	/* freebsd32_utimes */
	case 138:
		if (ndx == 0 || ndx == 1)
			p = "int";
		break;
	/* freebsd32_adjtime */
	case 140:
		if (ndx == 0 || ndx == 1)
			p = "int";
		break;
	/* setsid */
	case 147:
	/* quotactl */
	case 148:
		if (ndx == 0 || ndx == 1)
			p = "int";
		break;
	/* getfh */
	case 161:
		if (ndx == 0 || ndx == 1)
			p = "int";
		break;
	/* freebsd32_sysarch */
	case 165:
		if (ndx == 0 || ndx == 1)
			p = "int";
		break;
	/* rtprio */
	case 166:
		if (ndx == 0 || ndx == 1)
			p = "int";
		break;
	/* freebsd32_semsys */
	case 169:
		if (ndx == 0 || ndx == 1)
			p = "int";
		break;
	/* freebsd32_msgsys */
	case 170:
		if (ndx == 0 || ndx == 1)
			p = "int";
		break;
	/* freebsd32_shmsys */
	case 171:
		if (ndx == 0 || ndx == 1)
			p = "int";
		break;
	/* setfib */
	case 175:
		if (ndx == 0 || ndx == 1)
			p = "int";
		break;
	/* freebsd32_ntp_adjtime */
	case 176:
		if (ndx == 0 || ndx == 1)
			p = "int";
		break;
	/* setgid */
	case 181:
		if (ndx == 0 || ndx == 1)
			p = "int";
		break;
	/* setegid */
	case 182:
		if (ndx == 0 || ndx == 1)
			p = "int";
		break;
	/* seteuid */
	case 183:
		if (ndx == 0 || ndx == 1)
			p = "int";
		break;
	/* pathconf */
	case 191:
		if (ndx == 0 || ndx == 1)
			p = "int";
		break;
	/* fpathconf */
	case 192:
		if (ndx == 0 || ndx == 1)
			p = "int";
		break;
	/* getrlimit */
	case 194:
		if (ndx == 0 || ndx == 1)
			p = "int";
		break;
	/* setrlimit */
	case 195:
		if (ndx == 0 || ndx == 1)
			p = "int";
		break;
	/* __syscall */
	case 198:
	/* freebsd32___sysctl */
	case 202:
		if (ndx == 0 || ndx == 1)
			p = "int";
		break;
	/* mlock */
	case 203:
		if (ndx == 0 || ndx == 1)
			p = "int";
		break;
	/* munlock */
	case 204:
		if (ndx == 0 || ndx == 1)
			p = "int";
		break;
	/* undelete */
	case 205:
		if (ndx == 0 || ndx == 1)
			p = "int";
		break;
	/* freebsd32_futimes */
	case 206:
		if (ndx == 0 || ndx == 1)
			p = "int";
		break;
	/* getpgid */
	case 207:
		if (ndx == 0 || ndx == 1)
			p = "int";
		break;
	/* poll */
	case 209:
		if (ndx == 0 || ndx == 1)
			p = "int";
		break;
	/* lkmnosys */
	case 210:
	/* lkmnosys */
	case 211:
	/* lkmnosys */
	case 212:
	/* lkmnosys */
	case 213:
	/* lkmnosys */
	case 214:
	/* lkmnosys */
	case 215:
	/* lkmnosys */
	case 216:
	/* lkmnosys */
	case 217:
	/* lkmnosys */
	case 218:
	/* lkmnosys */
	case 219:
	/* semget */
	case 221:
		if (ndx == 0 || ndx == 1)
			p = "int";
		break;
	/* semop */
	case 222:
		if (ndx == 0 || ndx == 1)
			p = "int";
		break;
	/* msgget */
	case 225:
		if (ndx == 0 || ndx == 1)
			p = "int";
		break;
	/* freebsd32_msgsnd */
	case 226:
		if (ndx == 0 || ndx == 1)
			p = "int";
		break;
	/* freebsd32_msgrcv */
	case 227:
		if (ndx == 0 || ndx == 1)
			p = "ssize_t";
		break;
	/* shmat */
	case 228:
		if (ndx == 0 || ndx == 1)
			p = "void *";
		break;
	/* shmdt */
	case 230:
		if (ndx == 0 || ndx == 1)
			p = "int";
		break;
	/* shmget */
	case 231:
		if (ndx == 0 || ndx == 1)
			p = "int";
		break;
	/* freebsd32_clock_gettime */
	case 232:
		if (ndx == 0 || ndx == 1)
			p = "int";
		break;
	/* freebsd32_clock_settime */
	case 233:
		if (ndx == 0 || ndx == 1)
			p = "int";
		break;
	/* freebsd32_clock_getres */
	case 234:
		if (ndx == 0 || ndx == 1)
			p = "int";
		break;
	/* freebsd32_ktimer_create */
	case 235:
		if (ndx == 0 || ndx == 1)
			p = "int";
		break;
	/* ktimer_delete */
	case 236:
		if (ndx == 0 || ndx == 1)
			p = "int";
		break;
	/* freebsd32_ktimer_settime */
	case 237:
		if (ndx == 0 || ndx == 1)
			p = "int";
		break;
	/* freebsd32_ktimer_gettime */
	case 238:
		if (ndx == 0 || ndx == 1)
			p = "int";
		break;
	/* ktimer_getoverrun */
	case 239:
		if (ndx == 0 || ndx == 1)
			p = "int";
		break;
	/* freebsd32_nanosleep */
	case 240:
		if (ndx == 0 || ndx == 1)
			p = "int";
		break;
	/* ffclock_getcounter */
	case 241:
		if (ndx == 0 || ndx == 1)
			p = "int";
		break;
	/* freebsd32_ffclock_setestimate */
	case 242:
		if (ndx == 0 || ndx == 1)
			p = "int";
		break;
	/* freebsd32_ffclock_getestimate */
	case 243:
		if (ndx == 0 || ndx == 1)
			p = "int";
		break;
	/* freebsd32_clock_nanosleep */
	case 244:
		if (ndx == 0 || ndx == 1)
			p = "int";
		break;
	/* freebsd32_clock_getcpuclockid2 */
	case 247:
		if (ndx == 0 || ndx == 1)
			p = "int";
		break;
	/* minherit */
	case 250:
		if (ndx == 0 || ndx == 1)
			p = "int";
		break;
	/* rfork */
	case 251:
		if (ndx == 0 || ndx == 1)
			p = "int";
		break;
	/* issetugid */
	case 253:
	/* lchown */
	case 254:
		if (ndx == 0 || ndx == 1)
			p = "int";
		break;
	/* freebsd32_aio_read */
	case 255:
		if (ndx == 0 || ndx == 1)
			p = "int";
		break;
	/* freebsd32_aio_write */
	case 256:
		if (ndx == 0 || ndx == 1)
			p = "int";
		break;
	/* freebsd32_lio_listio */
	case 257:
		if (ndx == 0 || ndx == 1)
			p = "int";
		break;
	/* __proc_info */
	case 258:
		if (ndx == 0 || ndx == 1)
			p = "int";
		break;
	/* __iopolicysys */
	case 259:
		if (ndx == 0 || ndx == 1)
			p = "int";
		break;
	/* lchmod */
	case 274:
		if (ndx == 0 || ndx == 1)
			p = "int";
		break;
	/* freebsd32_lutimes */
	case 276:
		if (ndx == 0 || ndx == 1)
			p = "int";
		break;
	/* audit_session_self */
	case 281:
	/* audit_session_join */
	case 282:
		if (ndx == 0 || ndx == 1)
			p = "int";
		break;
	/* audit_session_port */
	case 283:
		if (ndx == 0 || ndx == 1)
			p = "int";
		break;
	/* freebsd32_preadv */
	case 289:
		if (ndx == 0 || ndx == 1)
			p = "ssize_t";
		break;
	/* freebsd32_pwritev */
	case 290:
		if (ndx == 0 || ndx == 1)
			p = "ssize_t";
		break;
	/* fhopen */
	case 298:
		if (ndx == 0 || ndx == 1)
			p = "int";
		break;
	/* modnext */
	case 300:
		if (ndx == 0 || ndx == 1)
			p = "int";
		break;
	/* freebsd32_modstat */
	case 301:
		if (ndx == 0 || ndx == 1)
			p = "int";
		break;
	/* modfnext */
	case 302:
		if (ndx == 0 || ndx == 1)
			p = "int";
		break;
	/* modfind */
	case 303:
		if (ndx == 0 || ndx == 1)
			p = "int";
		break;
	/* kldload */
	case 304:
		if (ndx == 0 || ndx == 1)
			p = "int";
		break;
	/* kldunload */
	case 305:
		if (ndx == 0 || ndx == 1)
			p = "int";
		break;
	/* kldfind */
	case 306:
		if (ndx == 0 || ndx == 1)
			p = "int";
		break;
	/* kldnext */
	case 307:
		if (ndx == 0 || ndx == 1)
			p = "int";
		break;
	/* freebsd32_kldstat */
	case 308:
		if (ndx == 0 || ndx == 1)
			p = "int";
		break;
	/* kldfirstmod */
	case 309:
		if (ndx == 0 || ndx == 1)
			p = "int";
		break;
	/* getsid */
	case 310:
		if (ndx == 0 || ndx == 1)
			p = "int";
		break;
	/* setresuid */
	case 311:
		if (ndx == 0 || ndx == 1)
			p = "int";
		break;
	/* setresgid */
	case 312:
		if (ndx == 0 || ndx == 1)
			p = "int";
		break;
	/* freebsd32_aio_return */
	case 314:
		if (ndx == 0 || ndx == 1)
			p = "ssize_t";
		break;
	/* freebsd32_aio_suspend */
	case 315:
		if (ndx == 0 || ndx == 1)
			p = "int";
		break;
	/* aio_cancel */
	case 316:
		if (ndx == 0 || ndx == 1)
			p = "int";
		break;
	/* freebsd32_aio_error */
	case 317:
		if (ndx == 0 || ndx == 1)
			p = "int";
		break;
	/* yield */
	case 321:
	/* mlockall */
	case 324:
		if (ndx == 0 || ndx == 1)
			p = "int";
		break;
	/* munlockall */
	case 325:
	/* __getcwd */
	case 326:
		if (ndx == 0 || ndx == 1)
			p = "int";
		break;
	/* sched_setparam */
	case 327:
		if (ndx == 0 || ndx == 1)
			p = "int";
		break;
	/* sched_getparam */
	case 328:
		if (ndx == 0 || ndx == 1)
			p = "int";
		break;
	/* sched_setscheduler */
	case 329:
		if (ndx == 0 || ndx == 1)
			p = "int";
		break;
	/* sched_getscheduler */
	case 330:
		if (ndx == 0 || ndx == 1)
			p = "int";
		break;
	/* sched_yield */
	case 331:
	/* sched_get_priority_max */
	case 332:
		if (ndx == 0 || ndx == 1)
			p = "int";
		break;
	/* sched_get_priority_min */
	case 333:
		if (ndx == 0 || ndx == 1)
			p = "int";
		break;
	/* freebsd32_sched_rr_get_interval */
	case 334:
		if (ndx == 0 || ndx == 1)
			p = "int";
		break;
	/* utrace */
	case 335:
		if (ndx == 0 || ndx == 1)
			p = "int";
		break;
	/* freebsd32_jail */
	case 338:
		if (ndx == 0 || ndx == 1)
			p = "int";
		break;
	/* sigprocmask */
	case 340:
		if (ndx == 0 || ndx == 1)
			p = "int";
		break;
	/* sigsuspend */
	case 341:
		if (ndx == 0 || ndx == 1)
			p = "int";
		break;
	/* sigpending */
	case 343:
		if (ndx == 0 || ndx == 1)
			p = "int";
		break;
	/* freebsd32_sigtimedwait */
	case 345:
		if (ndx == 0 || ndx == 1)
			p = "int";
		break;
	/* freebsd32_sigwaitinfo */
	case 346:
		if (ndx == 0 || ndx == 1)
			p = "int";
		break;
	/* __acl_get_file */
	case 347:
		if (ndx == 0 || ndx == 1)
			p = "int";
		break;
	/* __acl_set_file */
	case 348:
		if (ndx == 0 || ndx == 1)
			p = "int";
		break;
	/* __acl_get_fd */
	case 349:
		if (ndx == 0 || ndx == 1)
			p = "int";
		break;
	/* __acl_set_fd */
	case 350:
		if (ndx == 0 || ndx == 1)
			p = "int";
		break;
	/* __acl_delete_file */
	case 351:
		if (ndx == 0 || ndx == 1)
			p = "int";
		break;
	/* __acl_delete_fd */
	case 352:
		if (ndx == 0 || ndx == 1)
			p = "int";
		break;
	/* __acl_aclcheck_file */
	case 353:
		if (ndx == 0 || ndx == 1)
			p = "int";
		break;
	/* __acl_aclcheck_fd */
	case 354:
		if (ndx == 0 || ndx == 1)
			p = "int";
		break;
	/* extattrctl */
	case 355:
		if (ndx == 0 || ndx == 1)
			p = "int";
		break;
	/* extattr_set_file */
	case 356:
		if (ndx == 0 || ndx == 1)
			p = "ssize_t";
		break;
	/* extattr_get_file */
	case 357:
		if (ndx == 0 || ndx == 1)
			p = "ssize_t";
		break;
	/* extattr_delete_file */
	case 358:
		if (ndx == 0 || ndx == 1)
			p = "int";
		break;
	/* freebsd32_aio_waitcomplete */
	case 359:
		if (ndx == 0 || ndx == 1)
			p = "ssize_t";
		break;
	/* getresuid */
	case 360:
		if (ndx == 0 || ndx == 1)
			p = "int";
		break;
	/* getresgid */
	case 361:
		if (ndx == 0 || ndx == 1)
			p = "int";
		break;
	/* kqueue */
	case 362:
	/* kevent64 */
	case 370:
		if (ndx == 0 || ndx == 1)
			p = "int";
		break;
	/* extattr_set_fd */
	case 371:
		if (ndx == 0 || ndx == 1)
			p = "ssize_t";
		break;
	/* extattr_get_fd */
	case 372:
		if (ndx == 0 || ndx == 1)
			p = "ssize_t";
		break;
	/* extattr_delete_fd */
	case 373:
		if (ndx == 0 || ndx == 1)
			p = "int";
		break;
	/* __setugid */
	case 374:
		if (ndx == 0 || ndx == 1)
			p = "int";
		break;
	/* eaccess */
	case 376:
		if (ndx == 0 || ndx == 1)
			p = "int";
		break;
	/* freebsd32_nmount */
	case 378:
		if (ndx == 0 || ndx == 1)
			p = "int";
		break;
	/* kenv */
	case 390:
		if (ndx == 0 || ndx == 1)
			p = "int";
		break;
	/* lchflags */
	case 391:
		if (ndx == 0 || ndx == 1)
			p = "int";
		break;
	/* uuidgen */
	case 392:
		if (ndx == 0 || ndx == 1)
			p = "int";
		break;
	/* freebsd32_sendfile */
	case 393:
		if (ndx == 0 || ndx == 1)
			p = "int";
		break;
	/* mac_syscall */
	case 394:
		if (ndx == 0 || ndx == 1)
			p = "int";
		break;
	/* ksem_close */
	case 400:
		if (ndx == 0 || ndx == 1)
			p = "int";
		break;
	/* ksem_post */
	case 401:
		if (ndx == 0 || ndx == 1)
			p = "int";
		break;
	/* ksem_wait */
	case 402:
		if (ndx == 0 || ndx == 1)
			p = "int";
		break;
	/* ksem_trywait */
	case 403:
		if (ndx == 0 || ndx == 1)
			p = "int";
		break;
	/* freebsd32_ksem_init */
	case 404:
		if (ndx == 0 || ndx == 1)
			p = "int";
		break;
	/* freebsd32_ksem_open */
	case 405:
		if (ndx == 0 || ndx == 1)
			p = "int";
		break;
	/* ksem_unlink */
	case 406:
		if (ndx == 0 || ndx == 1)
			p = "int";
		break;
	/* ksem_getvalue */
	case 407:
		if (ndx == 0 || ndx == 1)
			p = "int";
		break;
	/* ksem_destroy */
	case 408:
		if (ndx == 0 || ndx == 1)
			p = "int";
		break;
	/* extattr_set_link */
	case 412:
		if (ndx == 0 || ndx == 1)
			p = "ssize_t";
		break;
	/* extattr_get_link */
	case 413:
		if (ndx == 0 || ndx == 1)
			p = "ssize_t";
		break;
	/* extattr_delete_link */
	case 414:
		if (ndx == 0 || ndx == 1)
			p = "int";
		break;
	/* freebsd32_sigaction */
	case 416:
		if (ndx == 0 || ndx == 1)
			p = "int";
		break;
	/* freebsd32_sigreturn */
	case 417:
		if (ndx == 0 || ndx == 1)
			p = "int";
		break;
	/* freebsd32_getcontext */
	case 421:
		if (ndx == 0 || ndx == 1)
			p = "int";
		break;
	/* freebsd32_setcontext */
	case 422:
		if (ndx == 0 || ndx == 1)
			p = "int";
		break;
	/* freebsd32_swapcontext */
	case 423:
		if (ndx == 0 || ndx == 1)
			p = "int";
		break;
	/* __acl_get_link */
	case 425:
		if (ndx == 0 || ndx == 1)
			p = "int";
		break;
	/* __acl_set_link */
	case 426:
		if (ndx == 0 || ndx == 1)
			p = "int";
		break;
	/* __acl_delete_link */
	case 427:
		if (ndx == 0 || ndx == 1)
			p = "int";
		break;
	/* __acl_aclcheck_link */
	case 428:
		if (ndx == 0 || ndx == 1)
			p = "int";
		break;
	/* sigwait */
	case 429:
		if (ndx == 0 || ndx == 1)
			p = "int";
		break;
	/* thr_exit */
	case 431:
		if (ndx == 0 || ndx == 1)
			p = "void";
		break;
	/* thr_self */
	case 432:
		if (ndx == 0 || ndx == 1)
			p = "int";
		break;
	/* thr_kill */
	case 433:
		if (ndx == 0 || ndx == 1)
			p = "int";
		break;
	/* jail_attach */
	case 436:
		if (ndx == 0 || ndx == 1)
			p = "int";
		break;
	/* extattr_list_fd */
	case 437:
		if (ndx == 0 || ndx == 1)
			p = "ssize_t";
		break;
	/* extattr_list_file */
	case 438:
		if (ndx == 0 || ndx == 1)
			p = "ssize_t";
		break;
	/* extattr_list_link */
	case 439:
		if (ndx == 0 || ndx == 1)
			p = "ssize_t";
		break;
	/* freebsd32_ksem_timedwait */
	case 441:
		if (ndx == 0 || ndx == 1)
			p = "int";
		break;
	/* freebsd32_thr_suspend */
	case 442:
		if (ndx == 0 || ndx == 1)
			p = "int";
		break;
	/* thr_wake */
	case 443:
		if (ndx == 0 || ndx == 1)
			p = "int";
		break;
	/* kldunloadf */
	case 444:
		if (ndx == 0 || ndx == 1)
			p = "int";
		break;
	/* audit */
	case 445:
		if (ndx == 0 || ndx == 1)
			p = "int";
		break;
	/* auditon */
	case 446:
		if (ndx == 0 || ndx == 1)
			p = "int";
		break;
	/* getauid */
	case 447:
		if (ndx == 0 || ndx == 1)
			p = "int";
		break;
	/* setauid */
	case 448:
		if (ndx == 0 || ndx == 1)
			p = "int";
		break;
	/* getaudit */
	case 449:
		if (ndx == 0 || ndx == 1)
			p = "int";
		break;
	/* setaudit */
	case 450:
		if (ndx == 0 || ndx == 1)
			p = "int";
		break;
	/* getaudit_addr */
	case 451:
		if (ndx == 0 || ndx == 1)
			p = "int";
		break;
	/* setaudit_addr */
	case 452:
		if (ndx == 0 || ndx == 1)
			p = "int";
		break;
	/* auditctl */
	case 453:
		if (ndx == 0 || ndx == 1)
			p = "int";
		break;
	/* freebsd32__umtx_op */
	case 454:
		if (ndx == 0 || ndx == 1)
			p = "int";
		break;
	/* freebsd32_thr_new */
	case 455:
		if (ndx == 0 || ndx == 1)
			p = "int";
		break;
	/* freebsd32_sigqueue */
	case 456:
		if (ndx == 0 || ndx == 1)
			p = "int";
		break;
	/* freebsd32_kmq_open */
	case 457:
		if (ndx == 0 || ndx == 1)
			p = "int";
		break;
	/* freebsd32_kmq_setattr */
	case 458:
		if (ndx == 0 || ndx == 1)
			p = "int";
		break;
	/* freebsd32_kmq_timedreceive */
	case 459:
		if (ndx == 0 || ndx == 1)
			p = "int";
		break;
	/* freebsd32_kmq_timedsend */
	case 460:
		if (ndx == 0 || ndx == 1)
			p = "int";
		break;
	/* freebsd32_kmq_notify */
	case 461:
		if (ndx == 0 || ndx == 1)
			p = "int";
		break;
	/* kmq_unlink */
	case 462:
		if (ndx == 0 || ndx == 1)
			p = "int";
		break;
	/* freebsd32_abort2 */
	case 463:
		if (ndx == 0 || ndx == 1)
			p = "void";
		break;
	/* thr_set_name */
	case 464:
		if (ndx == 0 || ndx == 1)
			p = "int";
		break;
	/* freebsd32_aio_fsync */
	case 465:
		if (ndx == 0 || ndx == 1)
			p = "int";
		break;
	/* rtprio_thread */
	case 466:
		if (ndx == 0 || ndx == 1)
			p = "int";
		break;
	/* thr_stack */
	case 467:
		if (ndx == 0 || ndx == 1)
			p = "caddr_t";
		break;
	/* thr_workq */
	case 468:
		if (ndx == 0 || ndx == 1)
			p = "int";
		break;
	/* sctp_peeloff */
	case 471:
		if (ndx == 0 || ndx == 1)
			p = "int";
		break;
	/* sctp_generic_sendmsg */
	case 472:
		if (ndx == 0 || ndx == 1)
			p = "int";
		break;
	/* sctp_generic_sendmsg_iov */
	case 473:
		if (ndx == 0 || ndx == 1)
			p = "int";
		break;
	/* sctp_generic_recvmsg */
	case 474:
		if (ndx == 0 || ndx == 1)
			p = "int";
		break;
	/* freebsd32_pread */
	case 475:
		if (ndx == 0 || ndx == 1)
			p = "ssize_t";
		break;
	/* freebsd32_pwrite */
	case 476:
		if (ndx == 0 || ndx == 1)
			p = "ssize_t";
		break;
	/* freebsd32_mmap */
	case 477:
		if (ndx == 0 || ndx == 1)
			p = "void *";
		break;
	/* freebsd32_lseek */
	case 478:
		if (ndx == 0 || ndx == 1)
			p = "off_t";
		break;
	/* freebsd32_truncate */
	case 479:
		if (ndx == 0 || ndx == 1)
			p = "int";
		break;
	/* freebsd32_ftruncate */
	case 480:
		if (ndx == 0 || ndx == 1)
			p = "int";
		break;
	/* thr_kill2 */
	case 481:
		if (ndx == 0 || ndx == 1)
			p = "int";
		break;
	/* shm_unlink */
	case 483:
		if (ndx == 0 || ndx == 1)
			p = "int";
		break;
	/* cpuset */
	case 484:
		if (ndx == 0 || ndx == 1)
			p = "int";
		break;
	/* freebsd32_cpuset_setid */
	case 485:
		if (ndx == 0 || ndx == 1)
			p = "int";
		break;
	/* freebsd32_cpuset_getid */
	case 486:
		if (ndx == 0 || ndx == 1)
			p = "int";
		break;
	/* freebsd32_cpuset_getaffinity */
	case 487:
		if (ndx == 0 || ndx == 1)
			p = "int";
		break;
	/* freebsd32_cpuset_setaffinity */
	case 488:
		if (ndx == 0 || ndx == 1)
			p = "int";
		break;
	/* faccessat */
	case 489:
		if (ndx == 0 || ndx == 1)
			p = "int";
		break;
	/* fchmodat */
	case 490:
		if (ndx == 0 || ndx == 1)
			p = "int";
		break;
	/* fchownat */
	case 491:
		if (ndx == 0 || ndx == 1)
			p = "int";
		break;
	/* freebsd32_fexecve */
	case 492:
		if (ndx == 0 || ndx == 1)
			p = "int";
		break;
	/* freebsd32_futimesat */
	case 494:
		if (ndx == 0 || ndx == 1)
			p = "int";
		break;
	/* linkat */
	case 495:
		if (ndx == 0 || ndx == 1)
			p = "int";
		break;
	/* mkdirat */
	case 496:
		if (ndx == 0 || ndx == 1)
			p = "int";
		break;
	/* mkfifoat */
	case 497:
		if (ndx == 0 || ndx == 1)
			p = "int";
		break;
	/* openat */
	case 499:
		if (ndx == 0 || ndx == 1)
			p = "int";
		break;
	/* readlinkat */
	case 500:
		if (ndx == 0 || ndx == 1)
			p = "ssize_t";
		break;
	/* renameat */
	case 501:
		if (ndx == 0 || ndx == 1)
			p = "int";
		break;
	/* symlinkat */
	case 502:
		if (ndx == 0 || ndx == 1)
			p = "int";
		break;
	/* unlinkat */
	case 503:
		if (ndx == 0 || ndx == 1)
			p = "int";
		break;
	/* posix_openpt */
	case 504:
		if (ndx == 0 || ndx == 1)
			p = "int";
		break;
	/* gssd_syscall */
	case 505:
		if (ndx == 0 || ndx == 1)
			p = "int";
		break;
	/* freebsd32_jail_get */
	case 506:
		if (ndx == 0 || ndx == 1)
			p = "int";
		break;
	/* freebsd32_jail_set */
	case 507:
		if (ndx == 0 || ndx == 1)
			p = "int";
		break;
	/* jail_remove */
	case 508:
		if (ndx == 0 || ndx == 1)
			p = "int";
		break;
	/* freebsd32___semctl */
	case 510:
		if (ndx == 0 || ndx == 1)
			p = "int";
		break;
	/* freebsd32_msgctl */
	case 511:
		if (ndx == 0 || ndx == 1)
			p = "int";
		break;
	/* freebsd32_shmctl */
	case 512:
		if (ndx == 0 || ndx == 1)
			p = "int";
		break;
	/* lpathconf */
	case 513:
		if (ndx == 0 || ndx == 1)
			p = "int";
		break;
	/* __cap_rights_get */
	case 515:
		if (ndx == 0 || ndx == 1)
			p = "int";
		break;
	/* cap_enter */
	case 516:
	/* cap_getmode */
	case 517:
		if (ndx == 0 || ndx == 1)
			p = "int";
		break;
	/* pdfork */
	case 518:
		if (ndx == 0 || ndx == 1)
			p = "int";
		break;
	/* pdkill */
	case 519:
		if (ndx == 0 || ndx == 1)
			p = "int";
		break;
	/* pdgetpid */
	case 520:
		if (ndx == 0 || ndx == 1)
			p = "int";
		break;
	/* freebsd32_pselect */
	case 522:
		if (ndx == 0 || ndx == 1)
			p = "int";
		break;
	/* getloginclass */
	case 523:
		if (ndx == 0 || ndx == 1)
			p = "int";
		break;
	/* setloginclass */
	case 524:
		if (ndx == 0 || ndx == 1)
			p = "int";
		break;
	/* rctl_get_racct */
	case 525:
		if (ndx == 0 || ndx == 1)
			p = "int";
		break;
	/* rctl_get_rules */
	case 526:
		if (ndx == 0 || ndx == 1)
			p = "int";
		break;
	/* rctl_get_limits */
	case 527:
		if (ndx == 0 || ndx == 1)
			p = "int";
		break;
	/* rctl_add_rule */
	case 528:
		if (ndx == 0 || ndx == 1)
			p = "int";
		break;
	/* rctl_remove_rule */
	case 529:
		if (ndx == 0 || ndx == 1)
			p = "int";
		break;
	/* freebsd32_posix_fallocate */
	case 530:
		if (ndx == 0 || ndx == 1)
			p = "int";
		break;
	/* freebsd32_posix_fadvise */
	case 531:
		if (ndx == 0 || ndx == 1)
			p = "int";
		break;
	/* freebsd32_wait6 */
	case 532:
		if (ndx == 0 || ndx == 1)
			p = "int";
		break;
	/* cap_rights_limit */
	case 533:
		if (ndx == 0 || ndx == 1)
			p = "int";
		break;
	/* freebsd32_cap_ioctls_limit */
	case 534:
		if (ndx == 0 || ndx == 1)
			p = "int";
		break;
	/* freebsd32_cap_ioctls_get */
	case 535:
		if (ndx == 0 || ndx == 1)
			p = "ssize_t";
		break;
	/* cap_fcntls_limit */
	case 536:
		if (ndx == 0 || ndx == 1)
			p = "int";
		break;
	/* cap_fcntls_get */
	case 537:
		if (ndx == 0 || ndx == 1)
			p = "int";
		break;
	/* bindat */
	case 538:
		if (ndx == 0 || ndx == 1)
			p = "int";
		break;
	/* connectat */
	case 539:
		if (ndx == 0 || ndx == 1)
			p = "int";
		break;
	/* chflagsat */
	case 540:
		if (ndx == 0 || ndx == 1)
			p = "int";
		break;
	/* accept4 */
	case 541:
		if (ndx == 0 || ndx == 1)
			p = "int";
		break;
	/* pipe2 */
	case 542:
		if (ndx == 0 || ndx == 1)
			p = "int";
		break;
	/* freebsd32_aio_mlock */
	case 543:
		if (ndx == 0 || ndx == 1)
			p = "int";
		break;
	/* freebsd32_procctl */
	case 544:
		if (ndx == 0 || ndx == 1)
			p = "int";
		break;
	/* freebsd32_ppoll */
	case 545:
		if (ndx == 0 || ndx == 1)
			p = "int";
		break;
	/* freebsd32_futimens */
	case 546:
		if (ndx == 0 || ndx == 1)
			p = "int";
		break;
	/* freebsd32_utimensat */
	case 547:
		if (ndx == 0 || ndx == 1)
			p = "int";
		break;
	/* fdatasync */
	case 550:
		if (ndx == 0 || ndx == 1)
			p = "int";
		break;
	/* freebsd32_fstat */
	case 551:
		if (ndx == 0 || ndx == 1)
			p = "int";
		break;
	/* freebsd32_fstatat */
	case 552:
		if (ndx == 0 || ndx == 1)
			p = "int";
		break;
	/* freebsd32_fhstat */
	case 553:
		if (ndx == 0 || ndx == 1)
			p = "int";
		break;
	/* getdirentries */
	case 554:
		if (ndx == 0 || ndx == 1)
			p = "ssize_t";
		break;
	/* statfs */
	case 555:
		if (ndx == 0 || ndx == 1)
			p = "int";
		break;
	/* fstatfs */
	case 556:
		if (ndx == 0 || ndx == 1)
			p = "int";
		break;
	/* freebsd32_getfsstat */
	case 557:
		if (ndx == 0 || ndx == 1)
			p = "int";
		break;
	/* fhstatfs */
	case 558:
		if (ndx == 0 || ndx == 1)
			p = "int";
		break;
	/* freebsd32_mknodat */
	case 559:
		if (ndx == 0 || ndx == 1)
			p = "int";
		break;
	/* freebsd32_kevent */
	case 560:
		if (ndx == 0 || ndx == 1)
			p = "int";
		break;
	/* freebsd32_cpuset_getdomain */
	case 561:
		if (ndx == 0 || ndx == 1)
			p = "int";
		break;
	/* freebsd32_cpuset_setdomain */
	case 562:
		if (ndx == 0 || ndx == 1)
			p = "int";
		break;
	/* getrandom */
	case 563:
		if (ndx == 0 || ndx == 1)
			p = "int";
		break;
	/* getfhat */
	case 564:
		if (ndx == 0 || ndx == 1)
			p = "int";
		break;
	/* fhlink */
	case 565:
		if (ndx == 0 || ndx == 1)
			p = "int";
		break;
	/* fhlinkat */
	case 566:
		if (ndx == 0 || ndx == 1)
			p = "int";
		break;
	/* fhreadlink */
	case 567:
		if (ndx == 0 || ndx == 1)
			p = "int";
		break;
	/* funlinkat */
	case 568:
		if (ndx == 0 || ndx == 1)
			p = "int";
		break;
	/* copy_file_range */
	case 569:
		if (ndx == 0 || ndx == 1)
			p = "ssize_t";
		break;
	/* freebsd32___sysctlbyname */
	case 570:
		if (ndx == 0 || ndx == 1)
			p = "int";
		break;
	/* shm_open2 */
	case 571:
		if (ndx == 0 || ndx == 1)
			p = "int";
		break;
	/* shm_rename */
	case 572:
		if (ndx == 0 || ndx == 1)
			p = "int";
		break;
	/* sigfastblock */
	case 573:
		if (ndx == 0 || ndx == 1)
			p = "int";
		break;
	/* __realpathat */
	case 574:
		if (ndx == 0 || ndx == 1)
			p = "int";
		break;
	/* close_range */
	case 575:
		if (ndx == 0 || ndx == 1)
			p = "int";
		break;
	/* rpctls_syscall */
	case 576:
		if (ndx == 0 || ndx == 1)
			p = "int";
		break;
	/* __specialfd */
	case 577:
		if (ndx == 0 || ndx == 1)
			p = "int";
		break;
	/* freebsd32_aio_writev */
	case 578:
		if (ndx == 0 || ndx == 1)
			p = "int";
		break;
	/* freebsd32_aio_readv */
	case 579:
		if (ndx == 0 || ndx == 1)
			p = "int";
		break;
	/* fspacectl */
	case 580:
		if (ndx == 0 || ndx == 1)
			p = "int";
		break;
	/* sched_getcpu */
	case 581:
	/* swapoff */
	case 582:
		if (ndx == 0 || ndx == 1)
			p = "int";
		break;
	/* kqueuex */
	case 583:
		if (ndx == 0 || ndx == 1)
			p = "int";
		break;
	/* membarrier */
	case 584:
		if (ndx == 0 || ndx == 1)
			p = "int";
		break;
	/* timerfd_create */
	case 585:
		if (ndx == 0 || ndx == 1)
			p = "int";
		break;
	/* freebsd32_timerfd_gettime */
	case 586:
		if (ndx == 0 || ndx == 1)
			p = "int";
		break;
	/* freebsd32_timerfd_settime */
	case 587:
		if (ndx == 0 || ndx == 1)
			p = "int";
		break;
	/* kcmp */
	case 588:
		if (ndx == 0 || ndx == 1)
			p = "int";
		break;
<<<<<<< HEAD
	/* _kernelrpc_mach_vm_allocate_trap */
	case 610:
		if (ndx == 0 || ndx == 1)
			p = "int";
		break;
	/* _kernelrpc_mach_vm_deallocate_trap */
	case 612:
		if (ndx == 0 || ndx == 1)
			p = "int";
		break;
	/* _kernelrpc_mach_vm_protect_trap */
	case 614:
		if (ndx == 0 || ndx == 1)
			p = "int";
		break;
	/* _kernelrpc_mach_vm_map_trap */
	case 615:
		if (ndx == 0 || ndx == 1)
			p = "int";
		break;
	/* _kernelrpc_mach_port_allocate_trap */
	case 616:
		if (ndx == 0 || ndx == 1)
			p = "int";
		break;
	/* _kernelrpc_mach_port_destroy_trap */
	case 617:
		if (ndx == 0 || ndx == 1)
			p = "int";
		break;
	/* _kernelrpc_mach_port_deallocate_trap */
	case 618:
		if (ndx == 0 || ndx == 1)
			p = "int";
		break;
	/* _kernelrpc_mach_port_mod_refs_trap */
	case 619:
		if (ndx == 0 || ndx == 1)
			p = "int";
		break;
	/* _kernelrpc_mach_port_move_member_trap */
	case 620:
		if (ndx == 0 || ndx == 1)
			p = "int";
		break;
	/* _kernelrpc_mach_port_insert_right_trap */
	case 621:
		if (ndx == 0 || ndx == 1)
			p = "int";
		break;
	/* _kernelrpc_mach_port_insert_member_trap */
	case 622:
		if (ndx == 0 || ndx == 1)
			p = "int";
		break;
	/* _kernelrpc_mach_port_extract_member_trap */
	case 623:
		if (ndx == 0 || ndx == 1)
			p = "int";
		break;
	/* _kernelrpc_mach_port_construct_trap */
	case 624:
		if (ndx == 0 || ndx == 1)
			p = "int";
		break;
	/* _kernelrpc_mach_port_destruct_trap */
	case 625:
		if (ndx == 0 || ndx == 1)
			p = "int";
		break;
	/* mach_reply_port */
	case 626:
	/* thread_self_trap */
	case 627:
	/* task_self_trap */
	case 628:
	/* host_self_trap */
	case 629:
	/* mach_msg_trap */
	case 631:
		if (ndx == 0 || ndx == 1)
			p = "int";
		break;
	/* mach_msg_overwrite_trap */
	case 632:
		if (ndx == 0 || ndx == 1)
			p = "int";
		break;
	/* semaphore_signal_trap */
	case 633:
		if (ndx == 0 || ndx == 1)
			p = "int";
		break;
	/* semaphore_signal_all_trap */
	case 634:
		if (ndx == 0 || ndx == 1)
			p = "int";
		break;
	/* semaphore_signal_thread_trap */
	case 635:
		if (ndx == 0 || ndx == 1)
			p = "int";
		break;
	/* semaphore_wait_trap */
	case 636:
		if (ndx == 0 || ndx == 1)
			p = "int";
		break;
	/* semaphore_wait_signal_trap */
	case 637:
		if (ndx == 0 || ndx == 1)
			p = "int";
		break;
	/* semaphore_timedwait_trap */
	case 638:
		if (ndx == 0 || ndx == 1)
			p = "int";
		break;
	/* semaphore_timedwait_signal_trap */
	case 639:
		if (ndx == 0 || ndx == 1)
			p = "int";
		break;
	/* _kernelrpc_mach_port_guard_trap */
	case 641:
		if (ndx == 0 || ndx == 1)
			p = "int";
		break;
	/* _kernelrpc_mach_port_unguard_trap */
	case 642:
		if (ndx == 0 || ndx == 1)
			p = "int";
		break;
	/* task_name_for_pid */
	case 644:
		if (ndx == 0 || ndx == 1)
			p = "int";
		break;
	/* task_for_pid */
	case 645:
		if (ndx == 0 || ndx == 1)
			p = "int";
		break;
	/* pid_for_task */
	case 646:
		if (ndx == 0 || ndx == 1)
			p = "int";
		break;
	/* macx_swapon */
	case 648:
		if (ndx == 0 || ndx == 1)
			p = "int";
		break;
	/* macx_swapoff */
	case 649:
		if (ndx == 0 || ndx == 1)
			p = "int";
		break;
	/* macx_triggers */
	case 651:
		if (ndx == 0 || ndx == 1)
			p = "int";
		break;
	/* macx_backing_store_suspend */
	case 652:
		if (ndx == 0 || ndx == 1)
			p = "int";
		break;
	/* macx_backing_store_recovery */
	case 653:
		if (ndx == 0 || ndx == 1)
			p = "int";
		break;
	/* swtch_pri */
	case 659:
		if (ndx == 0 || ndx == 1)
			p = "int";
		break;
	/* swtch */
	case 660:
	/* thread_switch */
	case 661:
		if (ndx == 0 || ndx == 1)
			p = "int";
		break;
	/* clock_sleep_trap */
	case 662:
		if (ndx == 0 || ndx == 1)
			p = "int";
		break;
	/* mach_timebase_info */
	case 689:
		if (ndx == 0 || ndx == 1)
			p = "int";
		break;
	/* mach_wait_until */
	case 690:
		if (ndx == 0 || ndx == 1)
			p = "int";
		break;
	/* mk_timer_create */
	case 691:
	/* mk_timer_destroy */
	case 692:
		if (ndx == 0 || ndx == 1)
			p = "int";
		break;
	/* mk_timer_arm */
	case 693:
		if (ndx == 0 || ndx == 1)
			p = "int";
		break;
	/* mk_timer_cancel */
	case 694:
=======
	/* getrlimitusage */
	case 589:
>>>>>>> 41b746e0
		if (ndx == 0 || ndx == 1)
			p = "int";
		break;
	default:
		break;
	};
	if (p != NULL)
		strlcpy(desc, p, descsz);
}<|MERGE_RESOLUTION|>--- conflicted
+++ resolved
@@ -3438,7 +3438,15 @@
 		*n_args = 5;
 		break;
 	}
-<<<<<<< HEAD
+	/* getrlimitusage */
+	case 589: {
+		struct getrlimitusage_args *p = params;
+		uarg[a++] = p->which; /* u_int */
+		iarg[a++] = p->flags; /* int */
+		uarg[a++] = (intptr_t)p->res; /* rlim_t * */
+		*n_args = 3;
+		break;
+	}
 	/* _kernelrpc_mach_vm_allocate_trap */
 	case 610: {
 		struct _kernelrpc_mach_vm_allocate_trap_args *p = params;
@@ -3838,17 +3846,6 @@
 		*n_args = 2;
 		break;
 	}
-=======
-	/* getrlimitusage */
-	case 589: {
-		struct getrlimitusage_args *p = params;
-		uarg[a++] = p->which; /* u_int */
-		iarg[a++] = p->flags; /* int */
-		uarg[a++] = (intptr_t)p->res; /* rlim_t * */
-		*n_args = 3;
-		break;
-	}
->>>>>>> 41b746e0
 	default:
 		*n_args = 0;
 		break;
@@ -9699,7 +9696,22 @@
 			break;
 		};
 		break;
-<<<<<<< HEAD
+	/* getrlimitusage */
+	case 589:
+		switch (ndx) {
+		case 0:
+			p = "u_int";
+			break;
+		case 1:
+			p = "int";
+			break;
+		case 2:
+			p = "userland rlim_t *";
+			break;
+		default:
+			break;
+		};
+		break;
 	/* _kernelrpc_mach_vm_allocate_trap */
 	case 610:
 		switch (ndx) {
@@ -9713,57 +9725,6 @@
 			p = "mach_vm_size_t";
 			break;
 		case 3:
-=======
-	/* getrlimitusage */
-	case 589:
-		switch (ndx) {
-		case 0:
-			p = "u_int";
-			break;
-		case 1:
-			p = "int";
-			break;
-		case 2:
-			p = "userland rlim_t *";
-			break;
-		default:
-			break;
-		};
-		break;
-	default:
-		break;
-	};
-	if (p != NULL)
-		strlcpy(desc, p, descsz);
-}
-static void
-systrace_return_setargdesc(int sysnum, int ndx, char *desc, size_t descsz)
-{
-	const char *p = NULL;
-	switch (sysnum) {
-	/* syscall */
-	case 0:
-	/* exit */
-	case 1:
-		if (ndx == 0 || ndx == 1)
-			p = "void";
-		break;
-	/* fork */
-	case 2:
-	/* read */
-	case 3:
-		if (ndx == 0 || ndx == 1)
-			p = "ssize_t";
-		break;
-	/* write */
-	case 4:
-		if (ndx == 0 || ndx == 1)
-			p = "ssize_t";
-		break;
-	/* open */
-	case 5:
-		if (ndx == 0 || ndx == 1)
->>>>>>> 41b746e0
 			p = "int";
 			break;
 		default:
@@ -12345,7 +12306,11 @@
 		if (ndx == 0 || ndx == 1)
 			p = "int";
 		break;
-<<<<<<< HEAD
+	/* getrlimitusage */
+	case 589:
+		if (ndx == 0 || ndx == 1)
+			p = "int";
+		break;
 	/* _kernelrpc_mach_vm_allocate_trap */
 	case 610:
 		if (ndx == 0 || ndx == 1)
@@ -12560,10 +12525,6 @@
 		break;
 	/* mk_timer_cancel */
 	case 694:
-=======
-	/* getrlimitusage */
-	case 589:
->>>>>>> 41b746e0
 		if (ndx == 0 || ndx == 1)
 			p = "int";
 		break;
