--- conflicted
+++ resolved
@@ -2087,14 +2087,14 @@
 	/* thr_self */
 	case 432: {
 		struct thr_self_args *p = params;
-		uarg[a++] = (intptr_t)p->id; /* int32_t * */
+		uarg[a++] = (intptr_t)p->id; /* int * */
 		*n_args = 1;
 		break;
 	}
 	/* thr_kill */
 	case 433: {
 		struct thr_kill_args *p = params;
-		iarg[a++] = p->id; /* int32_t */
+		iarg[a++] = p->id; /* int */
 		iarg[a++] = p->sig; /* int */
 		*n_args = 2;
 		break;
@@ -2154,7 +2154,7 @@
 	/* thr_wake */
 	case 443: {
 		struct thr_wake_args *p = params;
-		iarg[a++] = p->id; /* int32_t */
+		iarg[a++] = p->id; /* int */
 		*n_args = 1;
 		break;
 	}
@@ -2330,7 +2330,7 @@
 	/* thr_set_name */
 	case 464: {
 		struct thr_set_name_args *p = params;
-		iarg[a++] = p->id; /* int32_t */
+		iarg[a++] = p->id; /* int */
 		uarg[a++] = (intptr_t)p->name; /* const char * */
 		*n_args = 2;
 		break;
@@ -2500,7 +2500,7 @@
 	case 481: {
 		struct thr_kill2_args *p = params;
 		iarg[a++] = p->pid; /* pid_t */
-		iarg[a++] = p->id; /* int32_t */
+		iarg[a++] = p->id; /* int */
 		iarg[a++] = p->sig; /* int */
 		*n_args = 3;
 		break;
@@ -3426,7 +3426,17 @@
 		*n_args = 4;
 		break;
 	}
-<<<<<<< HEAD
+	/* kcmp */
+	case 588: {
+		struct kcmp_args *p = params;
+		iarg[a++] = p->pid1; /* pid_t */
+		iarg[a++] = p->pid2; /* pid_t */
+		iarg[a++] = p->type; /* int */
+		uarg[a++] = (intptr_t)p->idx1; /* uintptr_t */
+		uarg[a++] = (intptr_t)p->idx2; /* uintptr_t */
+		*n_args = 5;
+		break;
+	}
 	/* _kernelrpc_mach_vm_allocate_trap */
 	case 610: {
 		struct _kernelrpc_mach_vm_allocate_trap_args *p = params;
@@ -3826,19 +3836,6 @@
 		*n_args = 2;
 		break;
 	}
-=======
-	/* kcmp */
-	case 588: {
-		struct kcmp_args *p = params;
-		iarg[a++] = p->pid1; /* pid_t */
-		iarg[a++] = p->pid2; /* pid_t */
-		iarg[a++] = p->type; /* int */
-		uarg[a++] = (intptr_t)p->idx1; /* uintptr_t */
-		uarg[a++] = (intptr_t)p->idx2; /* uintptr_t */
-		*n_args = 5;
-		break;
-	}
->>>>>>> ebcfab99
 	default:
 		*n_args = 0;
 		break;
@@ -7208,7 +7205,7 @@
 	case 432:
 		switch (ndx) {
 		case 0:
-			p = "userland int32_t *";
+			p = "userland int *";
 			break;
 		default:
 			break;
@@ -7218,7 +7215,7 @@
 	case 433:
 		switch (ndx) {
 		case 0:
-			p = "int32_t";
+			p = "int";
 			break;
 		case 1:
 			p = "int";
@@ -7321,7 +7318,7 @@
 	case 443:
 		switch (ndx) {
 		case 0:
-			p = "int32_t";
+			p = "int";
 			break;
 		default:
 			break;
@@ -7618,7 +7615,7 @@
 	case 464:
 		switch (ndx) {
 		case 0:
-			p = "int32_t";
+			p = "int";
 			break;
 		case 1:
 			p = "userland const char *";
@@ -7969,7 +7966,7 @@
 			p = "pid_t";
 			break;
 		case 1:
-			p = "int32_t";
+			p = "int";
 			break;
 		case 2:
 			p = "int";
@@ -9465,7 +9462,7 @@
 			p = "int";
 			break;
 		case 1:
-			p = "userland uint32_t *";
+			p = "userland void *";
 			break;
 		default:
 			break;
@@ -9667,6 +9664,28 @@
 			break;
 		};
 		break;
+	/* kcmp */
+	case 588:
+		switch (ndx) {
+		case 0:
+			p = "pid_t";
+			break;
+		case 1:
+			p = "pid_t";
+			break;
+		case 2:
+			p = "int";
+			break;
+		case 3:
+			p = "uintptr_t";
+			break;
+		case 4:
+			p = "uintptr_t";
+			break;
+		default:
+			break;
+		};
+		break;
 	/* _kernelrpc_mach_vm_allocate_trap */
 	case 610:
 		switch (ndx) {
@@ -10154,11 +10173,7 @@
 			p = "mach_port_name_t";
 			break;
 		case 1:
-<<<<<<< HEAD
 			p = "userland int *";
-=======
-			p = "userland void *";
->>>>>>> ebcfab99
 			break;
 		default:
 			break;
@@ -10340,28 +10355,6 @@
 			break;
 		case 1:
 			p = "userland mach_absolute_time_t *";
-			break;
-		default:
-			break;
-		};
-		break;
-	/* kcmp */
-	case 588:
-		switch (ndx) {
-		case 0:
-			p = "pid_t";
-			break;
-		case 1:
-			p = "pid_t";
-			break;
-		case 2:
-			p = "int";
-			break;
-		case 3:
-			p = "uintptr_t";
-			break;
-		case 4:
-			p = "uintptr_t";
 			break;
 		default:
 			break;
@@ -12282,7 +12275,11 @@
 		if (ndx == 0 || ndx == 1)
 			p = "int";
 		break;
-<<<<<<< HEAD
+	/* kcmp */
+	case 588:
+		if (ndx == 0 || ndx == 1)
+			p = "int";
+		break;
 	/* _kernelrpc_mach_vm_allocate_trap */
 	case 610:
 		if (ndx == 0 || ndx == 1)
@@ -12497,10 +12494,6 @@
 		break;
 	/* mk_timer_cancel */
 	case 694:
-=======
-	/* kcmp */
-	case 588:
->>>>>>> ebcfab99
 		if (ndx == 0 || ndx == 1)
 			p = "int";
 		break;
