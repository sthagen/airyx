#
# GENERIC -- Generic kernel configuration file for FreeBSD/amd64
#
# For more information on this file, please read the config(5) manual page,
# and/or the handbook section on Kernel Configuration Files:
#
#    https://docs.freebsd.org/en/books/handbook/kernelconfig/#kernelconfig-config
#
# The handbook is also available locally in /usr/share/doc/handbook
# if you've installed the doc distribution, otherwise always see the
# FreeBSD World Wide Web server (https://www.FreeBSD.org/) for the
# latest information.
#
# An exhaustive list of options and more detailed explanations of the
# device lines is also present in the ../../conf/NOTES and NOTES files.
# If you are in doubt as to the purpose or necessity of a line, check first
# in NOTES.
#

cpu		HAMMER
ident		GENERIC

makeoptions	DEBUG=-g		# Build kernel with gdb(1) debug symbols
makeoptions	WITH_CTF=1		# Run ctfconvert(1) for DTrace support

options 	SCHED_ULE		# ULE scheduler
options 	NUMA			# Non-Uniform Memory Architecture support
options 	PREEMPTION		# Enable kernel thread preemption
options 	VIMAGE			# Subsystem virtualization, e.g. VNET
options 	INET			# InterNETworking
options 	INET6			# IPv6 communications protocols
options 	IPSEC_SUPPORT		# Allow kldload of ipsec and tcpmd5
options 	ROUTE_MPATH		# Multipath routing support
options 	FIB_ALGO		# Modular fib lookups
options 	TCP_OFFLOAD		# TCP offload
options 	TCP_BLACKBOX		# Enhanced TCP event logging
options 	TCP_HHOOK		# hhook(9) framework for TCP
options 	TCP_RFC7413		# TCP Fast Open
options 	SCTP_SUPPORT		# Allow kldload of SCTP
options 	KERN_TLS		# TLS transmit & receive offload
options 	FFS			# Berkeley Fast Filesystem
options 	SOFTUPDATES		# Enable FFS soft updates support
options 	UFS_ACL			# Support for access control lists
options 	UFS_DIRHASH		# Improve performance on big directories
options 	UFS_GJOURNAL		# Enable gjournal-based UFS journaling
options 	QUOTA			# Enable disk quotas for UFS
options 	MD_ROOT			# MD is a potential root device
options 	NFSCL			# Network Filesystem Client
options 	NFSD			# Network Filesystem Server
options 	NFSLOCKD		# Network Lock Manager
options 	NFS_ROOT		# NFS usable as /, requires NFSCL
options 	MSDOSFS			# MSDOS Filesystem
options 	CD9660			# ISO 9660 Filesystem
options 	PROCFS			# Process filesystem (requires PSEUDOFS)
options 	PSEUDOFS		# Pseudo-filesystem framework
options 	TMPFS			# Efficient memory filesystem
options 	GEOM_RAID		# Soft RAID functionality.
options 	GEOM_LABEL		# Provides labelization
options 	EFIRT			# EFI Runtime Services support
options 	COMPAT_FREEBSD32	# Compatible with i386 binaries
options 	COMPAT_FREEBSD4		# Compatible with FreeBSD4
options 	COMPAT_FREEBSD5		# Compatible with FreeBSD5
options 	COMPAT_FREEBSD6		# Compatible with FreeBSD6
options 	COMPAT_FREEBSD7		# Compatible with FreeBSD7
options 	COMPAT_FREEBSD9		# Compatible with FreeBSD9
options 	COMPAT_FREEBSD10	# Compatible with FreeBSD10
options 	COMPAT_FREEBSD11	# Compatible with FreeBSD11
options 	COMPAT_FREEBSD12	# Compatible with FreeBSD12
options 	COMPAT_FREEBSD13	# Compatible with FreeBSD13
options 	COMPAT_FREEBSD14	# Compatible with FreeBSD14
options 	SCSI_DELAY=5000		# Delay (in ms) before probing SCSI
options 	KTRACE			# ktrace(1) support
options 	STACK			# stack(9) support
options 	SYSVSHM			# SYSV-style shared memory
options 	SYSVMSG			# SYSV-style message queues
options 	SYSVSEM			# SYSV-style semaphores
options 	_KPOSIX_PRIORITY_SCHEDULING # POSIX P1003_1B real-time extensions
options 	PRINTF_BUFR_SIZE=128	# Prevent printf output being interspersed.
options 	KBD_INSTALL_CDEV	# install a CDEV entry in /dev
options 	HWPMC_HOOKS		# Necessary kernel hooks for hwpmc(4)
options 	AUDIT			# Security event auditing
options 	CAPABILITY_MODE		# Capsicum capability mode
options 	CAPABILITIES		# Capsicum capabilities
options 	MAC			# TrustedBSD MAC Framework
options 	KDTRACE_FRAME		# Ensure frames are compiled in
options 	KDTRACE_HOOKS		# Kernel DTrace hooks
options 	DDB_CTF			# Kernel ELF linker loads CTF data
options 	INCLUDE_CONFIG_FILE	# Include this file in kernel
options 	RACCT			# Resource accounting framework
options 	RACCT_DEFAULT_TO_DISABLED # Set kern.racct.enable=0 by default
options 	RCTL			# Resource limits

# Debugging support.  Always need this:
options 	KDB			# Enable kernel debugger support.
options 	KDB_TRACE		# Print a stack trace for a panic.
# For full debugger support use (turn off in stable branch):
include "std.debug"

# Kernel dump features.
options 	EKCD			# Support for encrypted kernel dumps
options 	GZIO			# gzip-compressed kernel and user dumps
options 	ZSTDIO			# zstd-compressed kernel and user dumps
options 	DEBUGNET		# debugnet networking
options 	NETDUMP			# netdump(4) client support
options 	NETGDB			# netgdb(4) client support

# Make an SMP-capable kernel by default
options 	SMP			# Symmetric MultiProcessor Kernel

# CPU frequency control
device		cpufreq

# Bus support.
device		acpi
device		smbios
options 	IOMMU
device		pci
options 	PCI_HP			# PCI-Express native HotPlug
options 	PCI_IOV			# PCI SR-IOV support

options 	COMPAT_LINUXKPI

# Enable support for the kernel PLL to use an external PPS signal,
# under supervision of [x]ntpd(8)
# More info in ntpd documentation: http://www.eecis.udel.edu/~ntp

options 	PPS_SYNC

# Floppy drives
device		fdc

# ATA controllers
device		ahci			# AHCI-compatible SATA controllers
device		ata			# Legacy ATA/SATA controllers
device		mvs			# Marvell 88SX50XX/88SX60XX/88SX70XX/SoC SATA
device		siis			# SiliconImage SiI3124/SiI3132/SiI3531 SATA

# SCSI Controllers
device		ahc			# AHA2940 and onboard AIC7xxx devices
device		ahd			# AHA39320/29320 and onboard AIC79xx devices
device		hptiop			# Highpoint RocketRaid 3xxx series
device		isp			# Qlogic family
#device		ispfw			# Firmware for QLogic HBAs- normally a module
device		mpt			# LSI-Logic MPT-Fusion
device		mps			# LSI-Logic MPT-Fusion 2
device		mpr			# LSI-Logic MPT-Fusion 3
device		sym			# NCR/Symbios Logic
device		isci			# Intel C600 SAS controller
device		ocs_fc			# Emulex FC adapters
device		pvscsi			# VMware PVSCSI

# ATA/SCSI peripherals
device		scbus			# SCSI bus (required for ATA/SCSI)
device		ch			# SCSI media changers
device		da			# Direct Access (disks)
device		sa			# Sequential Access (tape etc)
device		cd			# CD
device		pass			# Passthrough device (direct ATA/SCSI access)
device		ses			# Enclosure Services (SES and SAF-TE)
#device		ctl			# CAM Target Layer

# RAID controllers interfaced to the SCSI subsystem
device		arcmsr			# Areca SATA II RAID
device		ciss			# Compaq Smart RAID 5*
device		ips			# IBM (Adaptec) ServeRAID
device		smartpqi		# Microsemi smartpqi driver
device		tws			# LSI 3ware 9750 SATA+SAS 6Gb/s RAID controller

# RAID controllers
device		aac			# Adaptec FSA RAID
device		aacp			# SCSI passthrough for aac (requires CAM)
device		aacraid			# Adaptec by PMC RAID
device		ida			# Compaq Smart RAID
device		mfi			# LSI MegaRAID SAS
device		mlx			# Mylex DAC960 family
device		mrsas			# LSI/Avago MegaRAID SAS/SATA, 6Gb/s and 12Gb/s
#XXX pointer/int warnings
#device		pst			# Promise Supertrak SX6000

# NVM Express (NVMe) support
device		nvme			# base NVMe driver
device		nvd			# expose NVMe namespaces as disks, depends on nvme

# Intel Volume Management Device (VMD) support
device		vmd

# atkbdc0 controls both the keyboard and the PS/2 mouse
device		atkbdc			# AT keyboard controller
device		atkbd			# AT keyboard
device		psm			# PS/2 mouse

device		kbdmux			# keyboard multiplexer

# syscons is the legacy console driver, resembling an SCO console
device		vga			# VGA video card driver
device		splash			# Splash screen and screen saver support
device		sc
options 	SC_PIXEL_MODE		# add support for the raster text mode

# vt is the default video console driver
device		vt
device		vt_vga
device		vt_efifb
device		vt_vbefb

device		agp			# support several AGP chipsets

# CardBus bridge support
device		cbb			# CardBus (yenta) bridge
device		cardbus			# CardBus (32-bit) bus

# Serial (COM) ports
device		uart			# Generic UART driver

# Parallel port
device		ppc
device		ppbus			# Parallel port bus (required)
device		lpt			# Printer
device		ppi			# Parallel port interface device
#device		vpo			# Requires scbus and da

device		puc			# Multi I/O cards and multi-channel UARTs

# PCI/PCI-X/PCIe Ethernet NICs that use iflib infrastructure
device		iflib
device		em			# Intel PRO/1000 Gigabit Ethernet Family
device		igc			# Intel I225 2.5G Ethernet
device		ix			# Intel PRO/10GbE PCIE PF Ethernet
device		ixv			# Intel PRO/10GbE PCIE VF Ethernet
device		ixl			# Intel 700 Series Physical Function
device		iavf			# Intel Adaptive Virtual Function
device		ice			# Intel 800 Series Physical Function
device		vmx			# VMware VMXNET3 Ethernet
device		axp			# AMD EPYC integrated NIC (requires miibus)

# PCI Ethernet NICs.
device		bxe			# Broadcom NetXtreme II BCM5771X/BCM578XX 10GbE
device		le			# AMD Am7900 LANCE and Am79C9xx PCnet
device		ti			# Alteon Networks Tigon I/II gigabit Ethernet

# Nvidia/Mellanox Connect-X 4 and later, Ethernet only
#  o requires COMPAT_LINUXKPI and xz(4)
#  o mlx5ib requires ibcore infra and is not included by default
device		mlx5			# Base driver
device		mlxfw			# Firmware update
device		mlx5en			# Ethernet driver

# PCI Ethernet NICs that use the common MII bus controller code.
# NOTE: Be sure to keep the 'device miibus' line in order to use these NICs!
device		miibus			# MII bus support
device		ae			# Attansic/Atheros L2 FastEthernet
device		age			# Attansic/Atheros L1 Gigabit Ethernet
device		alc			# Atheros AR8131/AR8132 Ethernet
device		ale			# Atheros AR8121/AR8113/AR8114 Ethernet
device		bce			# Broadcom BCM5706/BCM5708 Gigabit Ethernet
device		bfe			# Broadcom BCM440x 10/100 Ethernet
device		bge			# Broadcom BCM570xx Gigabit Ethernet
device		cas			# Sun Cassini/Cassini+ and NS DP83065 Saturn
device		dc			# DEC/Intel 21143 and various workalikes
device		et			# Agere ET1310 10/100/Gigabit Ethernet
device		fxp			# Intel EtherExpress PRO/100B (82557, 82558)
device		gem			# Sun GEM/Sun ERI/Apple GMAC
device		jme			# JMicron JMC250 Gigabit/JMC260 Fast Ethernet
device		lge			# Level 1 LXT1001 gigabit Ethernet
device		msk			# Marvell/SysKonnect Yukon II Gigabit Ethernet
device		nfe			# nVidia nForce MCP on-board Ethernet
device		nge			# NatSemi DP83820 gigabit Ethernet
device		re			# RealTek 8139C+/8169/8169S/8110S
device		rl			# RealTek 8129/8139
device		sge			# Silicon Integrated Systems SiS190/191
device		sis			# Silicon Integrated Systems SiS 900/SiS 7016
device		sk			# SysKonnect SK-984x & SK-982x gigabit Ethernet
device		ste			# Sundance ST201 (D-Link DFE-550TX)
device		stge			# Sundance/Tamarack TC9021 gigabit Ethernet
device		vge			# VIA VT612x gigabit Ethernet
device		vr			# VIA Rhine, Rhine II
device		xl			# 3Com 3c90x (``Boomerang'', ``Cyclone'')

# Wireless NIC cards
device		wlan			# 802.11 support
options 	IEEE80211_DEBUG		# enable debug msgs
options 	IEEE80211_SUPPORT_MESH	# enable 802.11s draft support
device		wlan_wep		# 802.11 WEP support
device		wlan_ccmp		# 802.11 CCMP support
device		wlan_tkip		# 802.11 TKIP support
device		wlan_amrr		# AMRR transmit rate control algorithm
device		ath			# Atheros CardBus/PCI NICs
device		ath_hal			# Atheros CardBus/PCI chip support
options 	AH_AR5416_INTERRUPT_MITIGATION # AR5416 interrupt mitigation
device		ath_rate_sample		# SampleRate tx rate control for ath
#device		bwi			# Broadcom BCM430x/BCM431x wireless NICs.
#device		bwn			# Broadcom BCM43xx wireless NICs.
device		ipw			# Intel 2100 wireless NICs.
device		iwi			# Intel 2200BG/2225BG/2915ABG wireless NICs.
device		iwn			# Intel 4965/1000/5000/6000 wireless NICs.
device		malo			# Marvell Libertas wireless NICs.
device		mwl			# Marvell 88W8363 802.11n wireless NICs.
device		ral			# Ralink Technology RT2500 wireless NICs.
device		wpi			# Intel 3945ABG wireless NICs.

# Pseudo devices.
device		crypto			# core crypto support
device		aesni			# AES-NI OpenCrypto module
device		loop			# Network loopback
device		padlock_rng		# VIA Padlock RNG
device		rdrand_rng		# Intel Bull Mountain RNG
device		ether			# Ethernet support
device		vlan			# 802.1Q VLAN support
device		tuntap			# Packet tunnel.
device		md			# Memory "disks"
device		gif			# IPv6 and IPv4 tunneling
device		firmware		# firmware assist module
device		xz			# lzma decompression

# The `bpf' device enables the Berkeley Packet Filter.
# Be aware of the administrative consequences of enabling this!
# Note that 'bpf' is required for DHCP.
device		bpf			# Berkeley packet filter

# USB support
options 	USB_DEBUG		# enable debug msgs
device		uhci			# UHCI PCI->USB interface
device		ohci			# OHCI PCI->USB interface
device		ehci			# EHCI PCI->USB interface (USB 2.0)
device		xhci			# XHCI PCI->USB interface (USB 3.0)
device		usb			# USB Bus (required)
device		ukbd			# Keyboard
device		umass			# Disks/Mass storage - Requires scbus and da

# Sound support
device		sound			# Generic sound driver (required)
device		snd_cmi			# CMedia CMI8338/CMI8738
device		snd_csa			# Crystal Semiconductor CS461x/428x
device		snd_emu10kx		# Creative SoundBlaster Live! and Audigy
device		snd_es137x		# Ensoniq AudioPCI ES137x
device		snd_hda			# Intel High Definition Audio
device		snd_ich			# Intel, NVidia and other ICH AC'97 Audio
device		snd_via8233		# VIA VT8233x Audio

# MMC/SD
device		mmc			# MMC/SD bus
device		mmcsd			# MMC/SD memory card
device		sdhci			# Generic PCI SD Host Controller

# VirtIO support
device		virtio			# Generic VirtIO bus (required)
device		virtio_pci		# VirtIO PCI device
device		vtnet			# VirtIO Ethernet device
device		virtio_blk		# VirtIO Block device
device		virtio_scsi		# VirtIO SCSI device
device		virtio_balloon		# VirtIO Memory Balloon device

# Linux KVM paravirtualization support
device		kvm_clock		# KVM paravirtual clock driver

# HyperV drivers and enhancement support
device		hyperv			# HyperV drivers

# Xen HVM Guest Optimizations
# NOTE: XENHVM depends on xenpci and xentimer.
# They must be added or removed together.
options 	XENHVM			# Xen HVM kernel infrastructure
device		xenefi			# Xen EFI timer device
device		xenpci			# Xen HVM Hypervisor services driver
device		xentimer		# Xen x86 PV timer device

# Netmap provides direct access to TX/RX rings on supported NICs
device		netmap			# netmap(4) support

# evdev interface
options 	EVDEV_SUPPORT		# evdev support in legacy drivers
device		evdev			# input event device support
device		uinput			# install /dev/uinput cdev

# HID support
options 	HID_DEBUG		# enable debug msgs
device		hid			# Generic HID support
options 	IICHID_SAMPLING		# Workaround missing GPIO INTR support

<<<<<<< HEAD
options		THRWORKQ
=======
# EFI devices
device		efidev			# EFI pseudo-device
device		efirtc			# EFI RTC
>>>>>>> ebcfab99
<|MERGE_RESOLUTION|>--- conflicted
+++ resolved
@@ -377,10 +377,8 @@
 device		hid			# Generic HID support
 options 	IICHID_SAMPLING		# Workaround missing GPIO INTR support
 
-<<<<<<< HEAD
 options		THRWORKQ
-=======
+
 # EFI devices
 device		efidev			# EFI pseudo-device
-device		efirtc			# EFI RTC
->>>>>>> ebcfab99
+device		efirtc			# EFI RTC