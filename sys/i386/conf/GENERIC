--- conflicted
+++ resolved
@@ -338,11 +338,7 @@
 # HID support
 options 	HID_DEBUG		# enable debug msgs
 device		hid			# Generic HID support
-<<<<<<< HEAD
-options 	IICHID_SAMPLING		# Workaround missing GPIO INTR support
-
-options		THRWORKQ
-=======
 device		hidbus			# Generic HID Bus
 options 	IICHID_SAMPLING		# Workaround missing GPIO INTR support
->>>>>>> 5ab6ed93
+
+options		THRWORKQ