/*-
 * SPDX-License-Identifier: BSD-2-Clause-FreeBSD
 *
 * Copyright (c) 2009-2016 Solarflare Communications Inc.
 * All rights reserved.
 *
 * Redistribution and use in source and binary forms, with or without
 * modification, are permitted provided that the following conditions are met:
 *
 * 1. Redistributions of source code must retain the above copyright notice,
 *    this list of conditions and the following disclaimer.
 * 2. Redistributions in binary form must reproduce the above copyright notice,
 *    this list of conditions and the following disclaimer in the documentation
 *    and/or other materials provided with the distribution.
 *
 * THIS SOFTWARE IS PROVIDED BY THE COPYRIGHT HOLDERS AND CONTRIBUTORS "AS IS"
 * AND ANY EXPRESS OR IMPLIED WARRANTIES, INCLUDING, BUT NOT LIMITED TO,
 * THE IMPLIED WARRANTIES OF MERCHANTABILITY AND FITNESS FOR A PARTICULAR
 * PURPOSE ARE DISCLAIMED. IN NO EVENT SHALL THE COPYRIGHT OWNER OR
 * CONTRIBUTORS BE LIABLE FOR ANY DIRECT, INDIRECT, INCIDENTAL, SPECIAL,
 * EXEMPLARY, OR CONSEQUENTIAL DAMAGES (INCLUDING, BUT NOT LIMITED TO,
 * PROCUREMENT OF SUBSTITUTE GOODS OR SERVICES; LOSS OF USE, DATA, OR PROFITS;
 * OR BUSINESS INTERRUPTION) HOWEVER CAUSED AND ON ANY THEORY OF LIABILITY,
 * WHETHER IN CONTRACT, STRICT LIABILITY, OR TORT (INCLUDING NEGLIGENCE OR
 * OTHERWISE) ARISING IN ANY WAY OUT OF THE USE OF THIS SOFTWARE,
 * EVEN IF ADVISED OF THE POSSIBILITY OF SUCH DAMAGE.
 *
 * The views and conclusions contained in the software and documentation are
 * those of the authors and should not be interpreted as representing official
 * policies, either expressed or implied, of the FreeBSD Project.
 */

#include <sys/cdefs.h>
__FBSDID("$FreeBSD$");

#include "efx.h"
#include "efx_impl.h"

#if EFSYS_OPT_BOOTCFG

/*
 * Maximum size of BOOTCFG block across all nics as understood by SFCgPXE.
 * NOTE: This is larger than the Medford per-PF bootcfg sector.
 */
#define	BOOTCFG_MAX_SIZE 0x1000

/* Medford per-PF bootcfg sector */
#define	BOOTCFG_PER_PF   0x800
#define	BOOTCFG_PF_COUNT 16

#define	DHCP_OPT_HAS_VALUE(opt) \
	(((opt) > EFX_DHCP_PAD) && ((opt) < EFX_DHCP_END))

#define	DHCP_MAX_VALUE 255

#define	DHCP_ENCAPSULATOR(encap_opt) ((encap_opt) >> 8)
#define	DHCP_ENCAPSULATED(encap_opt) ((encap_opt) & 0xff)
#define	DHCP_IS_ENCAP_OPT(opt) DHCP_OPT_HAS_VALUE(DHCP_ENCAPSULATOR(opt))

typedef struct efx_dhcp_tag_hdr_s {
	uint8_t		tag;
	uint8_t		length;
} efx_dhcp_tag_hdr_t;

/*
 * Length calculations for tags with value field. PAD and END
 * have a fixed length of 1, with no length or value field.
 */
#define	DHCP_FULL_TAG_LENGTH(hdr) \
	(sizeof (efx_dhcp_tag_hdr_t) + (hdr)->length)

#define	DHCP_NEXT_TAG(hdr) \
	((efx_dhcp_tag_hdr_t *)(((uint8_t *)(hdr)) + \
	DHCP_FULL_TAG_LENGTH((hdr))))

#define	DHCP_CALC_TAG_LENGTH(payload_len) \
	((payload_len) + sizeof (efx_dhcp_tag_hdr_t))


/* Report the layout of bootcfg sectors in NVRAM partition. */
	__checkReturn		efx_rc_t
efx_bootcfg_sector_info(
	__in			efx_nic_t *enp,
	__in			uint32_t pf,
	__out_opt		uint32_t *sector_countp,
	__out			size_t *offsetp,
	__out			size_t *max_sizep)
{
	uint32_t count;
	size_t max_size;
	size_t offset;
	int rc;

	switch (enp->en_family) {
#if EFSYS_OPT_SIENA
	case EFX_FAMILY_SIENA:
		max_size = BOOTCFG_MAX_SIZE;
		offset = 0;
		count = 1;
		break;
#endif /* EFSYS_OPT_SIENA */

#if EFSYS_OPT_HUNTINGTON
	case EFX_FAMILY_HUNTINGTON:
		max_size = BOOTCFG_MAX_SIZE;
		offset = 0;
		count = 1;
		break;
#endif /* EFSYS_OPT_HUNTINGTON */

#if EFSYS_OPT_MEDFORD
	case EFX_FAMILY_MEDFORD: {
		/* Shared partition (array indexed by PF) */
		max_size = BOOTCFG_PER_PF;
		count = BOOTCFG_PF_COUNT;
		if (pf >= count) {
			rc = EINVAL;
			goto fail2;
		}
		offset = max_size * pf;
		break;
	}
#endif /* EFSYS_OPT_MEDFORD */

#if EFSYS_OPT_MEDFORD2
	case EFX_FAMILY_MEDFORD2: {
		/* Shared partition (array indexed by PF) */
		max_size = BOOTCFG_PER_PF;
		count = BOOTCFG_PF_COUNT;
		if (pf >= count) {
			rc = EINVAL;
			goto fail3;
		}
		offset = max_size * pf;
		break;
	}
#endif /* EFSYS_OPT_MEDFORD2 */

	default:
		EFSYS_ASSERT(0);
		rc = ENOTSUP;
		goto fail1;
	}
	EFSYS_ASSERT3U(max_size, <=, BOOTCFG_MAX_SIZE);

	if (sector_countp != NULL)
		*sector_countp = count;
	*offsetp = offset;
	*max_sizep = max_size;

	return (0);

#if EFSYS_OPT_MEDFORD2
fail3:
	EFSYS_PROBE(fail3);
#endif
#if EFSYS_OPT_MEDFORD
fail2:
	EFSYS_PROBE(fail2);
#endif
fail1:
	EFSYS_PROBE1(fail1, efx_rc_t, rc);
	return (rc);
}


	__checkReturn		uint8_t
efx_dhcp_csum(
	__in_bcount(size)	uint8_t const *data,
	__in			size_t size)
{
	unsigned int pos;
	uint8_t checksum = 0;

	for (pos = 0; pos < size; pos++)
		checksum += data[pos];
	return (checksum);
}

	__checkReturn		efx_rc_t
efx_dhcp_verify(
	__in_bcount(size)	uint8_t const *data,
	__in			size_t size,
	__out_opt		size_t *usedp)
{
	size_t offset = 0;
	size_t used = 0;
	efx_rc_t rc;

	/* Start parsing tags immediately after the checksum */
	for (offset = 1; offset < size; ) {
		uint8_t tag;
		uint8_t length;

		/* Consume tag */
		tag = data[offset];
		if (tag == EFX_DHCP_END) {
			offset++;
			used = offset;
			break;
		}
		if (tag == EFX_DHCP_PAD) {
			offset++;
			continue;
		}

		/* Consume length */
		if (offset + 1 >= size) {
			rc = ENOSPC;
			goto fail1;
		}
		length = data[offset + 1];

		/* Consume *length */
		if (offset + 1 + length >= size) {
			rc = ENOSPC;
			goto fail2;
		}

		offset += 2 + length;
		used = offset;
	}

	/* Checksum the entire sector, including bytes after any EFX_DHCP_END */
	if (efx_dhcp_csum(data, size) != 0) {
		rc = EINVAL;
		goto fail3;
	}

	if (usedp != NULL)
		*usedp = used;

	return (0);

fail3:
	EFSYS_PROBE(fail3);
fail2:
	EFSYS_PROBE(fail2);
fail1:
	EFSYS_PROBE1(fail1, efx_rc_t, rc);

	return (rc);
}

/*
 * Walk the entire tag set looking for option. The sought option may be
 * encapsulated. ENOENT indicates the walk completed without finding the
 * option. If we run out of buffer during the walk the function will return
 * ENOSPC.
 */
static	efx_rc_t
efx_dhcp_walk_tags(
	__deref_inout	uint8_t **tagpp,
	__inout		size_t *buffer_sizep,
	__in		uint16_t opt)
{
	efx_rc_t rc = 0;
	boolean_t is_encap = B_FALSE;

	if (DHCP_IS_ENCAP_OPT(opt)) {
		/*
		 * Look for the encapsulator and, if found, limit ourselves
		 * to its payload. If it's not found then the entire tag
		 * cannot be found, so the encapsulated opt search is
		 * skipped.
		 */
		rc = efx_dhcp_walk_tags(tagpp, buffer_sizep,
		    DHCP_ENCAPSULATOR(opt));
		if (rc == 0) {
			*buffer_sizep = ((efx_dhcp_tag_hdr_t *)*tagpp)->length;
			(*tagpp) += sizeof (efx_dhcp_tag_hdr_t);
		}
		opt = DHCP_ENCAPSULATED(opt);
		is_encap = B_TRUE;
	}

	EFSYS_ASSERT(!DHCP_IS_ENCAP_OPT(opt));

	while (rc == 0) {
		size_t size;

		if (*buffer_sizep == 0) {
			rc = ENOSPC;
			goto fail1;
		}

		if (DHCP_ENCAPSULATED(**tagpp) == opt)
			break;

		if ((**tagpp) == EFX_DHCP_END) {
			rc = ENOENT;
			break;
		} else if ((**tagpp) == EFX_DHCP_PAD) {
			size = 1;
		} else {
			if (*buffer_sizep < sizeof (efx_dhcp_tag_hdr_t)) {
				rc = ENOSPC;
				goto fail2;
			}

			size =
			    DHCP_FULL_TAG_LENGTH((efx_dhcp_tag_hdr_t *)*tagpp);
		}

		if (size > *buffer_sizep) {
			rc = ENOSPC;
			goto fail3;
		}

		(*tagpp) += size;
		(*buffer_sizep) -= size;

		if ((*buffer_sizep == 0) && is_encap) {
			/* Search within encapulator tag finished */
			rc = ENOENT;
			break;
		}
	}

	/*
	 * Returns 0 if found otherwise ENOENT indicating search finished
	 * correctly
	 */
	return (rc);

fail3:
	EFSYS_PROBE(fail3);
fail2:
	EFSYS_PROBE(fail2);
fail1:
	EFSYS_PROBE1(fail1, efx_rc_t, rc);

	return (rc);
}

/*
 * Locate value buffer for option in the given buffer.
 * Returns 0 if found, ENOENT indicating search finished
 * correctly, otherwise search failed before completion.
 */
	__checkReturn	efx_rc_t
efx_dhcp_find_tag(
	__in_bcount(buffer_length)	uint8_t *bufferp,
	__in				size_t buffer_length,
	__in				uint16_t opt,
	__deref_out			uint8_t **valuepp,
	__out				size_t *value_lengthp)
{
	efx_rc_t rc;
	uint8_t *tagp = bufferp;
	size_t len = buffer_length;

	rc = efx_dhcp_walk_tags(&tagp, &len, opt);
	if (rc == 0) {
		efx_dhcp_tag_hdr_t *hdrp;

		hdrp = (efx_dhcp_tag_hdr_t *)tagp;
		*valuepp = (uint8_t *)(&hdrp[1]);
		*value_lengthp = hdrp->length;
	} else if (rc != ENOENT) {
		goto fail1;
	}

	return (rc);

fail1:
	EFSYS_PROBE1(fail1, efx_rc_t, rc);

	return (rc);
}

/*
 * Locate the end tag in the given buffer.
 * Returns 0 if found, ENOENT indicating search finished
 * correctly but end tag was not found; otherwise search
 * failed before completion.
 */
	__checkReturn	efx_rc_t
efx_dhcp_find_end(
	__in_bcount(buffer_length)	uint8_t *bufferp,
	__in				size_t buffer_length,
	__deref_out			uint8_t **endpp)
{
	efx_rc_t rc;
	uint8_t *endp = bufferp;
	size_t len = buffer_length;

	rc = efx_dhcp_walk_tags(&endp, &len, EFX_DHCP_END);
	if (rc == 0)
		*endpp = endp;
	else if (rc != ENOENT)
		goto fail1;

	return (rc);

fail1:
	EFSYS_PROBE1(fail1, efx_rc_t, rc);

	return (rc);
}


/*
 * Delete the given tag from anywhere in the buffer. Copes with
 * encapsulated tags, and updates or deletes the encapsulating opt as
 * necessary.
 */
	__checkReturn	efx_rc_t
efx_dhcp_delete_tag(
	__inout_bcount(buffer_length)	uint8_t *bufferp,
	__in				size_t buffer_length,
	__in				uint16_t opt)
{
	efx_rc_t rc;
	efx_dhcp_tag_hdr_t *hdrp;
	size_t len;
	uint8_t *startp;
	uint8_t *endp;

	len = buffer_length;
	startp = bufferp;

	if (!DHCP_OPT_HAS_VALUE(DHCP_ENCAPSULATED(opt))) {
		rc = EINVAL;
		goto fail1;
	}

	rc = efx_dhcp_walk_tags(&startp, &len, opt);
	if (rc != 0)
		goto fail1;

	hdrp = (efx_dhcp_tag_hdr_t *)startp;

	if (DHCP_IS_ENCAP_OPT(opt)) {
		uint8_t tag_length = DHCP_FULL_TAG_LENGTH(hdrp);
		uint8_t *encapp = bufferp;
		efx_dhcp_tag_hdr_t *encap_hdrp;

		len = buffer_length;
		rc = efx_dhcp_walk_tags(&encapp, &len,
		    DHCP_ENCAPSULATOR(opt));
		if (rc != 0)
			goto fail2;

		encap_hdrp = (efx_dhcp_tag_hdr_t *)encapp;
		if (encap_hdrp->length > tag_length) {
			encap_hdrp->length = (uint8_t)(
			    (size_t)encap_hdrp->length - tag_length);
		} else {
			/* delete the encapsulating tag */
			hdrp = encap_hdrp;
		}
	}

	startp = (uint8_t *)hdrp;
	endp = (uint8_t *)DHCP_NEXT_TAG(hdrp);

	if (startp < bufferp) {
		rc = EINVAL;
		goto fail3;
	}

	if (endp > &bufferp[buffer_length]) {
		rc = EINVAL;
		goto fail4;
	}

	memmove(startp, endp,
		buffer_length - (endp - bufferp));

	return (0);

fail4:
	EFSYS_PROBE(fail4);
fail3:
	EFSYS_PROBE(fail3);
fail2:
	EFSYS_PROBE(fail2);
fail1:
	EFSYS_PROBE1(fail1, efx_rc_t, rc);

	return (rc);
}

/*
 * Write the tag header into write_pointp and optionally copies the payload
 * into the space following.
 */
static	void
efx_dhcp_write_tag(
	__in		uint8_t *write_pointp,
	__in		uint16_t opt,
	__in_bcount_opt(value_length)
			uint8_t *valuep,
	__in		size_t value_length)
{
	efx_dhcp_tag_hdr_t *hdrp = (efx_dhcp_tag_hdr_t *)write_pointp;
	hdrp->tag = DHCP_ENCAPSULATED(opt);
	hdrp->length = (uint8_t)value_length;
	if ((value_length > 0) && (valuep != NULL))
		memcpy(&hdrp[1], valuep, value_length);
}

/*
 * Add the given tag to the end of the buffer. Copes with creating an
 * encapsulated tag, and updates or creates the encapsulating opt as
 * necessary.
 */
	__checkReturn	efx_rc_t
efx_dhcp_add_tag(
	__inout_bcount(buffer_length)	uint8_t *bufferp,
	__in				size_t buffer_length,
	__in				uint16_t opt,
	__in_bcount_opt(value_length)	uint8_t *valuep,
	__in				size_t value_length)
{
	efx_rc_t rc;
	efx_dhcp_tag_hdr_t *encap_hdrp = NULL;
	uint8_t *insert_pointp = NULL;
	uint8_t *endp;
	size_t available_space;
	size_t added_length;
	size_t search_size;
	uint8_t *searchp;

	if (!DHCP_OPT_HAS_VALUE(DHCP_ENCAPSULATED(opt))) {
		rc = EINVAL;
		goto fail1;
	}

	if (value_length > DHCP_MAX_VALUE) {
		rc = EINVAL;
		goto fail2;
	}

	if ((value_length > 0) && (valuep == NULL)) {
		rc = EINVAL;
		goto fail3;
	}

	endp = bufferp;
	available_space = buffer_length;
	rc = efx_dhcp_walk_tags(&endp, &available_space, EFX_DHCP_END);
	if (rc != 0)
		goto fail4;

	searchp = bufferp;
	search_size = buffer_length;
	if (DHCP_IS_ENCAP_OPT(opt)) {
		rc = efx_dhcp_walk_tags(&searchp, &search_size,
		    DHCP_ENCAPSULATOR(opt));
		if (rc == 0) {
			encap_hdrp = (efx_dhcp_tag_hdr_t *)searchp;

			/* Check encapsulated tag is not present */
			search_size = encap_hdrp->length;
			rc = efx_dhcp_walk_tags(&searchp, &search_size,
			    opt);
			if (rc != ENOENT) {
				rc = EINVAL;
				goto fail5;
			}

			/* Check encapsulator will not overflow */
			if (((size_t)encap_hdrp->length +
			    DHCP_CALC_TAG_LENGTH(value_length)) >
			    DHCP_MAX_VALUE) {
				rc = E2BIG;
				goto fail6;
			}

			/* Insert at start of existing encapsulator */
			insert_pointp = (uint8_t *)&encap_hdrp[1];
			opt = DHCP_ENCAPSULATED(opt);
		} else if (rc == ENOENT) {
			encap_hdrp = NULL;
		} else {
			goto fail7;
		}
	} else {
		/* Check unencapsulated tag is not present */
		rc = efx_dhcp_walk_tags(&searchp, &search_size,
		    opt);
		if (rc != ENOENT) {
			rc = EINVAL;
			goto fail8;
		}
	}

	if (insert_pointp == NULL) {
		/* Insert at end of existing tags */
		insert_pointp = endp;
	}

	/* Includes the new encapsulator tag hdr if required */
	added_length = DHCP_CALC_TAG_LENGTH(value_length) +
	    (DHCP_IS_ENCAP_OPT(opt) ? sizeof (efx_dhcp_tag_hdr_t) : 0);

	if (available_space <= added_length) {
		rc = ENOMEM;
		goto fail9;
	}

	memmove(insert_pointp + added_length, insert_pointp,
	    available_space - added_length);

	if (DHCP_IS_ENCAP_OPT(opt)) {
		/* Create new encapsulator header */
		added_length -= sizeof (efx_dhcp_tag_hdr_t);
		efx_dhcp_write_tag(insert_pointp,
		    DHCP_ENCAPSULATOR(opt), NULL, added_length);
		insert_pointp += sizeof (efx_dhcp_tag_hdr_t);
	} else if (encap_hdrp)
		/* Modify existing encapsulator header */
		encap_hdrp->length +=
		    ((uint8_t)DHCP_CALC_TAG_LENGTH(value_length));

	efx_dhcp_write_tag(insert_pointp, opt, valuep, value_length);

	return (0);

fail9:
	EFSYS_PROBE(fail9);
fail8:
	EFSYS_PROBE(fail8);
fail7:
	EFSYS_PROBE(fail7);
fail6:
	EFSYS_PROBE(fail6);
fail5:
	EFSYS_PROBE(fail5);
fail4:
	EFSYS_PROBE(fail4);
fail3:
	EFSYS_PROBE(fail3);
fail2:
	EFSYS_PROBE(fail2);
fail1:
	EFSYS_PROBE1(fail1, efx_rc_t, rc);

	return (rc);
}

/*
 * Update an existing tag to the new value. Copes with encapsulated
 * tags, and updates the encapsulating opt as necessary.
 */
	__checkReturn	efx_rc_t
efx_dhcp_update_tag(
	__inout_bcount(buffer_length)	uint8_t *bufferp,
	__in				size_t buffer_length,
	__in				uint16_t opt,
	__in				uint8_t *value_locationp,
	__in_bcount_opt(value_length)	uint8_t *valuep,
	__in				size_t value_length)
{
	efx_rc_t rc;
	uint8_t *write_pointp = value_locationp - sizeof (efx_dhcp_tag_hdr_t);
	efx_dhcp_tag_hdr_t *hdrp = (efx_dhcp_tag_hdr_t *)write_pointp;
	efx_dhcp_tag_hdr_t *encap_hdrp = NULL;
	size_t old_length;

	if (!DHCP_OPT_HAS_VALUE(DHCP_ENCAPSULATED(opt))) {
		rc = EINVAL;
		goto fail1;
	}

	if (value_length > DHCP_MAX_VALUE) {
		rc = EINVAL;
		goto fail2;
	}

	if ((value_length > 0) && (valuep == NULL)) {
		rc = EINVAL;
		goto fail3;
	}

	old_length = hdrp->length;

	if (old_length < value_length) {
		uint8_t *endp = bufferp;
		size_t available_space = buffer_length;

		rc = efx_dhcp_walk_tags(&endp, &available_space,
		    EFX_DHCP_END);
		if (rc != 0)
			goto fail4;

		if (available_space < (value_length - old_length)) {
			rc = EINVAL;
			goto fail5;
		}
	}

	if (DHCP_IS_ENCAP_OPT(opt)) {
		uint8_t *encapp = bufferp;
		size_t following_encap = buffer_length;
		size_t new_length;

		rc = efx_dhcp_walk_tags(&encapp, &following_encap,
		    DHCP_ENCAPSULATOR(opt));
		if (rc != 0)
			goto fail6;

		encap_hdrp = (efx_dhcp_tag_hdr_t *)encapp;

		new_length = ((size_t)encap_hdrp->length +
		    value_length - old_length);
		/* Check encapsulator will not overflow */
		if (new_length > DHCP_MAX_VALUE) {
			rc = E2BIG;
			goto fail7;
		}

		encap_hdrp->length = (uint8_t)new_length;
	}

	/*
	 * Move the following data up/down to accommodate the new payload
	 * length.
	 */
	if (old_length != value_length) {
		uint8_t *destp = (uint8_t *)DHCP_NEXT_TAG(hdrp) +
		    value_length - old_length;
		size_t count = &bufferp[buffer_length] -
		    (uint8_t *)DHCP_NEXT_TAG(hdrp);

		memmove(destp, DHCP_NEXT_TAG(hdrp), count);
	}

	EFSYS_ASSERT(hdrp->tag == DHCP_ENCAPSULATED(opt));
	efx_dhcp_write_tag(write_pointp, opt, valuep, value_length);

	return (0);

fail7:
	EFSYS_PROBE(fail7);
fail6:
	EFSYS_PROBE(fail6);
fail5:
	EFSYS_PROBE(fail5);
fail4:
	EFSYS_PROBE(fail4);
fail3:
	EFSYS_PROBE(fail3);
fail2:
	EFSYS_PROBE(fail2);
fail1:
	EFSYS_PROBE1(fail1, efx_rc_t, rc);

	return (rc);
}


/*
 * Copy bootcfg sector data to a target buffer which may differ in size.
 * Optionally corrects format errors in source buffer.
 */
				efx_rc_t
efx_bootcfg_copy_sector(
	__in			efx_nic_t *enp,
	__inout_bcount(sector_length)
				uint8_t *sector,
	__in			size_t sector_length,
	__out_bcount(data_size)	uint8_t *data,
	__in			size_t data_size,
	__in			boolean_t handle_format_errors)
{
	_NOTE(ARGUNUSED(enp))

	size_t used_bytes;
	efx_rc_t rc;

	/* Minimum buffer is checksum byte and EFX_DHCP_END terminator */
	if (data_size < 2) {
		rc = ENOSPC;
		goto fail1;
	}

	/* Verify that the area is correctly formatted and checksummed */
	rc = efx_dhcp_verify(sector, sector_length,
				    &used_bytes);

	if (!handle_format_errors) {
		if (rc != 0)
			goto fail2;

		if ((used_bytes < 2) ||
		    (sector[used_bytes - 1] != EFX_DHCP_END)) {
			/* Block too short, or EFX_DHCP_END missing */
			rc = ENOENT;
			goto fail3;
		}
	}

	/* Synthesize empty format on verification failure */
	if (rc != 0 || used_bytes == 0) {
		sector[0] = 0;
		sector[1] = EFX_DHCP_END;
		used_bytes = 2;
	}
	EFSYS_ASSERT(used_bytes >= 2);	/* checksum and EFX_DHCP_END */
	EFSYS_ASSERT(used_bytes <= sector_length);
	EFSYS_ASSERT(sector_length >= 2);

	/*
	 * Legacy bootcfg sectors don't terminate with an EFX_DHCP_END
	 * character. Modify the returned payload so it does.
	 * Reinitialise the sector if there isn't room for the character.
	 */
	if (sector[used_bytes - 1] != EFX_DHCP_END) {
		if (used_bytes >= sector_length) {
			sector[0] = 0;
			used_bytes = 1;
		}
		sector[used_bytes] = EFX_DHCP_END;
		++used_bytes;
	}

	/*
	 * Verify that the target buffer is large enough for the
	 * entire used bootcfg area, then copy into the target buffer.
	 */
	if (used_bytes > data_size) {
		rc = ENOSPC;
		goto fail4;
	}

	data[0] = 0; /* checksum, updated below */

	/* Copy all after the checksum to the target buffer */
	memcpy(data + 1, sector + 1, used_bytes - 1);

	/* Zero out the unused portion of the target buffer */
	if (used_bytes < data_size)
		(void) memset(data + used_bytes, 0, data_size - used_bytes);

	/*
	 * The checksum includes trailing data after any EFX_DHCP_END
	 * character, which we've just modified (by truncation or appending
	 * EFX_DHCP_END).
	 */
	data[0] -= efx_dhcp_csum(data, data_size);

	return (0);

fail4:
	EFSYS_PROBE(fail4);
fail3:
	EFSYS_PROBE(fail3);
fail2:
	EFSYS_PROBE(fail2);
fail1:
	EFSYS_PROBE1(fail1, efx_rc_t, rc);

	return (rc);
}

				efx_rc_t
efx_bootcfg_read(
	__in			efx_nic_t *enp,
	__out_bcount(size)	uint8_t *data,
	__in			size_t size)
{
	uint8_t *payload = NULL;
	size_t used_bytes;
	size_t partn_length;
	size_t sector_length;
	size_t sector_offset;
	efx_rc_t rc;
	uint32_t sector_number;

	/* Minimum buffer is checksum byte and EFX_DHCP_END terminator */
	if (size < 2) {
		rc = ENOSPC;
		goto fail1;
	}

#if EFSYS_OPT_HUNTINGTON || EFSYS_OPT_MEDFORD || EFSYS_OPT_MEDFORD2
	sector_number = enp->en_nic_cfg.enc_pf;
#else
	sector_number = 0;
#endif
	rc = efx_nvram_size(enp, EFX_NVRAM_BOOTROM_CFG, &partn_length);
	if (rc != 0)
		goto fail2;

	/* The bootcfg sector may be stored in a (larger) shared partition */
	rc = efx_bootcfg_sector_info(enp, sector_number,
	    NULL, &sector_offset, &sector_length);
	if (rc != 0)
		goto fail3;

	if (sector_length < 2) {
		rc = EINVAL;
		goto fail4;
	}

	if (sector_length > BOOTCFG_MAX_SIZE)
		sector_length = BOOTCFG_MAX_SIZE;

	if (sector_offset + sector_length > partn_length) {
		/* Partition is too small */
		rc = EFBIG;
		goto fail5;
	}

	/*
	 * We need to read the entire BOOTCFG sector to ensure we read all
	 * tags, because legacy bootcfg sectors are not guaranteed to end
	 * with an EFX_DHCP_END character. If the user hasn't supplied a
	 * sufficiently large buffer then use our own buffer.
	 */
	if (sector_length > size) {
		EFSYS_KMEM_ALLOC(enp->en_esip, sector_length, payload);
		if (payload == NULL) {
			rc = ENOMEM;
			goto fail6;
		}
	} else
		payload = (uint8_t *)data;

	if ((rc = efx_nvram_rw_start(enp, EFX_NVRAM_BOOTROM_CFG, NULL)) != 0)
		goto fail7;

	if ((rc = efx_nvram_read_chunk(enp, EFX_NVRAM_BOOTROM_CFG,
	    sector_offset, (caddr_t)payload, sector_length)) != 0) {
		(void) efx_nvram_rw_finish(enp, EFX_NVRAM_BOOTROM_CFG, NULL);
		goto fail8;
	}

	if ((rc = efx_nvram_rw_finish(enp, EFX_NVRAM_BOOTROM_CFG, NULL)) != 0)
		goto fail9;

	/* Verify that the area is correctly formatted and checksummed */
<<<<<<< HEAD
	rc = efx_bootcfg_verify(enp, payload, sector_length,
	    &used_bytes);
	if (rc != 0 || used_bytes == 0) {
		payload[0] = (uint8_t)(~DHCP_END & 0xff);
		payload[1] = DHCP_END;
=======
	rc = efx_dhcp_verify(payload, sector_length,
	    &used_bytes);
	if (rc != 0 || used_bytes == 0) {
		payload[0] = 0;
		payload[1] = EFX_DHCP_END;
>>>>>>> b2521650
		used_bytes = 2;
	}

	EFSYS_ASSERT(used_bytes >= 2);	/* checksum and EFX_DHCP_END */
	EFSYS_ASSERT(used_bytes <= sector_length);

	/*
	 * Legacy bootcfg sectors don't terminate with an EFX_DHCP_END
	 * character. Modify the returned payload so it does.
	 * BOOTCFG_MAX_SIZE is by definition large enough for any valid
	 * (per-port) bootcfg sector, so reinitialise the sector if there
	 * isn't room for the character.
	 */
	if (payload[used_bytes - 1] != EFX_DHCP_END) {
		if (used_bytes >= sector_length)
			used_bytes = 1;

		payload[used_bytes] = EFX_DHCP_END;
		++used_bytes;
	}

	/*
	 * Verify that the user supplied buffer is large enough for the
	 * entire used bootcfg area, then copy into the user supplied buffer.
	 */
	if (used_bytes > size) {
		rc = ENOSPC;
		goto fail10;
	}

	data[0] = 0; /* checksum, updated below */

	if (sector_length > size) {
		/* Copy all after the checksum to the target buffer */
		memcpy(data + 1, payload + 1, used_bytes - 1);
		EFSYS_KMEM_FREE(enp->en_esip, sector_length, payload);
	}

	/* Zero out the unused portion of the user buffer */
	if (used_bytes < size)
		(void) memset(data + used_bytes, 0, size - used_bytes);

	/*
	 * The checksum includes trailing data after any EFX_DHCP_END character,
	 * which we've just modified (by truncation or appending EFX_DHCP_END).
	 */
	data[0] -= efx_dhcp_csum(data, size);

	return (0);

fail10:
	EFSYS_PROBE(fail10);
fail9:
	EFSYS_PROBE(fail9);
fail8:
	EFSYS_PROBE(fail8);
fail7:
	EFSYS_PROBE(fail7);
	if (sector_length > size)
		EFSYS_KMEM_FREE(enp->en_esip, sector_length, payload);
fail6:
	EFSYS_PROBE(fail6);
fail5:
	EFSYS_PROBE(fail5);
fail4:
	EFSYS_PROBE(fail4);
fail3:
	EFSYS_PROBE(fail3);
fail2:
	EFSYS_PROBE(fail2);
fail1:
	EFSYS_PROBE1(fail1, efx_rc_t, rc);

	return (rc);
}

				efx_rc_t
efx_bootcfg_write(
	__in			efx_nic_t *enp,
	__in_bcount(size)	uint8_t *data,
	__in			size_t size)
{
	uint8_t *partn_data;
	uint8_t checksum;
	size_t partn_length;
	size_t sector_length;
	size_t sector_offset;
	size_t used_bytes;
	efx_rc_t rc;
	uint32_t sector_number;

#if EFSYS_OPT_HUNTINGTON || EFSYS_OPT_MEDFORD || EFSYS_OPT_MEDFORD2
	sector_number = enp->en_nic_cfg.enc_pf;
#else
	sector_number = 0;
#endif

	rc = efx_nvram_size(enp, EFX_NVRAM_BOOTROM_CFG, &partn_length);
	if (rc != 0)
		goto fail1;

	/* The bootcfg sector may be stored in a (larger) shared partition */
	rc = efx_bootcfg_sector_info(enp, sector_number,
	    NULL, &sector_offset, &sector_length);
	if (rc != 0)
		goto fail2;

	if (sector_length > BOOTCFG_MAX_SIZE)
		sector_length = BOOTCFG_MAX_SIZE;

	if (sector_offset + sector_length > partn_length) {
		/* Partition is too small */
		rc = EFBIG;
		goto fail3;
	}

	if ((rc = efx_dhcp_verify(data, size, &used_bytes)) != 0)
		goto fail4;

	/*
	 * The caller *must* terminate their block with a EFX_DHCP_END
	 * character
	 */
	if ((used_bytes < 2) || ((uint8_t)data[used_bytes - 1] !=
	    EFX_DHCP_END)) {
		/* Block too short or EFX_DHCP_END missing */
		rc = ENOENT;
		goto fail5;
	}

	/* Check that the hardware has support for this much data */
	if (used_bytes > MIN(sector_length, BOOTCFG_MAX_SIZE)) {
		rc = ENOSPC;
		goto fail6;
	}

	/*
	 * If the BOOTCFG sector is stored in a shared partition, then we must
	 * read the whole partition and insert the updated bootcfg sector at the
	 * correct offset.
	 */
	EFSYS_KMEM_ALLOC(enp->en_esip, partn_length, partn_data);
	if (partn_data == NULL) {
		rc = ENOMEM;
		goto fail7;
	}

	rc = efx_nvram_rw_start(enp, EFX_NVRAM_BOOTROM_CFG, NULL);
	if (rc != 0)
		goto fail8;

	/* Read the entire partition */
	rc = efx_nvram_read_chunk(enp, EFX_NVRAM_BOOTROM_CFG, 0,
				    (caddr_t)partn_data, partn_length);
	if (rc != 0)
		goto fail9;

	/*
	 * Insert the BOOTCFG sector into the partition, Zero out all data
	 * after the EFX_DHCP_END tag, and adjust the checksum.
	 */
	(void) memset(partn_data + sector_offset, 0x0, sector_length);
	(void) memcpy(partn_data + sector_offset, data, used_bytes);

	checksum = efx_dhcp_csum(data, used_bytes);
	partn_data[sector_offset] -= checksum;

	if ((rc = efx_nvram_erase(enp, EFX_NVRAM_BOOTROM_CFG)) != 0)
		goto fail10;

	if ((rc = efx_nvram_write_chunk(enp, EFX_NVRAM_BOOTROM_CFG,
		    0, (caddr_t)partn_data, partn_length)) != 0)
		goto fail11;

	if ((rc = efx_nvram_rw_finish(enp, EFX_NVRAM_BOOTROM_CFG, NULL)) != 0)
		goto fail12;

	EFSYS_KMEM_FREE(enp->en_esip, partn_length, partn_data);

	return (0);

fail12:
	EFSYS_PROBE(fail12);
fail11:
	EFSYS_PROBE(fail11);
fail10:
	EFSYS_PROBE(fail10);
fail9:
	EFSYS_PROBE(fail9);

	(void) efx_nvram_rw_finish(enp, EFX_NVRAM_BOOTROM_CFG, NULL);
fail8:
	EFSYS_PROBE(fail8);

	EFSYS_KMEM_FREE(enp->en_esip, partn_length, partn_data);
fail7:
	EFSYS_PROBE(fail7);
fail6:
	EFSYS_PROBE(fail6);
fail5:
	EFSYS_PROBE(fail5);
fail4:
	EFSYS_PROBE(fail4);
fail3:
	EFSYS_PROBE(fail3);
fail2:
	EFSYS_PROBE(fail2);
fail1:
	EFSYS_PROBE1(fail1, efx_rc_t, rc);

	return (rc);
}

#endif	/* EFSYS_OPT_BOOTCFG */<|MERGE_RESOLUTION|>--- conflicted
+++ resolved
@@ -933,19 +933,11 @@
 		goto fail9;
 
 	/* Verify that the area is correctly formatted and checksummed */
-<<<<<<< HEAD
-	rc = efx_bootcfg_verify(enp, payload, sector_length,
-	    &used_bytes);
-	if (rc != 0 || used_bytes == 0) {
-		payload[0] = (uint8_t)(~DHCP_END & 0xff);
-		payload[1] = DHCP_END;
-=======
 	rc = efx_dhcp_verify(payload, sector_length,
 	    &used_bytes);
 	if (rc != 0 || used_bytes == 0) {
 		payload[0] = 0;
 		payload[1] = EFX_DHCP_END;
->>>>>>> b2521650
 		used_bytes = 2;
 	}
 
