--- conflicted
+++ resolved
@@ -29,11 +29,13 @@
 __FBSDID("$FreeBSD$");
 
 #include "opt_inet.h"
+#include "opt_inet6.h"
 
 #include <sys/types.h>
 #include <sys/mbuf.h>
 #include <sys/socket.h>
 #include <sys/kernel.h>
+#include <sys/kdb.h>
 #include <sys/malloc.h>
 #include <sys/queue.h>
 #include <sys/taskqueue.h>
@@ -45,13 +47,13 @@
 #include <net/if_vlan_var.h>
 #include <netinet/in.h>
 #include <netinet/ip.h>
+#include <netinet/ip6.h>
 #include <netinet/tcp.h>
 
 #include "common/common.h"
 #include "common/t4_regs.h"
 #include "common/t4_regs_values.h"
 #include "common/t4_msg.h"
-#include "t4_l2t.h"
 
 struct fl_buf_info {
 	int size;
@@ -73,14 +75,6 @@
 static int fl_pktshift = 2;
 TUNABLE_INT("hw.cxgbe.fl_pktshift", &fl_pktshift);
 
-<<<<<<< HEAD
-#define FL_ALIGN	min(CACHE_LINE_SIZE, 32)
-#if CACHE_LINE_SIZE > 64
-#define SPG_LEN		128
-#else
-#define SPG_LEN		64
-#endif
-=======
 /*
  * Pad ethernet payload up to this boundary.
  * -1: driver should figure out a good value.
@@ -105,7 +99,6 @@
  */
 static int cong_drop = 0;
 TUNABLE_INT("hw.cxgbe.cong_drop", &cong_drop);
->>>>>>> 85823a3b
 
 /* Used to track coalesced tx work request */
 struct txpkts {
@@ -145,14 +138,14 @@
 static int alloc_rxq(struct port_info *, struct sge_rxq *, int, int,
     struct sysctl_oid *);
 static int free_rxq(struct port_info *, struct sge_rxq *);
-#ifndef TCP_OFFLOAD_DISABLE
+#ifdef TCP_OFFLOAD
 static int alloc_ofld_rxq(struct port_info *, struct sge_ofld_rxq *, int, int,
     struct sysctl_oid *);
 static int free_ofld_rxq(struct port_info *, struct sge_ofld_rxq *);
 #endif
 static int ctrl_eq_alloc(struct adapter *, struct sge_eq *);
 static int eth_eq_alloc(struct adapter *, struct port_info *, struct sge_eq *);
-#ifndef TCP_OFFLOAD_DISABLE
+#ifdef TCP_OFFLOAD
 static int ofld_eq_alloc(struct adapter *, struct port_info *, struct sge_eq *);
 #endif
 static int alloc_eq(struct adapter *, struct port_info *, struct sge_eq *);
@@ -197,6 +190,10 @@
 
 static int sysctl_uint16(SYSCTL_HANDLER_ARGS);
 
+#if defined(__i386__) || defined(__amd64__)
+extern u_int cpu_clflush_line_size;
+#endif
+
 /*
  * Called on MOD_LOAD.  Fills up fl_buf_info[] and validates/calculates the SGE
  * tunables.
@@ -219,8 +216,6 @@
 		FL_BUF_TYPE(i) = m_gettype(bufsize[i]);
 		FL_BUF_ZONE(i) = m_getzone(bufsize[i]);
 	}
-<<<<<<< HEAD
-=======
 
 	if (fl_pktshift < 0 || fl_pktshift > 7) {
 		printf("Invalid hw.cxgbe.fl_pktshift value (%d),"
@@ -265,7 +260,6 @@
 		    " using 0 instead.\n", cong_drop);
 		cong_drop = 0;
 	}
->>>>>>> 85823a3b
 }
 
 /**
@@ -286,15 +280,9 @@
 	ctrl_mask = V_PKTSHIFT(M_PKTSHIFT) | F_RXPKTCPLMODE |
 	    V_INGPADBOUNDARY(M_INGPADBOUNDARY) |
 	    F_EGRSTATUSPAGESIZE;
-<<<<<<< HEAD
-	ctrl_val = V_PKTSHIFT(FL_PKTSHIFT) | F_RXPKTCPLMODE |
-	    V_INGPADBOUNDARY(ilog2(FL_ALIGN) - 5) |
-	    V_EGRSTATUSPAGESIZE(SPG_LEN == 128);
-=======
 	ctrl_val = V_PKTSHIFT(fl_pktshift) | F_RXPKTCPLMODE |
 	    V_INGPADBOUNDARY(ilog2(fl_pad) - 5) |
 	    V_EGRSTATUSPAGESIZE(spg_len == 128);
->>>>>>> 85823a3b
 
 	hpsize = V_HOSTPAGESIZEPF0(PAGE_SHIFT - 10) |
 	    V_HOSTPAGESIZEPF1(PAGE_SHIFT - 10) |
@@ -483,7 +471,7 @@
 		if (i == pi->port_id)
 			break;
 
-#ifndef TCP_OFFLOAD_DISABLE
+#ifdef TCP_OFFLOAD
 		if (sc->flags & INTR_DIRECT)
 			rc += p->nrxq + p->nofldrxq;
 		else
@@ -520,7 +508,7 @@
 	if (sc->intr_count == 1)
 		return (&sc->sge.fwq);
 
-#ifndef TCP_OFFLOAD_DISABLE
+#ifdef TCP_OFFLOAD
 	if (sc->flags & INTR_DIRECT) {
 		idx %= pi->nrxq + pi->nofldrxq;
 		
@@ -573,20 +561,21 @@
 	struct sge_rxq *rxq;
 	struct sge_txq *txq;
 	struct sge_wrq *ctrlq;
-#ifndef TCP_OFFLOAD_DISABLE
+#ifdef TCP_OFFLOAD
 	struct sge_ofld_rxq *ofld_rxq;
 	struct sge_wrq *ofld_txq;
+	struct sysctl_oid *oid2 = NULL;
 #endif
 	char name[16];
 	struct adapter *sc = pi->adapter;
-	struct sysctl_oid *oid = device_get_sysctl_tree(pi->dev), *oid2 = NULL;
+	struct sysctl_oid *oid = device_get_sysctl_tree(pi->dev);
 	struct sysctl_oid_list *children = SYSCTL_CHILDREN(oid);
 	int bufsize = mtu_to_bufsize(pi->ifp->if_mtu);
 
 	oid = SYSCTL_ADD_NODE(&pi->ctx, children, OID_AUTO, "rxq", CTLFLAG_RD,
 	    NULL, "rx queues");
 
-#ifndef TCP_OFFLOAD_DISABLE
+#ifdef TCP_OFFLOAD
 	if (is_offload(sc)) {
 		oid2 = SYSCTL_ADD_NODE(&pi->ctx, children, OID_AUTO, "ofld_rxq",
 		    CTLFLAG_RD, NULL,
@@ -612,7 +601,7 @@
 		init_fl(&rxq->fl, pi->qsize_rxq / 8, bufsize, name);
 
 		if (sc->flags & INTR_DIRECT
-#ifndef TCP_OFFLOAD_DISABLE
+#ifdef TCP_OFFLOAD
 		    || (sc->intr_count > 1 && pi->nrxq >= pi->nofldrxq)
 #endif
 		   ) {
@@ -624,7 +613,7 @@
 		}
 	}
 
-#ifndef TCP_OFFLOAD_DISABLE
+#ifdef TCP_OFFLOAD
 	for_each_ofld_rxq(pi, i, ofld_rxq) {
 
 		init_iq(&ofld_rxq->iq, sc, pi->tmr_idx, pi->pktc_idx,
@@ -662,7 +651,7 @@
 		j++;
 	}
 
-#ifndef TCP_OFFLOAD_DISABLE
+#ifdef TCP_OFFLOAD
 	for_each_ofld_rxq(pi, i, ofld_rxq) {
 		if (ofld_rxq->iq.flags & IQ_INTR)
 			continue;
@@ -698,7 +687,7 @@
 		j++;
 	}
 
-#ifndef TCP_OFFLOAD_DISABLE
+#ifdef TCP_OFFLOAD
 	oid = SYSCTL_ADD_NODE(&pi->ctx, children, OID_AUTO, "ofld_txq",
 	    CTLFLAG_RD, NULL, "tx queues for offloaded TCP connections");
 	for_each_ofld_txq(pi, i, ofld_txq) {
@@ -750,7 +739,7 @@
 	struct adapter *sc = pi->adapter;
 	struct sge_rxq *rxq;
 	struct sge_txq *txq;
-#ifndef TCP_OFFLOAD_DISABLE
+#ifdef TCP_OFFLOAD
 	struct sge_ofld_rxq *ofld_rxq;
 	struct sge_wrq *ofld_txq;
 #endif
@@ -772,7 +761,7 @@
 		free_txq(pi, txq);
 	}
 
-#ifndef TCP_OFFLOAD_DISABLE
+#ifdef TCP_OFFLOAD
 	for_each_ofld_txq(pi, i, ofld_txq) {
 		free_wrq(sc, ofld_txq);
 	}
@@ -788,7 +777,7 @@
 			free_rxq(pi, rxq);
 	}
 
-#ifndef TCP_OFFLOAD_DISABLE
+#ifdef TCP_OFFLOAD
 	for_each_ofld_rxq(pi, i, ofld_rxq) {
 		if ((ofld_rxq->iq.flags & IQ_INTR) == 0)
 			free_ofld_rxq(pi, ofld_rxq);
@@ -804,7 +793,7 @@
 			free_rxq(pi, rxq);
 	}
 
-#ifndef TCP_OFFLOAD_DISABLE
+#ifdef TCP_OFFLOAD
 	for_each_ofld_rxq(pi, i, ofld_rxq) {
 		if (ofld_rxq->iq.flags & IQ_INTR)
 			free_ofld_rxq(pi, ofld_rxq);
@@ -870,7 +859,7 @@
 service_iq(struct sge_iq *iq, int budget)
 {
 	struct sge_iq *q;
-	struct sge_rxq *rxq = (void *)iq;	/* Use iff iq is part of rxq */
+	struct sge_rxq *rxq = iq_to_rxq(iq);	/* Use iff iq is part of rxq */
 	struct sge_fl *fl = &rxq->fl;		/* Use iff IQ_HAS_FL */
 	struct adapter *sc = iq->adapter;
 	struct rsp_ctrl *ctrl;
@@ -957,7 +946,8 @@
 				break;
 
 			default:
-				panic("%s: rsp_type %u", __func__, rsp_type);
+				sc->an_handler(iq, ctrl);
+				break;
 			}
 
 			iq_next(iq);
@@ -996,7 +986,7 @@
 			STAILQ_INSERT_TAIL(&iql, q, link);
 	}
 
-#ifdef INET
+#if defined(INET) || defined(INET6)
 	if (iq->flags & IQ_LRO_ENABLED) {
 		struct lro_ctrl *lro = &rxq->lro;
 		struct lro_entry *l;
@@ -1117,10 +1107,10 @@
 static int
 t4_eth_rx(struct sge_iq *iq, const struct rss_header *rss, struct mbuf *m0)
 {
-	struct sge_rxq *rxq = (void *)iq;
+	struct sge_rxq *rxq = iq_to_rxq(iq);
 	struct ifnet *ifp = rxq->ifp;
 	const struct cpl_rx_pkt *cpl = (const void *)(rss + 1);
-#ifdef INET
+#if defined(INET) || defined(INET6)
 	struct lro_ctrl *lro = &rxq->lro;
 #endif
 
@@ -1135,15 +1125,23 @@
 	m0->m_flags |= M_FLOWID;
 	m0->m_pkthdr.flowid = rss->hash_val;
 
-	if (cpl->csum_calc && !cpl->err_vec &&
-	    ifp->if_capenable & IFCAP_RXCSUM) {
-		m0->m_pkthdr.csum_flags |= (CSUM_IP_CHECKED |
-		    CSUM_IP_VALID | CSUM_DATA_VALID | CSUM_PSEUDO_HDR);
-		if (cpl->ip_frag)
+	if (cpl->csum_calc && !cpl->err_vec) {
+		if (ifp->if_capenable & IFCAP_RXCSUM &&
+		    cpl->l2info & htobe32(F_RXF_IP)) {
+			m0->m_pkthdr.csum_flags = (CSUM_IP_CHECKED |
+			    CSUM_IP_VALID | CSUM_DATA_VALID | CSUM_PSEUDO_HDR);
+			rxq->rxcsum++;
+		} else if (ifp->if_capenable & IFCAP_RXCSUM_IPV6 &&
+		    cpl->l2info & htobe32(F_RXF_IP6)) {
+			m0->m_pkthdr.csum_flags = (CSUM_DATA_VALID_IPV6 |
+			    CSUM_PSEUDO_HDR);
+			rxq->rxcsum++;
+		}
+
+		if (__predict_false(cpl->ip_frag))
 			m0->m_pkthdr.csum_data = be16toh(cpl->csum);
 		else
 			m0->m_pkthdr.csum_data = 0xffff;
-		rxq->rxcsum++;
 	}
 
 	if (cpl->vlan_ex) {
@@ -1152,7 +1150,7 @@
 		rxq->vlan_extraction++;
 	}
 
-#ifdef INET
+#if defined(INET) || defined(INET6)
 	if (cpl->l2info & htobe32(F_RXF_LRO) &&
 	    iq->flags & IQ_LRO_ENABLED &&
 	    tcp_lro_rx(lro, m0, 0) == 0) {
@@ -1164,42 +1162,33 @@
 	return (0);
 }
 
-int
-t4_mgmt_tx(struct adapter *sc, struct mbuf *m)
-{
-	return t4_wrq_tx(sc, &sc->sge.mgmtq, m);
-}
-
 /*
  * Doesn't fail.  Holds on to work requests it can't send right away.
  */
-int
-t4_wrq_tx_locked(struct adapter *sc, struct sge_wrq *wrq, struct mbuf *m0)
+void
+t4_wrq_tx_locked(struct adapter *sc, struct sge_wrq *wrq, struct wrqe *wr)
 {
 	struct sge_eq *eq = &wrq->eq;
 	int can_reclaim;
 	caddr_t dst;
-	struct mbuf *wr, *next;
 
 	TXQ_LOCK_ASSERT_OWNED(wrq);
+#ifdef TCP_OFFLOAD
 	KASSERT((eq->flags & EQ_TYPEMASK) == EQ_OFLD ||
 	    (eq->flags & EQ_TYPEMASK) == EQ_CTRL,
 	    ("%s: eq type %d", __func__, eq->flags & EQ_TYPEMASK));
-
-	if (__predict_true(m0 != NULL)) {
-		if (wrq->head)
-			wrq->tail->m_nextpkt = m0;
-		else
-			wrq->head = m0;
-		while (m0->m_nextpkt)
-			m0 = m0->m_nextpkt;
-		wrq->tail = m0;
-	}
+#else
+	KASSERT((eq->flags & EQ_TYPEMASK) == EQ_CTRL,
+	    ("%s: eq type %d", __func__, eq->flags & EQ_TYPEMASK));
+#endif
+
+	if (__predict_true(wr != NULL))
+		STAILQ_INSERT_TAIL(&wrq->wr_list, wr, link);
 
 	can_reclaim = reclaimable(eq);
 	if (__predict_false(eq->flags & EQ_STALLED)) {
 		if (can_reclaim < tx_resume_threshold(eq))
-			return (0);
+			return;
 		eq->flags &= ~EQ_STALLED;
 		eq->unstalled++;
 	}
@@ -1208,39 +1197,34 @@
 	if (__predict_false(eq->cidx >= eq->cap))
 		eq->cidx -= eq->cap;
 
-	for (wr = wrq->head; wr; wr = next) {
+	while ((wr = STAILQ_FIRST(&wrq->wr_list)) != NULL) {
 		int ndesc;
-		struct mbuf *m;
-
-		next = wr->m_nextpkt;
-		wr->m_nextpkt = NULL;
-
-		M_ASSERTPKTHDR(wr);
-		KASSERT(wr->m_pkthdr.len > 0 && (wr->m_pkthdr.len & 0x7) == 0,
-		    ("%s: work request len %d.", __func__, wr->m_pkthdr.len));
-
-		if (wr->m_pkthdr.len > SGE_MAX_WR_LEN) {
+
+		if (__predict_false(wr->wr_len < 0 ||
+		    wr->wr_len > SGE_MAX_WR_LEN || (wr->wr_len & 0x7))) {
+
 #ifdef INVARIANTS
-			panic("%s: oversized work request", __func__);
-#else
-			log(LOG_ERR, "%s: %s work request too long (%d)",
-			    device_get_nameunit(sc->dev), __func__,
-			    wr->m_pkthdr.len);
-			m_freem(wr);
+			panic("%s: work request with length %d", __func__,
+			    wr->wr_len);
+#endif
+#ifdef KDB
+			kdb_backtrace();
+#endif
+			log(LOG_ERR, "%s: %s work request with length %d",
+			    device_get_nameunit(sc->dev), __func__, wr->wr_len);
+			STAILQ_REMOVE_HEAD(&wrq->wr_list, link);
+			free_wrqe(wr);
 			continue;
-#endif
-		}
-
-		ndesc = howmany(wr->m_pkthdr.len, EQ_ESIZE);
+		}
+
+		ndesc = howmany(wr->wr_len, EQ_ESIZE);
 		if (eq->avail < ndesc) {
-			wr->m_nextpkt = next;
 			wrq->no_desc++;
 			break;
 		}
 
 		dst = (void *)&eq->desc[eq->pidx];
-		for (m = wr; m; m = m->m_next)
-			copy_to_txd(eq, mtod(m, caddr_t), &dst, m->m_len);
+		copy_to_txd(eq, wrtod(wr), &dst, wr->wr_len);
 
 		eq->pidx += ndesc;
 		eq->avail -= ndesc;
@@ -1252,7 +1236,8 @@
 			ring_eq_db(sc, eq);
 
 		wrq->tx_wrs++;
-		m_freem(wr);
+		STAILQ_REMOVE_HEAD(&wrq->wr_list, link);
+		free_wrqe(wr);
 
 		if (eq->avail < 8) {
 			can_reclaim = reclaimable(eq);
@@ -1266,20 +1251,11 @@
 	if (eq->pending)
 		ring_eq_db(sc, eq);
 
-	if (wr == NULL)
-		wrq->head = wrq->tail = NULL;
-	else {
-		wrq->head = wr;
-
-		KASSERT(wrq->tail->m_nextpkt == NULL,
-		    ("%s: wrq->tail grew a tail of its own", __func__));
-
+	if (wr != NULL) {
 		eq->flags |= EQ_STALLED;
 		if (callout_pending(&eq->tx_callout) == 0)
 			callout_reset(&eq->tx_callout, 1, t4_tx_callout, eq);
 	}
-
-	return (0);
 }
 
 /* Per-packet header in a coalesced tx WR, before the SGL starts (in flits) */
@@ -1303,7 +1279,7 @@
 /* Header of a tx LSO WR, before SGL of first packet (in flits) */
 #define TXPKT_LSO_WR_HDR ((\
     sizeof(struct fw_eth_tx_pkt_wr) + \
-    sizeof(struct cpl_tx_pkt_lso) + \
+    sizeof(struct cpl_tx_pkt_lso_core) + \
     sizeof(struct cpl_tx_pkt_core) \
     ) / 8 )
 
@@ -1479,12 +1455,6 @@
 	struct sge_fl *fl;
 	int i, bufsize = mtu_to_bufsize(ifp->if_mtu);
 
-<<<<<<< HEAD
-	/* large enough for a frame even when VLAN extraction is disabled */
-	bufsize = FL_PKTSHIFT + ETHER_HDR_LEN + ETHER_VLAN_ENCAP_LEN +
-	    ifp->if_mtu;
-=======
->>>>>>> 85823a3b
 	for_each_rxq(pi, i, rxq) {
 		fl = &rxq->fl;
 
@@ -1680,7 +1650,7 @@
 			return (rc);
 
 		/* Allocate space for one software descriptor per buffer. */
-		fl->cap = (fl->qsize - SPG_LEN / RX_FL_ESIZE) * 8;
+		fl->cap = (fl->qsize - spg_len / RX_FL_ESIZE) * 8;
 		FL_LOCK(fl);
 		rc = alloc_fl_sdesc(fl);
 		FL_UNLOCK(fl);
@@ -1880,6 +1850,7 @@
 static int
 free_mgmtq(struct adapter *sc)
 {
+
 	return free_wrq(sc, &sc->sge.mgmtq);
 }
 
@@ -1911,7 +1882,7 @@
 	refill_fl(pi->adapter, &rxq->fl, rxq->fl.needed / 8);
 	FL_UNLOCK(&rxq->fl);
 
-#ifdef INET
+#if defined(INET) || defined(INET6)
 	rc = tcp_lro_init(&rxq->lro);
 	if (rc != 0)
 		return (rc);
@@ -1938,7 +1909,7 @@
 	SYSCTL_ADD_PROC(&pi->ctx, children, OID_AUTO, "cidx",
 	    CTLTYPE_INT | CTLFLAG_RD, &rxq->iq.cidx, 0, sysctl_uint16, "I",
 	    "consumer index");
-#ifdef INET
+#if defined(INET) || defined(INET6)
 	SYSCTL_ADD_INT(&pi->ctx, children, OID_AUTO, "lro_queued", CTLFLAG_RD,
 	    &rxq->lro.lro_queued, 0, NULL);
 	SYSCTL_ADD_INT(&pi->ctx, children, OID_AUTO, "lro_flushed", CTLFLAG_RD,
@@ -1971,7 +1942,7 @@
 {
 	int rc;
 
-#ifdef INET
+#if defined(INET) || defined(INET6)
 	if (rxq->lro.ifp) {
 		tcp_lro_free(&rxq->lro);
 		rxq->lro.ifp = NULL;
@@ -1985,7 +1956,7 @@
 	return (rc);
 }
 
-#ifndef TCP_OFFLOAD_DISABLE
+#ifdef TCP_OFFLOAD
 static int
 alloc_ofld_rxq(struct port_info *pi, struct sge_ofld_rxq *ofld_rxq,
     int intr_idx, int idx, struct sysctl_oid *oid)
@@ -2131,7 +2102,7 @@
 	return (rc);
 }
 
-#ifndef TCP_OFFLOAD_DISABLE
+#ifdef TCP_OFFLOAD
 static int
 ofld_eq_alloc(struct adapter *sc, struct port_info *pi, struct sge_eq *eq)
 {
@@ -2189,7 +2160,7 @@
 	if (rc)
 		return (rc);
 
-	eq->cap = eq->qsize - SPG_LEN / EQ_ESIZE;
+	eq->cap = eq->qsize - spg_len / EQ_ESIZE;
 	eq->spg = (void *)&eq->desc[eq->cap];
 	eq->avail = eq->cap - 1;	/* one less to avoid cidx = pidx */
 	eq->pidx = eq->cidx = 0;
@@ -2203,7 +2174,7 @@
 		rc = eth_eq_alloc(sc, pi, eq);
 		break;
 
-#ifndef TCP_OFFLOAD_DISABLE
+#ifdef TCP_OFFLOAD
 	case EQ_OFLD:
 		rc = ofld_eq_alloc(sc, pi, eq);
 		break;
@@ -2241,7 +2212,7 @@
 			    eq->cntxt_id);
 			break;
 
-#ifndef TCP_OFFLOAD_DISABLE
+#ifdef TCP_OFFLOAD
 		case EQ_OFLD:
 			rc = -t4_ofld_eq_free(sc, sc->mbox, sc->pf, 0,
 			    eq->cntxt_id);
@@ -2283,6 +2254,7 @@
 		return (rc);
 
 	wrq->adapter = sc;
+	STAILQ_INIT(&wrq->wr_list);
 
 	SYSCTL_ADD_UINT(ctx, children, OID_AUTO, "cntxt_id", CTLFLAG_RD,
 	    &wrq->eq.cntxt_id, 0, "SGE context id of the queue");
@@ -2378,7 +2350,7 @@
 	    CTLFLAG_RD, &txq->vlan_insertion,
 	    "# of times hardware inserted 802.1Q tag");
 	SYSCTL_ADD_UQUAD(&pi->ctx, children, OID_AUTO, "tso_wrs", CTLFLAG_RD,
-	    &txq->tso_wrs, "# of IPv4 TSO work requests");
+	    &txq->tso_wrs, "# of TSO work requests");
 	SYSCTL_ADD_UQUAD(&pi->ctx, children, OID_AUTO, "imm_wrs", CTLFLAG_RD,
 	    &txq->imm_wrs, "# of work requests with immediate data");
 	SYSCTL_ADD_UQUAD(&pi->ctx, children, OID_AUTO, "sgl_wrs", CTLFLAG_RD,
@@ -2875,7 +2847,7 @@
 	ctrl = sizeof(struct cpl_tx_pkt_core);
 	if (m->m_pkthdr.tso_segsz) {
 		nflits = TXPKT_LSO_WR_HDR;
-		ctrl += sizeof(struct cpl_tx_pkt_lso);
+		ctrl += sizeof(struct cpl_tx_pkt_lso_core);
 	} else
 		nflits = TXPKT_WR_HDR;
 	if (sgl->nsegs > 0)
@@ -2905,24 +2877,62 @@
 	wr->r3 = 0;
 
 	if (m->m_pkthdr.tso_segsz) {
-		struct cpl_tx_pkt_lso *lso = (void *)(wr + 1);
+		struct cpl_tx_pkt_lso_core *lso = (void *)(wr + 1);
 		struct ether_header *eh;
-		struct ip *ip;
+		void *l3hdr;
+#if defined(INET) || defined(INET6)
 		struct tcphdr *tcp;
+#endif
+		uint16_t eh_type;
 
 		ctrl = V_LSO_OPCODE(CPL_TX_PKT_LSO) | F_LSO_FIRST_SLICE |
 		    F_LSO_LAST_SLICE;
 
 		eh = mtod(m, struct ether_header *);
-		if (eh->ether_type == htons(ETHERTYPE_VLAN)) {
+		eh_type = ntohs(eh->ether_type);
+		if (eh_type == ETHERTYPE_VLAN) {
+			struct ether_vlan_header *evh = (void *)eh;
+
 			ctrl |= V_LSO_ETHHDR_LEN(1);
-			ip = (void *)((struct ether_vlan_header *)eh + 1);
+			l3hdr = evh + 1;
+			eh_type = ntohs(evh->evl_proto);
 		} else
-			ip = (void *)(eh + 1);
-
-		tcp = (void *)((uintptr_t)ip + ip->ip_hl * 4);
-		ctrl |= V_LSO_IPHDR_LEN(ip->ip_hl) |
-		    V_LSO_TCPHDR_LEN(tcp->th_off);
+			l3hdr = eh + 1;
+
+		switch (eh_type) {
+#ifdef INET6
+		case ETHERTYPE_IPV6:
+		{
+			struct ip6_hdr *ip6 = l3hdr;
+
+			/*
+			 * XXX-BZ For now we do not pretend to support
+			 * IPv6 extension headers.
+			 */
+			KASSERT(ip6->ip6_nxt == IPPROTO_TCP, ("%s: CSUM_TSO "
+			    "with ip6_nxt != TCP: %u", __func__, ip6->ip6_nxt));
+			tcp = (struct tcphdr *)(ip6 + 1);
+			ctrl |= F_LSO_IPV6;
+			ctrl |= V_LSO_IPHDR_LEN(sizeof(*ip6) >> 2) |
+			    V_LSO_TCPHDR_LEN(tcp->th_off);
+			break;
+		}
+#endif
+#ifdef INET
+		case ETHERTYPE_IP:
+		{
+			struct ip *ip = l3hdr;
+
+			tcp = (void *)((uintptr_t)ip + ip->ip_hl * 4);
+			ctrl |= V_LSO_IPHDR_LEN(ip->ip_hl) |
+			    V_LSO_TCPHDR_LEN(tcp->th_off);
+			break;
+		}
+#endif
+		default:
+			panic("%s: CSUM_TSO but no supported IP version "
+			    "(0x%04x)", __func__, eh_type);
+		}
 
 		lso->lso_ctrl = htobe32(ctrl);
 		lso->ipid_ofst = htobe16(0);
@@ -2940,9 +2950,11 @@
 	ctrl1 = 0;
 	if (!(m->m_pkthdr.csum_flags & CSUM_IP))
 		ctrl1 |= F_TXPKT_IPCSUM_DIS;
-	if (!(m->m_pkthdr.csum_flags & (CSUM_TCP | CSUM_UDP)))
+	if (!(m->m_pkthdr.csum_flags & (CSUM_TCP | CSUM_UDP | CSUM_UDP_IPV6 |
+	    CSUM_TCP_IPV6)))
 		ctrl1 |= F_TXPKT_L4CSUM_DIS;
-	if (m->m_pkthdr.csum_flags & (CSUM_IP | CSUM_TCP | CSUM_UDP))
+	if (m->m_pkthdr.csum_flags & (CSUM_IP | CSUM_TCP | CSUM_UDP |
+	    CSUM_UDP_IPV6 | CSUM_TCP_IPV6))
 		txq->txcsum++;	/* some hardware assistance provided */
 
 	/* VLAN tag insertion */
@@ -3279,7 +3291,7 @@
 static inline void
 copy_to_txd(struct sge_eq *eq, caddr_t from, caddr_t *to, int len)
 {
-	if ((uintptr_t)(*to) + len <= (uintptr_t)eq->spg) {
+	if (__predict_true((uintptr_t)(*to) + len <= (uintptr_t)eq->spg)) {
 		bcopy(from, *to, len);
 		(*to) += len;
 	} else {
