/*-
 * Copyright (c) 2006,2007
 *	Damien Bergamini <damien.bergamini@free.fr>
 *	Benjamin Close <Benjamin.Close@clearchain.com>
 *
 * Permission to use, copy, modify, and distribute this software for any
 * purpose with or without fee is hereby granted, provided that the above
 * copyright notice and this permission notice appear in all copies.
 *
 * THE SOFTWARE IS PROVIDED "AS IS" AND THE AUTHOR DISCLAIMS ALL WARRANTIES
 * WITH REGARD TO THIS SOFTWARE INCLUDING ALL IMPLIED WARRANTIES OF
 * MERCHANTABILITY AND FITNESS. IN NO EVENT SHALL THE AUTHOR BE LIABLE FOR
 * ANY SPECIAL, DIRECT, INDIRECT, OR CONSEQUENTIAL DAMAGES OR ANY DAMAGES
 * WHATSOEVER RESULTING FROM LOSS OF USE, DATA OR PROFITS, WHETHER IN AN
 * ACTION OF CONTRACT, NEGLIGENCE OR OTHER TORTIOUS ACTION, ARISING OUT OF
 * OR IN CONNECTION WITH THE USE OR PERFORMANCE OF THIS SOFTWARE.
 */

#include <sys/cdefs.h>
__FBSDID("$FreeBSD$");

/*
 * Driver for Intel PRO/Wireless 3945ABG 802.11 network adapters.
 *
 * The 3945ABG network adapter doesn't use traditional hardware as
 * many other adaptors do. Instead at run time the eeprom is set into a known
 * state and told to load boot firmware. The boot firmware loads an init and a
 * main  binary firmware image into SRAM on the card via DMA.
 * Once the firmware is loaded, the driver/hw then
 * communicate by way of circular dma rings via the SRAM to the firmware.
 *
 * There is 6 memory rings. 1 command ring, 1 rx data ring & 4 tx data rings.
 * The 4 tx data rings allow for prioritization QoS.
 *
 * The rx data ring consists of 32 dma buffers. Two registers are used to
 * indicate where in the ring the driver and the firmware are up to. The
 * driver sets the initial read index (reg1) and the initial write index (reg2),
 * the firmware updates the read index (reg1) on rx of a packet and fires an
 * interrupt. The driver then processes the buffers starting at reg1 indicating
 * to the firmware which buffers have been accessed by updating reg2. At the
 * same time allocating new memory for the processed buffer.
 *
 * A similar thing happens with the tx rings. The difference is the firmware
 * stop processing buffers once the queue is full and until confirmation
 * of a successful transmition (tx_done) has occurred.
 *
 * The command ring operates in the same manner as the tx queues.
 *
 * All communication direct to the card (ie eeprom) is classed as Stage1
 * communication
 *
 * All communication via the firmware to the card is classed as State2.
 * The firmware consists of 2 parts. A bootstrap firmware and a runtime
 * firmware. The bootstrap firmware and runtime firmware are loaded
 * from host memory via dma to the card then told to execute. From this point
 * on the majority of communications between the driver and the card goes
 * via the firmware.
 */

#include "opt_wlan.h"
#include "opt_wpi.h"

#include <sys/param.h>
#include <sys/sysctl.h>
#include <sys/sockio.h>
#include <sys/mbuf.h>
#include <sys/kernel.h>
#include <sys/socket.h>
#include <sys/systm.h>
#include <sys/malloc.h>
#include <sys/queue.h>
#include <sys/taskqueue.h>
#include <sys/module.h>
#include <sys/bus.h>
#include <sys/endian.h>
#include <sys/linker.h>
#include <sys/firmware.h>

#include <machine/bus.h>
#include <machine/resource.h>
#include <sys/rman.h>

#include <dev/pci/pcireg.h>
#include <dev/pci/pcivar.h>

#include <net/bpf.h>
#include <net/if.h>
#include <net/if_var.h>
#include <net/if_arp.h>
#include <net/ethernet.h>
#include <net/if_dl.h>
#include <net/if_media.h>
#include <net/if_types.h>

#include <netinet/in.h>
#include <netinet/in_systm.h>
#include <netinet/in_var.h>
#include <netinet/if_ether.h>
#include <netinet/ip.h>

#include <net80211/ieee80211_var.h>
#include <net80211/ieee80211_radiotap.h>
#include <net80211/ieee80211_regdomain.h>
#include <net80211/ieee80211_ratectl.h>

#include <dev/wpi/if_wpireg.h>
#include <dev/wpi/if_wpivar.h>
#include <dev/wpi/if_wpi_debug.h>

struct wpi_ident {
	uint16_t	vendor;
	uint16_t	device;
	uint16_t	subdevice;
	const char	*name;
};

static const struct wpi_ident wpi_ident_table[] = {
	/* The below entries support ABG regardless of the subid */
	{ 0x8086, 0x4222,    0x0, "Intel(R) PRO/Wireless 3945ABG" },
	{ 0x8086, 0x4227,    0x0, "Intel(R) PRO/Wireless 3945ABG" },
	/* The below entries only support BG */
	{ 0x8086, 0x4222, 0x1005, "Intel(R) PRO/Wireless 3945BG"  },
	{ 0x8086, 0x4222, 0x1034, "Intel(R) PRO/Wireless 3945BG"  },
	{ 0x8086, 0x4227, 0x1014, "Intel(R) PRO/Wireless 3945BG"  },
	{ 0x8086, 0x4222, 0x1044, "Intel(R) PRO/Wireless 3945BG"  },
	{ 0, 0, 0, NULL }
};

static int	wpi_probe(device_t);
static int	wpi_attach(device_t);
static void	wpi_radiotap_attach(struct wpi_softc *);
static void	wpi_sysctlattach(struct wpi_softc *);
static void	wpi_init_beacon(struct wpi_vap *);
static struct ieee80211vap *wpi_vap_create(struct ieee80211com *,
		    const char [IFNAMSIZ], int, enum ieee80211_opmode, int,
		    const uint8_t [IEEE80211_ADDR_LEN],
		    const uint8_t [IEEE80211_ADDR_LEN]);
static void	wpi_vap_delete(struct ieee80211vap *);
static int	wpi_detach(device_t);
static int	wpi_shutdown(device_t);
static int	wpi_suspend(device_t);
static int	wpi_resume(device_t);
static int	wpi_nic_lock(struct wpi_softc *);
static int	wpi_read_prom_data(struct wpi_softc *, uint32_t, void *, int);
static void	wpi_dma_map_addr(void *, bus_dma_segment_t *, int, int);
static int	wpi_dma_contig_alloc(struct wpi_softc *, struct wpi_dma_info *,
		    void **, bus_size_t, bus_size_t);
static void	wpi_dma_contig_free(struct wpi_dma_info *);
static int	wpi_alloc_shared(struct wpi_softc *);
static void	wpi_free_shared(struct wpi_softc *);
static int	wpi_alloc_fwmem(struct wpi_softc *);
static void	wpi_free_fwmem(struct wpi_softc *);
static int	wpi_alloc_rx_ring(struct wpi_softc *);
static void	wpi_update_rx_ring(struct wpi_softc *);
static void	wpi_update_rx_ring_ps(struct wpi_softc *);
static void	wpi_reset_rx_ring(struct wpi_softc *);
static void	wpi_free_rx_ring(struct wpi_softc *);
static int	wpi_alloc_tx_ring(struct wpi_softc *, struct wpi_tx_ring *,
		    uint8_t);
static void	wpi_update_tx_ring(struct wpi_softc *, struct wpi_tx_ring *);
static void	wpi_update_tx_ring_ps(struct wpi_softc *,
		    struct wpi_tx_ring *);
static void	wpi_reset_tx_ring(struct wpi_softc *, struct wpi_tx_ring *);
static void	wpi_free_tx_ring(struct wpi_softc *, struct wpi_tx_ring *);
static int	wpi_read_eeprom(struct wpi_softc *,
		    uint8_t macaddr[IEEE80211_ADDR_LEN]);
static uint32_t	wpi_eeprom_channel_flags(struct wpi_eeprom_chan *);
static void	wpi_read_eeprom_band(struct wpi_softc *, uint8_t);
static int	wpi_read_eeprom_channels(struct wpi_softc *, uint8_t);
static struct wpi_eeprom_chan *wpi_find_eeprom_channel(struct wpi_softc *,
		    struct ieee80211_channel *);
static int	wpi_setregdomain(struct ieee80211com *,
		    struct ieee80211_regdomain *, int,
		    struct ieee80211_channel[]);
static int	wpi_read_eeprom_group(struct wpi_softc *, uint8_t);
static struct ieee80211_node *wpi_node_alloc(struct ieee80211vap *,
		    const uint8_t mac[IEEE80211_ADDR_LEN]);
static void	wpi_node_free(struct ieee80211_node *);
static void	wpi_ibss_recv_mgmt(struct ieee80211_node *, struct mbuf *, int,
		    const struct ieee80211_rx_stats *,
		    int, int);
static void	wpi_restore_node(void *, struct ieee80211_node *);
static void	wpi_restore_node_table(struct wpi_softc *, struct wpi_vap *);
static int	wpi_newstate(struct ieee80211vap *, enum ieee80211_state, int);
static void	wpi_calib_timeout(void *);
static void	wpi_rx_done(struct wpi_softc *, struct wpi_rx_desc *,
		    struct wpi_rx_data *);
static void	wpi_rx_statistics(struct wpi_softc *, struct wpi_rx_desc *,
		    struct wpi_rx_data *);
static void	wpi_tx_done(struct wpi_softc *, struct wpi_rx_desc *);
static void	wpi_cmd_done(struct wpi_softc *, struct wpi_rx_desc *);
static void	wpi_notif_intr(struct wpi_softc *);
static void	wpi_wakeup_intr(struct wpi_softc *);
#ifdef WPI_DEBUG
static void	wpi_debug_registers(struct wpi_softc *);
#endif
static void	wpi_fatal_intr(struct wpi_softc *);
static void	wpi_intr(void *);
static void	wpi_free_txfrags(struct wpi_softc *, uint16_t);
static int	wpi_cmd2(struct wpi_softc *, struct wpi_buf *);
static int	wpi_tx_data(struct wpi_softc *, struct mbuf *,
		    struct ieee80211_node *);
static int	wpi_tx_data_raw(struct wpi_softc *, struct mbuf *,
		    struct ieee80211_node *,
		    const struct ieee80211_bpf_params *);
static int	wpi_raw_xmit(struct ieee80211_node *, struct mbuf *,
		    const struct ieee80211_bpf_params *);
static int	wpi_transmit(struct ieee80211com *, struct mbuf *);
static void	wpi_watchdog_rfkill(void *);
static void	wpi_scan_timeout(void *);
static void	wpi_tx_timeout(void *);
static void	wpi_parent(struct ieee80211com *);
static int	wpi_cmd(struct wpi_softc *, uint8_t, const void *, uint16_t,
		    int);
static int	wpi_mrr_setup(struct wpi_softc *);
static int	wpi_add_node(struct wpi_softc *, struct ieee80211_node *);
static int	wpi_add_broadcast_node(struct wpi_softc *, int);
static int	wpi_add_ibss_node(struct wpi_softc *, struct ieee80211_node *);
static void	wpi_del_node(struct wpi_softc *, struct ieee80211_node *);
static int	wpi_updateedca(struct ieee80211com *);
static void	wpi_set_promisc(struct wpi_softc *);
static void	wpi_update_promisc(struct ieee80211com *);
static void	wpi_update_mcast(struct ieee80211com *);
static void	wpi_set_led(struct wpi_softc *, uint8_t, uint8_t, uint8_t);
static int	wpi_set_timing(struct wpi_softc *, struct ieee80211_node *);
static void	wpi_power_calibration(struct wpi_softc *);
static int	wpi_set_txpower(struct wpi_softc *, int);
static int	wpi_get_power_index(struct wpi_softc *,
		    struct wpi_power_group *, uint8_t, int, int);
static int	wpi_set_pslevel(struct wpi_softc *, uint8_t, int, int);
static int	wpi_send_btcoex(struct wpi_softc *);
static int	wpi_send_rxon(struct wpi_softc *, int, int);
static int	wpi_config(struct wpi_softc *);
static uint16_t	wpi_get_active_dwell_time(struct wpi_softc *,
		    struct ieee80211_channel *, uint8_t);
static uint16_t	wpi_limit_dwell(struct wpi_softc *, uint16_t);
static uint16_t	wpi_get_passive_dwell_time(struct wpi_softc *,
		    struct ieee80211_channel *);
static uint32_t	wpi_get_scan_pause_time(uint32_t, uint16_t);
static int	wpi_scan(struct wpi_softc *, struct ieee80211_channel *);
static int	wpi_auth(struct wpi_softc *, struct ieee80211vap *);
static int	wpi_config_beacon(struct wpi_vap *);
static int	wpi_setup_beacon(struct wpi_softc *, struct ieee80211_node *);
static void	wpi_update_beacon(struct ieee80211vap *, int);
static void	wpi_newassoc(struct ieee80211_node *, int);
static int	wpi_run(struct wpi_softc *, struct ieee80211vap *);
static int	wpi_load_key(struct ieee80211_node *,
		    const struct ieee80211_key *);
static void	wpi_load_key_cb(void *, struct ieee80211_node *);
static int	wpi_set_global_keys(struct ieee80211_node *);
static int	wpi_del_key(struct ieee80211_node *,
		    const struct ieee80211_key *);
static void	wpi_del_key_cb(void *, struct ieee80211_node *);
static int	wpi_process_key(struct ieee80211vap *,
		    const struct ieee80211_key *, int);
static int	wpi_key_set(struct ieee80211vap *,
		    const struct ieee80211_key *);
static int	wpi_key_delete(struct ieee80211vap *,
		    const struct ieee80211_key *);
static int	wpi_post_alive(struct wpi_softc *);
static int	wpi_load_bootcode(struct wpi_softc *, const uint8_t *,
		    uint32_t);
static int	wpi_load_firmware(struct wpi_softc *);
static int	wpi_read_firmware(struct wpi_softc *);
static void	wpi_unload_firmware(struct wpi_softc *);
static int	wpi_clock_wait(struct wpi_softc *);
static int	wpi_apm_init(struct wpi_softc *);
static void	wpi_apm_stop_master(struct wpi_softc *);
static void	wpi_apm_stop(struct wpi_softc *);
static void	wpi_nic_config(struct wpi_softc *);
static int	wpi_hw_init(struct wpi_softc *);
static void	wpi_hw_stop(struct wpi_softc *);
static void	wpi_radio_on(void *, int);
static void	wpi_radio_off(void *, int);
static int	wpi_init(struct wpi_softc *);
static void	wpi_stop_locked(struct wpi_softc *);
static void	wpi_stop(struct wpi_softc *);
static void	wpi_scan_start(struct ieee80211com *);
static void	wpi_scan_end(struct ieee80211com *);
static void	wpi_set_channel(struct ieee80211com *);
static void	wpi_scan_curchan(struct ieee80211_scan_state *, unsigned long);
static void	wpi_scan_mindwell(struct ieee80211_scan_state *);
static void	wpi_hw_reset(void *, int);

static device_method_t wpi_methods[] = {
	/* Device interface */
	DEVMETHOD(device_probe,		wpi_probe),
	DEVMETHOD(device_attach,	wpi_attach),
	DEVMETHOD(device_detach,	wpi_detach),
	DEVMETHOD(device_shutdown,	wpi_shutdown),
	DEVMETHOD(device_suspend,	wpi_suspend),
	DEVMETHOD(device_resume,	wpi_resume),

	DEVMETHOD_END
};

static driver_t wpi_driver = {
	"wpi",
	wpi_methods,
	sizeof (struct wpi_softc)
};
static devclass_t wpi_devclass;

DRIVER_MODULE(wpi, pci, wpi_driver, wpi_devclass, NULL, NULL);

MODULE_VERSION(wpi, 1);

MODULE_DEPEND(wpi, pci,  1, 1, 1);
MODULE_DEPEND(wpi, wlan, 1, 1, 1);
MODULE_DEPEND(wpi, firmware, 1, 1, 1);

static int
wpi_probe(device_t dev)
{
	const struct wpi_ident *ident;

	for (ident = wpi_ident_table; ident->name != NULL; ident++) {
		if (pci_get_vendor(dev) == ident->vendor &&
		    pci_get_device(dev) == ident->device) {
			device_set_desc(dev, ident->name);
			return (BUS_PROBE_DEFAULT);
		}
	}
	return ENXIO;
}

static int
wpi_attach(device_t dev)
{
	struct wpi_softc *sc = (struct wpi_softc *)device_get_softc(dev);
	struct ieee80211com *ic;
	uint8_t i;
	int error, rid;
#ifdef WPI_DEBUG
	int supportsa = 1;
	const struct wpi_ident *ident;
#endif

	sc->sc_dev = dev;

#ifdef WPI_DEBUG
	error = resource_int_value(device_get_name(sc->sc_dev),
	    device_get_unit(sc->sc_dev), "debug", &(sc->sc_debug));
	if (error != 0)
		sc->sc_debug = 0;
#else
	sc->sc_debug = 0;
#endif

	DPRINTF(sc, WPI_DEBUG_TRACE, TRACE_STR_BEGIN, __func__);

	/*
	 * Get the offset of the PCI Express Capability Structure in PCI
	 * Configuration Space.
	 */
	error = pci_find_cap(dev, PCIY_EXPRESS, &sc->sc_cap_off);
	if (error != 0) {
		device_printf(dev, "PCIe capability structure not found!\n");
		return error;
	}

	/*
	 * Some card's only support 802.11b/g not a, check to see if
	 * this is one such card. A 0x0 in the subdevice table indicates
	 * the entire subdevice range is to be ignored.
	 */
#ifdef WPI_DEBUG
	for (ident = wpi_ident_table; ident->name != NULL; ident++) {
		if (ident->subdevice &&
		    pci_get_subdevice(dev) == ident->subdevice) {
		    supportsa = 0;
		    break;
		}
	}
#endif

	/* Clear device-specific "PCI retry timeout" register (41h). */
	pci_write_config(dev, 0x41, 0, 1);

	/* Enable bus-mastering. */
	pci_enable_busmaster(dev);

	rid = PCIR_BAR(0);
	sc->mem = bus_alloc_resource_any(dev, SYS_RES_MEMORY, &rid,
	    RF_ACTIVE);
	if (sc->mem == NULL) {
		device_printf(dev, "can't map mem space\n");
		return ENOMEM;
	}
	sc->sc_st = rman_get_bustag(sc->mem);
	sc->sc_sh = rman_get_bushandle(sc->mem);

	rid = 1;
	if (pci_alloc_msi(dev, &rid) == 0)
		rid = 1;
	else
		rid = 0;
	/* Install interrupt handler. */
	sc->irq = bus_alloc_resource_any(dev, SYS_RES_IRQ, &rid, RF_ACTIVE |
	    (rid != 0 ? 0 : RF_SHAREABLE));
	if (sc->irq == NULL) {
		device_printf(dev, "can't map interrupt\n");
		error = ENOMEM;
		goto fail;
	}

	WPI_LOCK_INIT(sc);
	WPI_TX_LOCK_INIT(sc);
	WPI_RXON_LOCK_INIT(sc);
	WPI_NT_LOCK_INIT(sc);
	WPI_TXQ_LOCK_INIT(sc);
	WPI_TXQ_STATE_LOCK_INIT(sc);

	/* Allocate DMA memory for firmware transfers. */
	if ((error = wpi_alloc_fwmem(sc)) != 0) {
		device_printf(dev,
		    "could not allocate memory for firmware, error %d\n",
		    error);
		goto fail;
	}

	/* Allocate shared page. */
	if ((error = wpi_alloc_shared(sc)) != 0) {
		device_printf(dev, "could not allocate shared page\n");
		goto fail;
	}

	/* Allocate TX rings - 4 for QoS purposes, 1 for commands. */
	for (i = 0; i < WPI_DRV_NTXQUEUES; i++) {
		if ((error = wpi_alloc_tx_ring(sc, &sc->txq[i], i)) != 0) {
			device_printf(dev,
			    "could not allocate TX ring %d, error %d\n", i,
			    error);
			goto fail;
		}
	}

	/* Allocate RX ring. */
	if ((error = wpi_alloc_rx_ring(sc)) != 0) {
		device_printf(dev, "could not allocate RX ring, error %d\n",
		    error);
		goto fail;
	}

	/* Clear pending interrupts. */
	WPI_WRITE(sc, WPI_INT, 0xffffffff);

	ic = &sc->sc_ic;
	ic->ic_softc = sc;
	ic->ic_name = device_get_nameunit(dev);
	ic->ic_phytype = IEEE80211_T_OFDM;	/* not only, but not used */
	ic->ic_opmode = IEEE80211_M_STA;	/* default to BSS mode */

	/* Set device capabilities. */
	ic->ic_caps =
		  IEEE80211_C_STA		/* station mode supported */
		| IEEE80211_C_IBSS		/* IBSS mode supported */
		| IEEE80211_C_HOSTAP		/* Host access point mode */
		| IEEE80211_C_MONITOR		/* monitor mode supported */
		| IEEE80211_C_AHDEMO		/* adhoc demo mode */
		| IEEE80211_C_BGSCAN		/* capable of bg scanning */
		| IEEE80211_C_TXFRAG		/* handle tx frags */
		| IEEE80211_C_TXPMGT		/* tx power management */
		| IEEE80211_C_SHSLOT		/* short slot time supported */
		| IEEE80211_C_WPA		/* 802.11i */
		| IEEE80211_C_SHPREAMBLE	/* short preamble supported */
		| IEEE80211_C_WME		/* 802.11e */
		| IEEE80211_C_PMGT		/* Station-side power mgmt */
		;

	ic->ic_cryptocaps =
		  IEEE80211_CRYPTO_AES_CCM;

	/*
	 * Read in the eeprom and also setup the channels for
	 * net80211. We don't set the rates as net80211 does this for us
	 */
	if ((error = wpi_read_eeprom(sc, ic->ic_macaddr)) != 0) {
		device_printf(dev, "could not read EEPROM, error %d\n",
		    error);
		goto fail;
	}

#ifdef WPI_DEBUG
	if (bootverbose) {
		device_printf(sc->sc_dev, "Regulatory Domain: %.4s\n",
		    sc->domain);
		device_printf(sc->sc_dev, "Hardware Type: %c\n",
		    sc->type > 1 ? 'B': '?');
		device_printf(sc->sc_dev, "Hardware Revision: %c\n",
		    ((sc->rev & 0xf0) == 0xd0) ? 'D': '?');
		device_printf(sc->sc_dev, "SKU %s support 802.11a\n",
		    supportsa ? "does" : "does not");

		/* XXX hw_config uses the PCIDEV for the Hardware rev. Must
		   check what sc->rev really represents - benjsc 20070615 */
	}
#endif

	ieee80211_ifattach(ic);
	ic->ic_vap_create = wpi_vap_create;
	ic->ic_vap_delete = wpi_vap_delete;
	ic->ic_parent = wpi_parent;
	ic->ic_raw_xmit = wpi_raw_xmit;
	ic->ic_transmit = wpi_transmit;
	ic->ic_node_alloc = wpi_node_alloc;
	sc->sc_node_free = ic->ic_node_free;
	ic->ic_node_free = wpi_node_free;
	ic->ic_wme.wme_update = wpi_updateedca;
	ic->ic_update_promisc = wpi_update_promisc;
	ic->ic_update_mcast = wpi_update_mcast;
	ic->ic_newassoc = wpi_newassoc;
	ic->ic_scan_start = wpi_scan_start;
	ic->ic_scan_end = wpi_scan_end;
	ic->ic_set_channel = wpi_set_channel;
	ic->ic_scan_curchan = wpi_scan_curchan;
	ic->ic_scan_mindwell = wpi_scan_mindwell;
	ic->ic_setregdomain = wpi_setregdomain;

	sc->sc_update_rx_ring = wpi_update_rx_ring;
	sc->sc_update_tx_ring = wpi_update_tx_ring;

	wpi_radiotap_attach(sc);

	callout_init_mtx(&sc->calib_to, &sc->rxon_mtx, 0);
	callout_init_mtx(&sc->scan_timeout, &sc->rxon_mtx, 0);
	callout_init_mtx(&sc->tx_timeout, &sc->txq_state_mtx, 0);
	callout_init_mtx(&sc->watchdog_rfkill, &sc->sc_mtx, 0);
	TASK_INIT(&sc->sc_reinittask, 0, wpi_hw_reset, sc);
	TASK_INIT(&sc->sc_radiooff_task, 0, wpi_radio_off, sc);
	TASK_INIT(&sc->sc_radioon_task, 0, wpi_radio_on, sc);

	sc->sc_tq = taskqueue_create("wpi_taskq", M_WAITOK,
	    taskqueue_thread_enqueue, &sc->sc_tq);
	error = taskqueue_start_threads(&sc->sc_tq, 1, 0, "wpi_taskq");
	if (error != 0) {
		device_printf(dev, "can't start threads, error %d\n", error);
		goto fail;
	}

	wpi_sysctlattach(sc);

	/*
	 * Hook our interrupt after all initialization is complete.
	 */
	error = bus_setup_intr(dev, sc->irq, INTR_TYPE_NET | INTR_MPSAFE,
	    NULL, wpi_intr, sc, &sc->sc_ih);
	if (error != 0) {
		device_printf(dev, "can't establish interrupt, error %d\n",
		    error);
		goto fail;
	}

	if (bootverbose)
		ieee80211_announce(ic);

#ifdef WPI_DEBUG
	if (sc->sc_debug & WPI_DEBUG_HW)
		ieee80211_announce_channels(ic);
#endif

	DPRINTF(sc, WPI_DEBUG_TRACE, TRACE_STR_END, __func__);
	return 0;

fail:	wpi_detach(dev);
	DPRINTF(sc, WPI_DEBUG_TRACE, TRACE_STR_END_ERR, __func__);
	return error;
}

/*
 * Attach the interface to 802.11 radiotap.
 */
static void
wpi_radiotap_attach(struct wpi_softc *sc)
{
	struct wpi_rx_radiotap_header *rxtap = &sc->sc_rxtap;
	struct wpi_tx_radiotap_header *txtap = &sc->sc_txtap;

	DPRINTF(sc, WPI_DEBUG_TRACE, TRACE_STR_BEGIN, __func__);
	ieee80211_radiotap_attach(&sc->sc_ic,
	    &txtap->wt_ihdr, sizeof(*txtap), WPI_TX_RADIOTAP_PRESENT,
	    &rxtap->wr_ihdr, sizeof(*rxtap), WPI_RX_RADIOTAP_PRESENT);
	DPRINTF(sc, WPI_DEBUG_TRACE, TRACE_STR_END, __func__);
}

static void
wpi_sysctlattach(struct wpi_softc *sc)
{
#ifdef WPI_DEBUG
	struct sysctl_ctx_list *ctx = device_get_sysctl_ctx(sc->sc_dev);
	struct sysctl_oid *tree = device_get_sysctl_tree(sc->sc_dev);

	SYSCTL_ADD_INT(ctx, SYSCTL_CHILDREN(tree), OID_AUTO,
	    "debug", CTLFLAG_RW, &sc->sc_debug, sc->sc_debug,
		"control debugging printfs");
#endif
}

static void
wpi_init_beacon(struct wpi_vap *wvp)
{
	struct wpi_buf *bcn = &wvp->wv_bcbuf;
	struct wpi_cmd_beacon *cmd = (struct wpi_cmd_beacon *)&bcn->data;

	cmd->id = WPI_ID_BROADCAST;
	cmd->ofdm_mask = 0xff;
	cmd->cck_mask = 0x0f;
	cmd->lifetime = htole32(WPI_LIFETIME_INFINITE);

	/*
	 * XXX WPI_TX_AUTO_SEQ seems to be ignored - workaround this issue
	 * XXX by using WPI_TX_NEED_ACK instead (with some side effects).
	 */
	cmd->flags = htole32(WPI_TX_NEED_ACK | WPI_TX_INSERT_TSTAMP);

	bcn->code = WPI_CMD_SET_BEACON;
	bcn->ac = WPI_CMD_QUEUE_NUM;
	bcn->size = sizeof(struct wpi_cmd_beacon);
}

static struct ieee80211vap *
wpi_vap_create(struct ieee80211com *ic, const char name[IFNAMSIZ], int unit,
    enum ieee80211_opmode opmode, int flags,
    const uint8_t bssid[IEEE80211_ADDR_LEN],
    const uint8_t mac[IEEE80211_ADDR_LEN])
{
	struct wpi_vap *wvp;
	struct ieee80211vap *vap;

	if (!TAILQ_EMPTY(&ic->ic_vaps))		/* only one at a time */
		return NULL;

	wvp = malloc(sizeof(struct wpi_vap), M_80211_VAP, M_WAITOK | M_ZERO);
	vap = &wvp->wv_vap;
	ieee80211_vap_setup(ic, vap, name, unit, opmode, flags, bssid);

	if (opmode == IEEE80211_M_IBSS || opmode == IEEE80211_M_HOSTAP) {
		WPI_VAP_LOCK_INIT(wvp);
		wpi_init_beacon(wvp);
	}

	/* Override with driver methods. */
	vap->iv_key_set = wpi_key_set;
	vap->iv_key_delete = wpi_key_delete;
	if (opmode == IEEE80211_M_IBSS) {
		wvp->wv_recv_mgmt = vap->iv_recv_mgmt;
		vap->iv_recv_mgmt = wpi_ibss_recv_mgmt;
	}
	wvp->wv_newstate = vap->iv_newstate;
	vap->iv_newstate = wpi_newstate;
	vap->iv_update_beacon = wpi_update_beacon;
	vap->iv_max_aid = WPI_ID_IBSS_MAX - WPI_ID_IBSS_MIN + 1;

	ieee80211_ratectl_init(vap);
	/* Complete setup. */
	ieee80211_vap_attach(vap, ieee80211_media_change,
	    ieee80211_media_status, mac);
	ic->ic_opmode = opmode;
	return vap;
}

static void
wpi_vap_delete(struct ieee80211vap *vap)
{
	struct wpi_vap *wvp = WPI_VAP(vap);
	struct wpi_buf *bcn = &wvp->wv_bcbuf;
	enum ieee80211_opmode opmode = vap->iv_opmode;

	ieee80211_ratectl_deinit(vap);
	ieee80211_vap_detach(vap);

	if (opmode == IEEE80211_M_IBSS || opmode == IEEE80211_M_HOSTAP) {
		if (bcn->m != NULL)
			m_freem(bcn->m);

		WPI_VAP_LOCK_DESTROY(wvp);
	}

	free(wvp, M_80211_VAP);
}

static int
wpi_detach(device_t dev)
{
	struct wpi_softc *sc = device_get_softc(dev);
	struct ieee80211com *ic = &sc->sc_ic;
	uint8_t qid;

	DPRINTF(sc, WPI_DEBUG_TRACE, TRACE_STR_BEGIN, __func__);

	if (ic->ic_vap_create == wpi_vap_create) {
		ieee80211_draintask(ic, &sc->sc_radioon_task);

		wpi_stop(sc);

		if (sc->sc_tq != NULL) {
			taskqueue_drain_all(sc->sc_tq);
			taskqueue_free(sc->sc_tq);
		}

		callout_drain(&sc->watchdog_rfkill);
		callout_drain(&sc->tx_timeout);
		callout_drain(&sc->scan_timeout);
		callout_drain(&sc->calib_to);
		ieee80211_ifdetach(ic);
	}

	/* Uninstall interrupt handler. */
	if (sc->irq != NULL) {
		bus_teardown_intr(dev, sc->irq, sc->sc_ih);
		bus_release_resource(dev, SYS_RES_IRQ, rman_get_rid(sc->irq),
		    sc->irq);
		pci_release_msi(dev);
	}

	if (sc->txq[0].data_dmat) {
		/* Free DMA resources. */
		for (qid = 0; qid < WPI_DRV_NTXQUEUES; qid++)
			wpi_free_tx_ring(sc, &sc->txq[qid]);

		wpi_free_rx_ring(sc);
		wpi_free_shared(sc);
	}

	if (sc->fw_dma.tag)
		wpi_free_fwmem(sc);
		
	if (sc->mem != NULL)
		bus_release_resource(dev, SYS_RES_MEMORY,
		    rman_get_rid(sc->mem), sc->mem);

	DPRINTF(sc, WPI_DEBUG_TRACE, TRACE_STR_END, __func__);
	WPI_TXQ_STATE_LOCK_DESTROY(sc);
	WPI_TXQ_LOCK_DESTROY(sc);
	WPI_NT_LOCK_DESTROY(sc);
	WPI_RXON_LOCK_DESTROY(sc);
	WPI_TX_LOCK_DESTROY(sc);
	WPI_LOCK_DESTROY(sc);
	return 0;
}

static int
wpi_shutdown(device_t dev)
{
	struct wpi_softc *sc = device_get_softc(dev);

	wpi_stop(sc);
	return 0;
}

static int
wpi_suspend(device_t dev)
{
	struct wpi_softc *sc = device_get_softc(dev);
	struct ieee80211com *ic = &sc->sc_ic;

	ieee80211_suspend_all(ic);
	return 0;
}

static int
wpi_resume(device_t dev)
{
	struct wpi_softc *sc = device_get_softc(dev);
	struct ieee80211com *ic = &sc->sc_ic;

	/* Clear device-specific "PCI retry timeout" register (41h). */
	pci_write_config(dev, 0x41, 0, 1);

	ieee80211_resume_all(ic);
	return 0;
}

/*
 * Grab exclusive access to NIC memory.
 */
static int
wpi_nic_lock(struct wpi_softc *sc)
{
	int ntries;

	/* Request exclusive access to NIC. */
	WPI_SETBITS(sc, WPI_GP_CNTRL, WPI_GP_CNTRL_MAC_ACCESS_REQ);

	/* Spin until we actually get the lock. */
	for (ntries = 0; ntries < 1000; ntries++) {
		if ((WPI_READ(sc, WPI_GP_CNTRL) &
		    (WPI_GP_CNTRL_MAC_ACCESS_ENA | WPI_GP_CNTRL_SLEEP)) ==
		    WPI_GP_CNTRL_MAC_ACCESS_ENA)
			return 0;
		DELAY(10);
	}

	device_printf(sc->sc_dev, "could not lock memory\n");

	return ETIMEDOUT;
}

/*
 * Release lock on NIC memory.
 */
static __inline void
wpi_nic_unlock(struct wpi_softc *sc)
{
	WPI_CLRBITS(sc, WPI_GP_CNTRL, WPI_GP_CNTRL_MAC_ACCESS_REQ);
}

static __inline uint32_t
wpi_prph_read(struct wpi_softc *sc, uint32_t addr)
{
	WPI_WRITE(sc, WPI_PRPH_RADDR, WPI_PRPH_DWORD | addr);
	WPI_BARRIER_READ_WRITE(sc);
	return WPI_READ(sc, WPI_PRPH_RDATA);
}

static __inline void
wpi_prph_write(struct wpi_softc *sc, uint32_t addr, uint32_t data)
{
	WPI_WRITE(sc, WPI_PRPH_WADDR, WPI_PRPH_DWORD | addr);
	WPI_BARRIER_WRITE(sc);
	WPI_WRITE(sc, WPI_PRPH_WDATA, data);
}

static __inline void
wpi_prph_setbits(struct wpi_softc *sc, uint32_t addr, uint32_t mask)
{
	wpi_prph_write(sc, addr, wpi_prph_read(sc, addr) | mask);
}

static __inline void
wpi_prph_clrbits(struct wpi_softc *sc, uint32_t addr, uint32_t mask)
{
	wpi_prph_write(sc, addr, wpi_prph_read(sc, addr) & ~mask);
}

static __inline void
wpi_prph_write_region_4(struct wpi_softc *sc, uint32_t addr,
    const uint32_t *data, uint32_t count)
{
	for (; count != 0; count--, data++, addr += 4)
		wpi_prph_write(sc, addr, *data);
}

static __inline uint32_t
wpi_mem_read(struct wpi_softc *sc, uint32_t addr)
{
	WPI_WRITE(sc, WPI_MEM_RADDR, addr);
	WPI_BARRIER_READ_WRITE(sc);
	return WPI_READ(sc, WPI_MEM_RDATA);
}

static __inline void
wpi_mem_read_region_4(struct wpi_softc *sc, uint32_t addr, uint32_t *data,
    int count)
{
	for (; count > 0; count--, addr += 4)
		*data++ = wpi_mem_read(sc, addr);
}

static int
wpi_read_prom_data(struct wpi_softc *sc, uint32_t addr, void *data, int count)
{
	uint8_t *out = data;
	uint32_t val;
	int error, ntries;

	DPRINTF(sc, WPI_DEBUG_TRACE, TRACE_STR_BEGIN, __func__);

	if ((error = wpi_nic_lock(sc)) != 0)
		return error;

	for (; count > 0; count -= 2, addr++) {
		WPI_WRITE(sc, WPI_EEPROM, addr << 2);
		for (ntries = 0; ntries < 10; ntries++) {
			val = WPI_READ(sc, WPI_EEPROM);
			if (val & WPI_EEPROM_READ_VALID)
				break;
			DELAY(5);
		}
		if (ntries == 10) {
			device_printf(sc->sc_dev,
			    "timeout reading ROM at 0x%x\n", addr);
			return ETIMEDOUT;
		}
		*out++= val >> 16;
		if (count > 1)
			*out ++= val >> 24;
	}

	wpi_nic_unlock(sc);

	DPRINTF(sc, WPI_DEBUG_TRACE, TRACE_STR_END, __func__);

	return 0;
}

static void
wpi_dma_map_addr(void *arg, bus_dma_segment_t *segs, int nsegs, int error)
{
	if (error != 0)
		return;
	KASSERT(nsegs == 1, ("too many DMA segments, %d should be 1", nsegs));
	*(bus_addr_t *)arg = segs[0].ds_addr;
}

/*
 * Allocates a contiguous block of dma memory of the requested size and
 * alignment.
 */
static int
wpi_dma_contig_alloc(struct wpi_softc *sc, struct wpi_dma_info *dma,
    void **kvap, bus_size_t size, bus_size_t alignment)
{
	int error;

	dma->tag = NULL;
	dma->size = size;

	error = bus_dma_tag_create(bus_get_dma_tag(sc->sc_dev), alignment,
	    0, BUS_SPACE_MAXADDR_32BIT, BUS_SPACE_MAXADDR, NULL, NULL, size,
	    1, size, BUS_DMA_NOWAIT, NULL, NULL, &dma->tag);
	if (error != 0)
		goto fail;

	error = bus_dmamem_alloc(dma->tag, (void **)&dma->vaddr,
	    BUS_DMA_NOWAIT | BUS_DMA_ZERO | BUS_DMA_COHERENT, &dma->map);
	if (error != 0)
		goto fail;

	error = bus_dmamap_load(dma->tag, dma->map, dma->vaddr, size,
	    wpi_dma_map_addr, &dma->paddr, BUS_DMA_NOWAIT);
	if (error != 0)
		goto fail;

	bus_dmamap_sync(dma->tag, dma->map, BUS_DMASYNC_PREWRITE);

	if (kvap != NULL)
		*kvap = dma->vaddr;

	return 0;

fail:	wpi_dma_contig_free(dma);
	return error;
}

static void
wpi_dma_contig_free(struct wpi_dma_info *dma)
{
	if (dma->vaddr != NULL) {
		bus_dmamap_sync(dma->tag, dma->map,
		    BUS_DMASYNC_POSTREAD | BUS_DMASYNC_POSTWRITE);
		bus_dmamap_unload(dma->tag, dma->map);
		bus_dmamem_free(dma->tag, dma->vaddr, dma->map);
		dma->vaddr = NULL;
	}
	if (dma->tag != NULL) {
		bus_dma_tag_destroy(dma->tag);
		dma->tag = NULL;
	}
}

/*
 * Allocate a shared page between host and NIC.
 */
static int
wpi_alloc_shared(struct wpi_softc *sc)
{
	/* Shared buffer must be aligned on a 4KB boundary. */
	return wpi_dma_contig_alloc(sc, &sc->shared_dma,
	    (void **)&sc->shared, sizeof (struct wpi_shared), 4096);
}

static void
wpi_free_shared(struct wpi_softc *sc)
{
	wpi_dma_contig_free(&sc->shared_dma);
}

/*
 * Allocate DMA-safe memory for firmware transfer.
 */
static int
wpi_alloc_fwmem(struct wpi_softc *sc)
{
	/* Must be aligned on a 16-byte boundary. */
	return wpi_dma_contig_alloc(sc, &sc->fw_dma, NULL,
	    WPI_FW_TEXT_MAXSZ + WPI_FW_DATA_MAXSZ, 16);
}

static void
wpi_free_fwmem(struct wpi_softc *sc)
{
	wpi_dma_contig_free(&sc->fw_dma);
}

static int
wpi_alloc_rx_ring(struct wpi_softc *sc)
{
	struct wpi_rx_ring *ring = &sc->rxq;
	bus_size_t size;
	int i, error;

	ring->cur = 0;
	ring->update = 0;

	DPRINTF(sc, WPI_DEBUG_TRACE, TRACE_STR_BEGIN, __func__);

	/* Allocate RX descriptors (16KB aligned.) */
	size = WPI_RX_RING_COUNT * sizeof (uint32_t);
	error = wpi_dma_contig_alloc(sc, &ring->desc_dma,
	    (void **)&ring->desc, size, WPI_RING_DMA_ALIGN);
	if (error != 0) {
		device_printf(sc->sc_dev,
		    "%s: could not allocate RX ring DMA memory, error %d\n",
		    __func__, error);
		goto fail;
	}

	/* Create RX buffer DMA tag. */
	error = bus_dma_tag_create(bus_get_dma_tag(sc->sc_dev), 1, 0, 
	    BUS_SPACE_MAXADDR_32BIT, BUS_SPACE_MAXADDR, NULL, NULL,
	    MJUMPAGESIZE, 1, MJUMPAGESIZE, BUS_DMA_NOWAIT, NULL, NULL,
	    &ring->data_dmat);
	if (error != 0) {
		device_printf(sc->sc_dev,
		    "%s: could not create RX buf DMA tag, error %d\n",
		    __func__, error);
		goto fail;
	}

	/*
	 * Allocate and map RX buffers.
	 */
	for (i = 0; i < WPI_RX_RING_COUNT; i++) {
		struct wpi_rx_data *data = &ring->data[i];
		bus_addr_t paddr;

		error = bus_dmamap_create(ring->data_dmat, 0, &data->map);
		if (error != 0) {
			device_printf(sc->sc_dev,
			    "%s: could not create RX buf DMA map, error %d\n",
			    __func__, error);
			goto fail;
		}

		data->m = m_getjcl(M_NOWAIT, MT_DATA, M_PKTHDR, MJUMPAGESIZE);
		if (data->m == NULL) {
			device_printf(sc->sc_dev,
			    "%s: could not allocate RX mbuf\n", __func__);
			error = ENOBUFS;
			goto fail;
		}

		error = bus_dmamap_load(ring->data_dmat, data->map,
		    mtod(data->m, void *), MJUMPAGESIZE, wpi_dma_map_addr,
		    &paddr, BUS_DMA_NOWAIT);
		if (error != 0 && error != EFBIG) {
			device_printf(sc->sc_dev,
			    "%s: can't map mbuf (error %d)\n", __func__,
			    error);
			goto fail;
		}

		/* Set physical address of RX buffer. */
		ring->desc[i] = htole32(paddr);
	}

	bus_dmamap_sync(ring->desc_dma.tag, ring->desc_dma.map,
	    BUS_DMASYNC_PREWRITE);

	DPRINTF(sc, WPI_DEBUG_TRACE, TRACE_STR_END, __func__);

	return 0;

fail:	wpi_free_rx_ring(sc);

	DPRINTF(sc, WPI_DEBUG_TRACE, TRACE_STR_END_ERR, __func__);

	return error;
}

static void
wpi_update_rx_ring(struct wpi_softc *sc)
{
	WPI_WRITE(sc, WPI_FH_RX_WPTR, sc->rxq.cur & ~7);
}

static void
wpi_update_rx_ring_ps(struct wpi_softc *sc)
{
	struct wpi_rx_ring *ring = &sc->rxq;

	if (ring->update != 0) {
		/* Wait for INT_WAKEUP event. */
		return;
	}

	WPI_TXQ_LOCK(sc);
	WPI_SETBITS(sc, WPI_GP_CNTRL, WPI_GP_CNTRL_MAC_ACCESS_REQ);
	if (WPI_READ(sc, WPI_GP_CNTRL) & WPI_GP_CNTRL_SLEEP) {
		DPRINTF(sc, WPI_DEBUG_PWRSAVE, "%s: wakeup request\n",
		    __func__);
		ring->update = 1;
	} else {
		wpi_update_rx_ring(sc);
		WPI_CLRBITS(sc, WPI_GP_CNTRL, WPI_GP_CNTRL_MAC_ACCESS_REQ);
	}
	WPI_TXQ_UNLOCK(sc);
}

static void
wpi_reset_rx_ring(struct wpi_softc *sc)
{
	struct wpi_rx_ring *ring = &sc->rxq;
	int ntries;

	DPRINTF(sc, WPI_DEBUG_TRACE, TRACE_STR_DOING, __func__);

	if (wpi_nic_lock(sc) == 0) {
		WPI_WRITE(sc, WPI_FH_RX_CONFIG, 0);
		for (ntries = 0; ntries < 1000; ntries++) {
			if (WPI_READ(sc, WPI_FH_RX_STATUS) &
			    WPI_FH_RX_STATUS_IDLE)
				break;
			DELAY(10);
		}
		wpi_nic_unlock(sc);
	}

	ring->cur = 0;
	ring->update = 0;
}

static void
wpi_free_rx_ring(struct wpi_softc *sc)
{
	struct wpi_rx_ring *ring = &sc->rxq;
	int i;

	DPRINTF(sc, WPI_DEBUG_TRACE, TRACE_STR_DOING, __func__);

	wpi_dma_contig_free(&ring->desc_dma);

	for (i = 0; i < WPI_RX_RING_COUNT; i++) {
		struct wpi_rx_data *data = &ring->data[i];

		if (data->m != NULL) {
			bus_dmamap_sync(ring->data_dmat, data->map,
			    BUS_DMASYNC_POSTREAD);
			bus_dmamap_unload(ring->data_dmat, data->map);
			m_freem(data->m);
			data->m = NULL;
		}
		if (data->map != NULL)
			bus_dmamap_destroy(ring->data_dmat, data->map);
	}
	if (ring->data_dmat != NULL) {
		bus_dma_tag_destroy(ring->data_dmat);
		ring->data_dmat = NULL;
	}
}

static int
wpi_alloc_tx_ring(struct wpi_softc *sc, struct wpi_tx_ring *ring, uint8_t qid)
{
	bus_addr_t paddr;
	bus_size_t size;
	int i, error;

	ring->qid = qid;
	ring->queued = 0;
	ring->cur = 0;
	ring->pending = 0;
	ring->update = 0;

	DPRINTF(sc, WPI_DEBUG_TRACE, TRACE_STR_BEGIN, __func__);

	/* Allocate TX descriptors (16KB aligned.) */
	size = WPI_TX_RING_COUNT * sizeof (struct wpi_tx_desc);
	error = wpi_dma_contig_alloc(sc, &ring->desc_dma, (void **)&ring->desc,
	    size, WPI_RING_DMA_ALIGN);
	if (error != 0) {
		device_printf(sc->sc_dev,
		    "%s: could not allocate TX ring DMA memory, error %d\n",
		    __func__, error);
		goto fail;
	}

	/* Update shared area with ring physical address. */
	sc->shared->txbase[qid] = htole32(ring->desc_dma.paddr);
	bus_dmamap_sync(sc->shared_dma.tag, sc->shared_dma.map,
	    BUS_DMASYNC_PREWRITE);

	size = WPI_TX_RING_COUNT * sizeof (struct wpi_tx_cmd);
	error = wpi_dma_contig_alloc(sc, &ring->cmd_dma, (void **)&ring->cmd,
	    size, 4);
	if (error != 0) {
		device_printf(sc->sc_dev,
		    "%s: could not allocate TX cmd DMA memory, error %d\n",
		    __func__, error);
		goto fail;
	}

	error = bus_dma_tag_create(bus_get_dma_tag(sc->sc_dev), 1, 0,
	    BUS_SPACE_MAXADDR_32BIT, BUS_SPACE_MAXADDR, NULL, NULL, MCLBYTES,
	    WPI_MAX_SCATTER - 1, MCLBYTES, BUS_DMA_NOWAIT, NULL, NULL,
	    &ring->data_dmat);
	if (error != 0) {
		device_printf(sc->sc_dev,
		    "%s: could not create TX buf DMA tag, error %d\n",
		    __func__, error);
		goto fail;
	}

	paddr = ring->cmd_dma.paddr;
	for (i = 0; i < WPI_TX_RING_COUNT; i++) {
		struct wpi_tx_data *data = &ring->data[i];

		data->cmd_paddr = paddr;
		paddr += sizeof (struct wpi_tx_cmd);

		error = bus_dmamap_create(ring->data_dmat, 0, &data->map);
		if (error != 0) {
			device_printf(sc->sc_dev,
			    "%s: could not create TX buf DMA map, error %d\n",
			    __func__, error);
			goto fail;
		}
	}

	DPRINTF(sc, WPI_DEBUG_TRACE, TRACE_STR_END, __func__);

	return 0;

fail:	wpi_free_tx_ring(sc, ring);
	DPRINTF(sc, WPI_DEBUG_TRACE, TRACE_STR_END_ERR, __func__);
	return error;
}

static void
wpi_update_tx_ring(struct wpi_softc *sc, struct wpi_tx_ring *ring)
{
	WPI_WRITE(sc, WPI_HBUS_TARG_WRPTR, ring->qid << 8 | ring->cur);
}

static void
wpi_update_tx_ring_ps(struct wpi_softc *sc, struct wpi_tx_ring *ring)
{

	if (ring->update != 0) {
		/* Wait for INT_WAKEUP event. */
		return;
	}

	WPI_SETBITS(sc, WPI_GP_CNTRL, WPI_GP_CNTRL_MAC_ACCESS_REQ);
	if (WPI_READ(sc, WPI_GP_CNTRL) & WPI_GP_CNTRL_SLEEP) {
		DPRINTF(sc, WPI_DEBUG_PWRSAVE, "%s (%d): requesting wakeup\n",
		    __func__, ring->qid);
		ring->update = 1;
	} else {
		wpi_update_tx_ring(sc, ring);
		WPI_CLRBITS(sc, WPI_GP_CNTRL, WPI_GP_CNTRL_MAC_ACCESS_REQ);
	}
}

static void
wpi_reset_tx_ring(struct wpi_softc *sc, struct wpi_tx_ring *ring)
{
	int i;

	DPRINTF(sc, WPI_DEBUG_TRACE, TRACE_STR_DOING, __func__);

	for (i = 0; i < WPI_TX_RING_COUNT; i++) {
		struct wpi_tx_data *data = &ring->data[i];

		if (data->m != NULL) {
			bus_dmamap_sync(ring->data_dmat, data->map,
			    BUS_DMASYNC_POSTWRITE);
			bus_dmamap_unload(ring->data_dmat, data->map);
			m_freem(data->m);
			data->m = NULL;
		}
		if (data->ni != NULL) {
			ieee80211_free_node(data->ni);
			data->ni = NULL;
		}
	}
	/* Clear TX descriptors. */
	memset(ring->desc, 0, ring->desc_dma.size);
	bus_dmamap_sync(ring->desc_dma.tag, ring->desc_dma.map,
	    BUS_DMASYNC_PREWRITE);
	ring->queued = 0;
	ring->cur = 0;
	ring->pending = 0;
	ring->update = 0;
}

static void
wpi_free_tx_ring(struct wpi_softc *sc, struct wpi_tx_ring *ring)
{
	int i;

	DPRINTF(sc, WPI_DEBUG_TRACE, TRACE_STR_DOING, __func__);

	wpi_dma_contig_free(&ring->desc_dma);
	wpi_dma_contig_free(&ring->cmd_dma);

	for (i = 0; i < WPI_TX_RING_COUNT; i++) {
		struct wpi_tx_data *data = &ring->data[i];

		if (data->m != NULL) {
			bus_dmamap_sync(ring->data_dmat, data->map,
			    BUS_DMASYNC_POSTWRITE);
			bus_dmamap_unload(ring->data_dmat, data->map);
			m_freem(data->m);
		}
		if (data->map != NULL)
			bus_dmamap_destroy(ring->data_dmat, data->map);
	}
	if (ring->data_dmat != NULL) {
		bus_dma_tag_destroy(ring->data_dmat);
		ring->data_dmat = NULL;
	}
}

/*
 * Extract various information from EEPROM.
 */
static int
wpi_read_eeprom(struct wpi_softc *sc, uint8_t macaddr[IEEE80211_ADDR_LEN])
{
#define WPI_CHK(res) do {		\
	if ((error = res) != 0)		\
		goto fail;		\
} while (0)
	uint8_t i;
	int error;

	DPRINTF(sc, WPI_DEBUG_TRACE, TRACE_STR_BEGIN, __func__);

	/* Adapter has to be powered on for EEPROM access to work. */
	if ((error = wpi_apm_init(sc)) != 0) {
		device_printf(sc->sc_dev,
		    "%s: could not power ON adapter, error %d\n", __func__,
		    error);
		return error;
	}

	if ((WPI_READ(sc, WPI_EEPROM_GP) & 0x6) == 0) {
		device_printf(sc->sc_dev, "bad EEPROM signature\n");
		error = EIO;
		goto fail;
	}
	/* Clear HW ownership of EEPROM. */
	WPI_CLRBITS(sc, WPI_EEPROM_GP, WPI_EEPROM_GP_IF_OWNER);

	/* Read the hardware capabilities, revision and SKU type. */
	WPI_CHK(wpi_read_prom_data(sc, WPI_EEPROM_SKU_CAP, &sc->cap,
	    sizeof(sc->cap)));
	WPI_CHK(wpi_read_prom_data(sc, WPI_EEPROM_REVISION, &sc->rev,
	    sizeof(sc->rev)));
	WPI_CHK(wpi_read_prom_data(sc, WPI_EEPROM_TYPE, &sc->type,
	    sizeof(sc->type)));

	sc->rev = le16toh(sc->rev);
	DPRINTF(sc, WPI_DEBUG_EEPROM, "cap=%x rev=%x type=%x\n", sc->cap,
	    sc->rev, sc->type);

	/* Read the regulatory domain (4 ASCII characters.) */
	WPI_CHK(wpi_read_prom_data(sc, WPI_EEPROM_DOMAIN, sc->domain,
	    sizeof(sc->domain)));

	/* Read MAC address. */
	WPI_CHK(wpi_read_prom_data(sc, WPI_EEPROM_MAC, macaddr,
	    IEEE80211_ADDR_LEN));

	/* Read the list of authorized channels. */
	for (i = 0; i < WPI_CHAN_BANDS_COUNT; i++)
		WPI_CHK(wpi_read_eeprom_channels(sc, i));

	/* Read the list of TX power groups. */
	for (i = 0; i < WPI_POWER_GROUPS_COUNT; i++)
		WPI_CHK(wpi_read_eeprom_group(sc, i));

fail:	wpi_apm_stop(sc);	/* Power OFF adapter. */

	DPRINTF(sc, WPI_DEBUG_TRACE, error ? TRACE_STR_END_ERR : TRACE_STR_END,
	    __func__);

	return error;
#undef WPI_CHK
}

/*
 * Translate EEPROM flags to net80211.
 */
static uint32_t
wpi_eeprom_channel_flags(struct wpi_eeprom_chan *channel)
{
	uint32_t nflags;

	nflags = 0;
	if ((channel->flags & WPI_EEPROM_CHAN_ACTIVE) == 0)
		nflags |= IEEE80211_CHAN_PASSIVE;
	if ((channel->flags & WPI_EEPROM_CHAN_IBSS) == 0)
		nflags |= IEEE80211_CHAN_NOADHOC;
	if (channel->flags & WPI_EEPROM_CHAN_RADAR) {
		nflags |= IEEE80211_CHAN_DFS;
		/* XXX apparently IBSS may still be marked */
		nflags |= IEEE80211_CHAN_NOADHOC;
	}

	/* XXX HOSTAP uses WPI_MODE_IBSS */
	if (nflags & IEEE80211_CHAN_NOADHOC)
		nflags |= IEEE80211_CHAN_NOHOSTAP;

	return nflags;
}

static void
wpi_read_eeprom_band(struct wpi_softc *sc, uint8_t n)
{
	struct ieee80211com *ic = &sc->sc_ic;
	struct wpi_eeprom_chan *channels = sc->eeprom_channels[n];
	const struct wpi_chan_band *band = &wpi_bands[n];
	struct ieee80211_channel *c;
	uint32_t nflags;
	uint8_t chan, i;

	for (i = 0; i < band->nchan; i++) {
		if (!(channels[i].flags & WPI_EEPROM_CHAN_VALID)) {
			DPRINTF(sc, WPI_DEBUG_EEPROM,
			    "Channel Not Valid: %d, band %d\n",
			     band->chan[i],n);
			continue;
		}

		chan = band->chan[i];
		nflags = wpi_eeprom_channel_flags(&channels[i]);

		c = &ic->ic_channels[ic->ic_nchans++];
		c->ic_ieee = chan;
		c->ic_maxregpower = channels[i].maxpwr;
		c->ic_maxpower = 2*c->ic_maxregpower;

		if (n == 0) {	/* 2GHz band */
			c->ic_freq = ieee80211_ieee2mhz(chan,
			    IEEE80211_CHAN_G);

			/* G =>'s B is supported */
			c->ic_flags = IEEE80211_CHAN_B | nflags;
			c = &ic->ic_channels[ic->ic_nchans++];
			c[0] = c[-1];
			c->ic_flags = IEEE80211_CHAN_G | nflags;
		} else {	/* 5GHz band */
			c->ic_freq = ieee80211_ieee2mhz(chan,
			    IEEE80211_CHAN_A);

			c->ic_flags = IEEE80211_CHAN_A | nflags;
		}

		/* Save maximum allowed TX power for this channel. */
		sc->maxpwr[chan] = channels[i].maxpwr;

		DPRINTF(sc, WPI_DEBUG_EEPROM,
		    "adding chan %d (%dMHz) flags=0x%x maxpwr=%d passive=%d,"
		    " offset %d\n", chan, c->ic_freq,
		    channels[i].flags, sc->maxpwr[chan],
		    IEEE80211_IS_CHAN_PASSIVE(c), ic->ic_nchans);
	}
}

/**
 * Read the eeprom to find out what channels are valid for the given
 * band and update net80211 with what we find.
 */
static int
wpi_read_eeprom_channels(struct wpi_softc *sc, uint8_t n)
{
	struct ieee80211com *ic = &sc->sc_ic;
	const struct wpi_chan_band *band = &wpi_bands[n];
	int error;

	DPRINTF(sc, WPI_DEBUG_TRACE, TRACE_STR_BEGIN, __func__);

	error = wpi_read_prom_data(sc, band->addr, &sc->eeprom_channels[n],
	    band->nchan * sizeof (struct wpi_eeprom_chan));
	if (error != 0) {
		DPRINTF(sc, WPI_DEBUG_TRACE, TRACE_STR_END_ERR, __func__);
		return error;
	}

	wpi_read_eeprom_band(sc, n);

	ieee80211_sort_channels(ic->ic_channels, ic->ic_nchans);

	DPRINTF(sc, WPI_DEBUG_TRACE, TRACE_STR_END, __func__);

	return 0;
}

static struct wpi_eeprom_chan *
wpi_find_eeprom_channel(struct wpi_softc *sc, struct ieee80211_channel *c)
{
	int i, j;

	for (j = 0; j < WPI_CHAN_BANDS_COUNT; j++)
		for (i = 0; i < wpi_bands[j].nchan; i++)
			if (wpi_bands[j].chan[i] == c->ic_ieee)
				return &sc->eeprom_channels[j][i];

	return NULL;
}

/*
 * Enforce flags read from EEPROM.
 */
static int
wpi_setregdomain(struct ieee80211com *ic, struct ieee80211_regdomain *rd,
    int nchan, struct ieee80211_channel chans[])
{
	struct wpi_softc *sc = ic->ic_softc;
	int i;

	for (i = 0; i < nchan; i++) {
		struct ieee80211_channel *c = &chans[i];
		struct wpi_eeprom_chan *channel;

		channel = wpi_find_eeprom_channel(sc, c);
		if (channel == NULL) {
			ic_printf(ic, "%s: invalid channel %u freq %u/0x%x\n",
			    __func__, c->ic_ieee, c->ic_freq, c->ic_flags);
			return EINVAL;
		}
		c->ic_flags |= wpi_eeprom_channel_flags(channel);
	}

	return 0;
}

static int
wpi_read_eeprom_group(struct wpi_softc *sc, uint8_t n)
{
	struct wpi_power_group *group = &sc->groups[n];
	struct wpi_eeprom_group rgroup;
	int i, error;

	DPRINTF(sc, WPI_DEBUG_TRACE, TRACE_STR_BEGIN, __func__);

	if ((error = wpi_read_prom_data(sc, WPI_EEPROM_POWER_GRP + n * 32,
	    &rgroup, sizeof rgroup)) != 0) {
		DPRINTF(sc, WPI_DEBUG_TRACE, TRACE_STR_END_ERR, __func__);
		return error;
	}

	/* Save TX power group information. */
	group->chan   = rgroup.chan;
	group->maxpwr = rgroup.maxpwr;
	/* Retrieve temperature at which the samples were taken. */
	group->temp   = (int16_t)le16toh(rgroup.temp);

	DPRINTF(sc, WPI_DEBUG_EEPROM,
	    "power group %d: chan=%d maxpwr=%d temp=%d\n", n, group->chan,
	    group->maxpwr, group->temp);

	for (i = 0; i < WPI_SAMPLES_COUNT; i++) {
		group->samples[i].index = rgroup.samples[i].index;
		group->samples[i].power = rgroup.samples[i].power;

		DPRINTF(sc, WPI_DEBUG_EEPROM,
		    "\tsample %d: index=%d power=%d\n", i,
		    group->samples[i].index, group->samples[i].power);
	}

	DPRINTF(sc, WPI_DEBUG_TRACE, TRACE_STR_END, __func__);

	return 0;
}

static __inline uint8_t
wpi_add_node_entry_adhoc(struct wpi_softc *sc)
{
	uint8_t newid = WPI_ID_IBSS_MIN;

	for (; newid <= WPI_ID_IBSS_MAX; newid++) {
		if ((sc->nodesmsk & (1 << newid)) == 0) {
			sc->nodesmsk |= 1 << newid;
			return newid;
		}
	}

	return WPI_ID_UNDEFINED;
}

static __inline uint8_t
wpi_add_node_entry_sta(struct wpi_softc *sc)
{
	sc->nodesmsk |= 1 << WPI_ID_BSS;

	return WPI_ID_BSS;
}

static __inline int
wpi_check_node_entry(struct wpi_softc *sc, uint8_t id)
{
	if (id == WPI_ID_UNDEFINED)
		return 0;

	return (sc->nodesmsk >> id) & 1;
}

static __inline void
wpi_clear_node_table(struct wpi_softc *sc)
{
	sc->nodesmsk = 0;
}

static __inline void
wpi_del_node_entry(struct wpi_softc *sc, uint8_t id)
{
	sc->nodesmsk &= ~(1 << id);
}

static struct ieee80211_node *
wpi_node_alloc(struct ieee80211vap *vap, const uint8_t mac[IEEE80211_ADDR_LEN])
{
	struct wpi_node *wn;

	wn = malloc(sizeof (struct wpi_node), M_80211_NODE,
	    M_NOWAIT | M_ZERO);

	if (wn == NULL)
		return NULL;

	wn->id = WPI_ID_UNDEFINED;

	return &wn->ni;
}

static void
wpi_node_free(struct ieee80211_node *ni)
{
	struct wpi_softc *sc = ni->ni_ic->ic_softc;
	struct wpi_node *wn = WPI_NODE(ni);

	if (wn->id != WPI_ID_UNDEFINED) {
		WPI_NT_LOCK(sc);
		if (wpi_check_node_entry(sc, wn->id)) {
			wpi_del_node_entry(sc, wn->id);
			wpi_del_node(sc, ni);
		}
		WPI_NT_UNLOCK(sc);
	}

	sc->sc_node_free(ni);
}

static __inline int
wpi_check_bss_filter(struct wpi_softc *sc)
{
	return (sc->rxon.filter & htole32(WPI_FILTER_BSS)) != 0;
}

static void
wpi_ibss_recv_mgmt(struct ieee80211_node *ni, struct mbuf *m, int subtype,
    const struct ieee80211_rx_stats *rxs,
    int rssi, int nf)
{
	struct ieee80211vap *vap = ni->ni_vap;
	struct wpi_softc *sc = vap->iv_ic->ic_softc;
	struct wpi_vap *wvp = WPI_VAP(vap);
	uint64_t ni_tstamp, rx_tstamp;

	wvp->wv_recv_mgmt(ni, m, subtype, rxs, rssi, nf);

	if (vap->iv_state == IEEE80211_S_RUN &&
	    (subtype == IEEE80211_FC0_SUBTYPE_BEACON ||
	    subtype == IEEE80211_FC0_SUBTYPE_PROBE_RESP)) {
		ni_tstamp = le64toh(ni->ni_tstamp.tsf);
		rx_tstamp = le64toh(sc->rx_tstamp);

		if (ni_tstamp >= rx_tstamp) {
			DPRINTF(sc, WPI_DEBUG_STATE,
			    "ibss merge, tsf %ju tstamp %ju\n",
			    (uintmax_t)rx_tstamp, (uintmax_t)ni_tstamp);
			(void) ieee80211_ibss_merge(ni);
		}
	}
}

static void
wpi_restore_node(void *arg, struct ieee80211_node *ni)
{
	struct wpi_softc *sc = arg;
	struct wpi_node *wn = WPI_NODE(ni);
	int error;

	WPI_NT_LOCK(sc);
	if (wn->id != WPI_ID_UNDEFINED) {
		wn->id = WPI_ID_UNDEFINED;
		if ((error = wpi_add_ibss_node(sc, ni)) != 0) {
			device_printf(sc->sc_dev,
			    "%s: could not add IBSS node, error %d\n",
			    __func__, error);
		}
	}
	WPI_NT_UNLOCK(sc);
}

static void
wpi_restore_node_table(struct wpi_softc *sc, struct wpi_vap *wvp)
{
	struct ieee80211com *ic = &sc->sc_ic;

	/* Set group keys once. */
	WPI_NT_LOCK(sc);
	wvp->wv_gtk = 0;
	WPI_NT_UNLOCK(sc);

	ieee80211_iterate_nodes(&ic->ic_sta, wpi_restore_node, sc);
	ieee80211_crypto_reload_keys(ic);
}

/**
 * Called by net80211 when ever there is a change to 80211 state machine
 */
static int
wpi_newstate(struct ieee80211vap *vap, enum ieee80211_state nstate, int arg)
{
	struct wpi_vap *wvp = WPI_VAP(vap);
	struct ieee80211com *ic = vap->iv_ic;
	struct wpi_softc *sc = ic->ic_softc;
	int error = 0;

	DPRINTF(sc, WPI_DEBUG_TRACE, TRACE_STR_BEGIN, __func__);

	WPI_TXQ_LOCK(sc);
	if (nstate > IEEE80211_S_INIT && sc->sc_running == 0) {
		DPRINTF(sc, WPI_DEBUG_TRACE, TRACE_STR_END_ERR, __func__);
		WPI_TXQ_UNLOCK(sc);

		return ENXIO;
	}
	WPI_TXQ_UNLOCK(sc);

	DPRINTF(sc, WPI_DEBUG_STATE, "%s: %s -> %s\n", __func__,
		ieee80211_state_name[vap->iv_state],
		ieee80211_state_name[nstate]);

	if (vap->iv_state == IEEE80211_S_RUN && nstate < IEEE80211_S_RUN) {
		if ((error = wpi_set_pslevel(sc, 0, 0, 1)) != 0) {
			device_printf(sc->sc_dev,
			    "%s: could not set power saving level\n",
			    __func__);
			return error;
		}

		wpi_set_led(sc, WPI_LED_LINK, 1, 0);
	}

	switch (nstate) {
	case IEEE80211_S_SCAN:
		WPI_RXON_LOCK(sc);
		if (wpi_check_bss_filter(sc) != 0) {
			sc->rxon.filter &= ~htole32(WPI_FILTER_BSS);
			if ((error = wpi_send_rxon(sc, 0, 1)) != 0) {
				device_printf(sc->sc_dev,
				    "%s: could not send RXON\n", __func__);
			}
		}
		WPI_RXON_UNLOCK(sc);
		break;

	case IEEE80211_S_ASSOC:
		if (vap->iv_state != IEEE80211_S_RUN)
			break;
		/* FALLTHROUGH */
	case IEEE80211_S_AUTH:
		/*
		 * NB: do not optimize AUTH -> AUTH state transmission -
		 * this will break powersave with non-QoS AP!
		 */

		/*
		 * The node must be registered in the firmware before auth.
		 * Also the associd must be cleared on RUN -> ASSOC
		 * transitions.
		 */
		if ((error = wpi_auth(sc, vap)) != 0) {
			device_printf(sc->sc_dev,
			    "%s: could not move to AUTH state, error %d\n",
			    __func__, error);
		}
		break;

	case IEEE80211_S_RUN:
		/*
		 * RUN -> RUN transition:
		 * STA mode: Just restart the timers.
		 * IBSS mode: Process IBSS merge.
		 */
		if (vap->iv_state == IEEE80211_S_RUN) {
			if (vap->iv_opmode != IEEE80211_M_IBSS) {
				WPI_RXON_LOCK(sc);
				wpi_calib_timeout(sc);
				WPI_RXON_UNLOCK(sc);
				break;
			} else {
				/*
				 * Drop the BSS_FILTER bit
				 * (there is no another way to change bssid).
				 */
				WPI_RXON_LOCK(sc);
				sc->rxon.filter &= ~htole32(WPI_FILTER_BSS);
				if ((error = wpi_send_rxon(sc, 0, 1)) != 0) {
					device_printf(sc->sc_dev,
					    "%s: could not send RXON\n",
					    __func__);
				}
				WPI_RXON_UNLOCK(sc);

				/* Restore all what was lost. */
				wpi_restore_node_table(sc, wvp);

				/* XXX set conditionally? */
				wpi_updateedca(ic);
			}
		}

		/*
		 * !RUN -> RUN requires setting the association id
		 * which is done with a firmware cmd.  We also defer
		 * starting the timers until that work is done.
		 */
		if ((error = wpi_run(sc, vap)) != 0) {
			device_printf(sc->sc_dev,
			    "%s: could not move to RUN state\n", __func__);
		}
		break;

	default:
		break;
	}
	if (error != 0) {
		DPRINTF(sc, WPI_DEBUG_TRACE, TRACE_STR_END_ERR, __func__);
		return error;
	}

	DPRINTF(sc, WPI_DEBUG_TRACE, TRACE_STR_END, __func__);

	return wvp->wv_newstate(vap, nstate, arg);
}

static void
wpi_calib_timeout(void *arg)
{
	struct wpi_softc *sc = arg;

	if (wpi_check_bss_filter(sc) == 0)
		return;

	wpi_power_calibration(sc);

	callout_reset(&sc->calib_to, 60*hz, wpi_calib_timeout, sc);
}

static __inline uint8_t
rate2plcp(const uint8_t rate)
{
	switch (rate) {
	case 12:	return 0xd;
	case 18:	return 0xf;
	case 24:	return 0x5;
	case 36:	return 0x7;
	case 48:	return 0x9;
	case 72:	return 0xb;
	case 96:	return 0x1;
	case 108:	return 0x3;
	case 2:		return 10;
	case 4:		return 20;
	case 11:	return 55;
	case 22:	return 110;
	default:	return 0;
	}
}

static __inline uint8_t
plcp2rate(const uint8_t plcp)
{
	switch (plcp) {
	case 0xd:	return 12;
	case 0xf:	return 18;
	case 0x5:	return 24;
	case 0x7:	return 36;
	case 0x9:	return 48;
	case 0xb:	return 72;
	case 0x1:	return 96;
	case 0x3:	return 108;
	case 10:	return 2;
	case 20:	return 4;
	case 55:	return 11;
	case 110:	return 22;
	default:	return 0;
	}
}

/* Quickly determine if a given rate is CCK or OFDM. */
#define WPI_RATE_IS_OFDM(rate)	((rate) >= 12 && (rate) != 22)

static void
wpi_rx_done(struct wpi_softc *sc, struct wpi_rx_desc *desc,
    struct wpi_rx_data *data)
{
	struct ieee80211com *ic = &sc->sc_ic;
	struct wpi_rx_ring *ring = &sc->rxq;
	struct wpi_rx_stat *stat;
	struct wpi_rx_head *head;
	struct wpi_rx_tail *tail;
	struct ieee80211_frame *wh;
	struct ieee80211_node *ni;
	struct mbuf *m, *m1;
	bus_addr_t paddr;
	uint32_t flags;
	uint16_t len;
	int error;

	stat = (struct wpi_rx_stat *)(desc + 1);

	if (__predict_false(stat->len > WPI_STAT_MAXLEN)) {
		device_printf(sc->sc_dev, "invalid RX statistic header\n");
		goto fail1;
	}

	bus_dmamap_sync(ring->data_dmat, data->map, BUS_DMASYNC_POSTREAD);
	head = (struct wpi_rx_head *)((caddr_t)(stat + 1) + stat->len);
	len = le16toh(head->len);
	tail = (struct wpi_rx_tail *)((caddr_t)(head + 1) + len);
	flags = le32toh(tail->flags);

	DPRINTF(sc, WPI_DEBUG_RECV, "%s: idx %d len %d stat len %u rssi %d"
	    " rate %x chan %d tstamp %ju\n", __func__, ring->cur,
	    le32toh(desc->len), len, (int8_t)stat->rssi,
	    head->plcp, head->chan, (uintmax_t)le64toh(tail->tstamp));

	/* Discard frames with a bad FCS early. */
	if ((flags & WPI_RX_NOERROR) != WPI_RX_NOERROR) {
		DPRINTF(sc, WPI_DEBUG_RECV, "%s: RX flags error %x\n",
		    __func__, flags);
		goto fail1;
	}
	/* Discard frames that are too short. */
	if (len < sizeof (struct ieee80211_frame_ack)) {
		DPRINTF(sc, WPI_DEBUG_RECV, "%s: frame too short: %d\n",
		    __func__, len);
		goto fail1;
	}

	m1 = m_getjcl(M_NOWAIT, MT_DATA, M_PKTHDR, MJUMPAGESIZE);
	if (__predict_false(m1 == NULL)) {
		DPRINTF(sc, WPI_DEBUG_ANY, "%s: no mbuf to restock ring\n",
		    __func__);
		goto fail1;
	}
	bus_dmamap_unload(ring->data_dmat, data->map);

	error = bus_dmamap_load(ring->data_dmat, data->map, mtod(m1, void *),
	    MJUMPAGESIZE, wpi_dma_map_addr, &paddr, BUS_DMA_NOWAIT);
	if (__predict_false(error != 0 && error != EFBIG)) {
		device_printf(sc->sc_dev,
		    "%s: bus_dmamap_load failed, error %d\n", __func__, error);
		m_freem(m1);

		/* Try to reload the old mbuf. */
		error = bus_dmamap_load(ring->data_dmat, data->map,
		    mtod(data->m, void *), MJUMPAGESIZE, wpi_dma_map_addr,
		    &paddr, BUS_DMA_NOWAIT);
		if (error != 0 && error != EFBIG) {
			panic("%s: could not load old RX mbuf", __func__);
		}
		/* Physical address may have changed. */
		ring->desc[ring->cur] = htole32(paddr);
		bus_dmamap_sync(ring->data_dmat, ring->desc_dma.map,
		    BUS_DMASYNC_PREWRITE);
		goto fail1;
	}

	m = data->m;
	data->m = m1;
	/* Update RX descriptor. */
	ring->desc[ring->cur] = htole32(paddr);
	bus_dmamap_sync(ring->desc_dma.tag, ring->desc_dma.map,
	    BUS_DMASYNC_PREWRITE);

	/* Finalize mbuf. */
	m->m_data = (caddr_t)(head + 1);
	m->m_pkthdr.len = m->m_len = len;

	/* Grab a reference to the source node. */
	wh = mtod(m, struct ieee80211_frame *);

	if ((wh->i_fc[1] & IEEE80211_FC1_PROTECTED) &&
	    (flags & WPI_RX_CIPHER_MASK) == WPI_RX_CIPHER_CCMP) {
		/* Check whether decryption was successful or not. */
		if ((flags & WPI_RX_DECRYPT_MASK) != WPI_RX_DECRYPT_OK) {
			DPRINTF(sc, WPI_DEBUG_RECV,
			    "CCMP decryption failed 0x%x\n", flags);
			goto fail2;
		}
		m->m_flags |= M_WEP;
	}

	if (len >= sizeof(struct ieee80211_frame_min))
		ni = ieee80211_find_rxnode(ic, (struct ieee80211_frame_min *)wh);
	else
		ni = NULL;

	sc->rx_tstamp = tail->tstamp;

	if (ieee80211_radiotap_active(ic)) {
		struct wpi_rx_radiotap_header *tap = &sc->sc_rxtap;

		tap->wr_flags = 0;
		if (head->flags & htole16(WPI_STAT_FLAG_SHPREAMBLE))
			tap->wr_flags |= IEEE80211_RADIOTAP_F_SHORTPRE;
		tap->wr_dbm_antsignal = (int8_t)(stat->rssi + WPI_RSSI_OFFSET);
		tap->wr_dbm_antnoise = WPI_RSSI_OFFSET;
		tap->wr_tsft = tail->tstamp;
		tap->wr_antenna = (le16toh(head->flags) >> 4) & 0xf;
		tap->wr_rate = plcp2rate(head->plcp);
	}

	WPI_UNLOCK(sc);

	/* Send the frame to the 802.11 layer. */
	if (ni != NULL) {
		(void)ieee80211_input(ni, m, stat->rssi, WPI_RSSI_OFFSET);
		/* Node is no longer needed. */
		ieee80211_free_node(ni);
	} else
		(void)ieee80211_input_all(ic, m, stat->rssi, WPI_RSSI_OFFSET);

	WPI_LOCK(sc);

	return;

fail2:	m_freem(m);

fail1:	counter_u64_add(ic->ic_ierrors, 1);
}

static void
wpi_rx_statistics(struct wpi_softc *sc, struct wpi_rx_desc *desc,
    struct wpi_rx_data *data)
{
	/* Ignore */
}

static void
wpi_tx_done(struct wpi_softc *sc, struct wpi_rx_desc *desc)
{
	struct wpi_tx_ring *ring = &sc->txq[desc->qid & 0x3];
	struct wpi_tx_data *data = &ring->data[desc->idx];
	struct wpi_tx_stat *stat = (struct wpi_tx_stat *)(desc + 1);
	struct mbuf *m;
	struct ieee80211_node *ni;
	struct ieee80211vap *vap;
	struct ieee80211com *ic;
	uint32_t status = le32toh(stat->status);
	int ackfailcnt = stat->ackfailcnt / WPI_NTRIES_DEFAULT;

	KASSERT(data->ni != NULL, ("no node"));
	KASSERT(data->m != NULL, ("no mbuf"));

	DPRINTF(sc, WPI_DEBUG_TRACE, TRACE_STR_BEGIN, __func__);

	DPRINTF(sc, WPI_DEBUG_XMIT, "%s: "
	    "qid %d idx %d retries %d btkillcnt %d rate %x duration %d "
	    "status %x\n", __func__, desc->qid, desc->idx, stat->ackfailcnt,
	    stat->btkillcnt, stat->rate, le32toh(stat->duration), status);

	/* Unmap and free mbuf. */
	bus_dmamap_sync(ring->data_dmat, data->map, BUS_DMASYNC_POSTWRITE);
	bus_dmamap_unload(ring->data_dmat, data->map);
	m = data->m, data->m = NULL;
	ni = data->ni, data->ni = NULL;
	vap = ni->ni_vap;
	ic = vap->iv_ic;

	/*
	 * Update rate control statistics for the node.
	 */
	if (status & WPI_TX_STATUS_FAIL) {
		ieee80211_ratectl_tx_complete(vap, ni,
		    IEEE80211_RATECTL_TX_FAILURE, &ackfailcnt, NULL);
	} else
		ieee80211_ratectl_tx_complete(vap, ni,
		    IEEE80211_RATECTL_TX_SUCCESS, &ackfailcnt, NULL);

	ieee80211_tx_complete(ni, m, (status & WPI_TX_STATUS_FAIL) != 0);

	WPI_TXQ_STATE_LOCK(sc);
	if (--ring->queued > 0)
		callout_reset(&sc->tx_timeout, 5*hz, wpi_tx_timeout, sc);
	else
		callout_stop(&sc->tx_timeout);
	WPI_TXQ_STATE_UNLOCK(sc);

	DPRINTF(sc, WPI_DEBUG_TRACE, TRACE_STR_END, __func__);
}

/*
 * Process a "command done" firmware notification.  This is where we wakeup
 * processes waiting for a synchronous command completion.
 */
static void
wpi_cmd_done(struct wpi_softc *sc, struct wpi_rx_desc *desc)
{
	struct wpi_tx_ring *ring = &sc->txq[WPI_CMD_QUEUE_NUM];
	struct wpi_tx_data *data;
	struct wpi_tx_cmd *cmd;

	DPRINTF(sc, WPI_DEBUG_CMD, "cmd notification qid %x idx %d flags %x "
				   "type %s len %d\n", desc->qid, desc->idx,
				   desc->flags, wpi_cmd_str(desc->type),
				   le32toh(desc->len));

	if ((desc->qid & WPI_RX_DESC_QID_MSK) != WPI_CMD_QUEUE_NUM)
		return;	/* Not a command ack. */

	KASSERT(ring->queued == 0, ("ring->queued must be 0"));

	data = &ring->data[desc->idx];
	cmd = &ring->cmd[desc->idx];

	/* If the command was mapped in an mbuf, free it. */
	if (data->m != NULL) {
		bus_dmamap_sync(ring->data_dmat, data->map,
		    BUS_DMASYNC_POSTWRITE);
		bus_dmamap_unload(ring->data_dmat, data->map);
		m_freem(data->m);
		data->m = NULL;
	}

	wakeup(cmd);

	if (desc->type == WPI_CMD_SET_POWER_MODE) {
		struct wpi_pmgt_cmd *pcmd = (struct wpi_pmgt_cmd *)cmd->data;

		bus_dmamap_sync(ring->data_dmat, ring->cmd_dma.map,
		    BUS_DMASYNC_POSTREAD);

		WPI_TXQ_LOCK(sc);
		if (le16toh(pcmd->flags) & WPI_PS_ALLOW_SLEEP) {
			sc->sc_update_rx_ring = wpi_update_rx_ring_ps;
			sc->sc_update_tx_ring = wpi_update_tx_ring_ps;
		} else {
			sc->sc_update_rx_ring = wpi_update_rx_ring;
			sc->sc_update_tx_ring = wpi_update_tx_ring;
		}
		WPI_TXQ_UNLOCK(sc);
	}
}

static void
wpi_notif_intr(struct wpi_softc *sc)
{
	struct ieee80211com *ic = &sc->sc_ic;
	struct ieee80211vap *vap = TAILQ_FIRST(&ic->ic_vaps);
	uint32_t hw;

	bus_dmamap_sync(sc->shared_dma.tag, sc->shared_dma.map,
	    BUS_DMASYNC_POSTREAD);

	hw = le32toh(sc->shared->next) & 0xfff;
	hw = (hw == 0) ? WPI_RX_RING_COUNT - 1 : hw - 1;

	while (sc->rxq.cur != hw) {
		sc->rxq.cur = (sc->rxq.cur + 1) % WPI_RX_RING_COUNT;

		struct wpi_rx_data *data = &sc->rxq.data[sc->rxq.cur];
		struct wpi_rx_desc *desc;

		bus_dmamap_sync(sc->rxq.data_dmat, data->map,
		    BUS_DMASYNC_POSTREAD);
		desc = mtod(data->m, struct wpi_rx_desc *);

		DPRINTF(sc, WPI_DEBUG_NOTIFY,
		    "%s: cur=%d; qid %x idx %d flags %x type %d(%s) len %d\n",
		    __func__, sc->rxq.cur, desc->qid, desc->idx, desc->flags,
		    desc->type, wpi_cmd_str(desc->type), le32toh(desc->len));

		if (!(desc->qid & WPI_UNSOLICITED_RX_NOTIF)) {
			/* Reply to a command. */
			wpi_cmd_done(sc, desc);
		}

		switch (desc->type) {
		case WPI_RX_DONE:
			/* An 802.11 frame has been received. */
			wpi_rx_done(sc, desc, data);

			if (__predict_false(sc->sc_running == 0)) {
				/* wpi_stop() was called. */
				return;
			}

			break;

		case WPI_TX_DONE:
			/* An 802.11 frame has been transmitted. */
			wpi_tx_done(sc, desc);
			break;

		case WPI_RX_STATISTICS:
		case WPI_BEACON_STATISTICS:
			wpi_rx_statistics(sc, desc, data);
			break;

		case WPI_BEACON_MISSED:
		{
			struct wpi_beacon_missed *miss =
			    (struct wpi_beacon_missed *)(desc + 1);
			uint32_t expected, misses, received, threshold;

			bus_dmamap_sync(sc->rxq.data_dmat, data->map,
			    BUS_DMASYNC_POSTREAD);

			misses = le32toh(miss->consecutive);
			expected = le32toh(miss->expected);
			received = le32toh(miss->received);
			threshold = MAX(2, vap->iv_bmissthreshold);

			DPRINTF(sc, WPI_DEBUG_BMISS,
			    "%s: beacons missed %u(%u) (received %u/%u)\n",
			    __func__, misses, le32toh(miss->total), received,
			    expected);

			if (misses >= threshold ||
			    (received == 0 && expected >= threshold)) {
				WPI_RXON_LOCK(sc);
				if (callout_pending(&sc->scan_timeout)) {
					wpi_cmd(sc, WPI_CMD_SCAN_ABORT, NULL,
					    0, 1);
				}
				WPI_RXON_UNLOCK(sc);
				if (vap->iv_state == IEEE80211_S_RUN &&
				    (ic->ic_flags & IEEE80211_F_SCAN) == 0)
					ieee80211_beacon_miss(ic);
			}

			break;
		}
#ifdef WPI_DEBUG
		case WPI_BEACON_SENT:
		{
			struct wpi_tx_stat *stat =
			    (struct wpi_tx_stat *)(desc + 1);
			uint64_t *tsf = (uint64_t *)(stat + 1);
			uint32_t *mode = (uint32_t *)(tsf + 1);

			bus_dmamap_sync(sc->rxq.data_dmat, data->map,
			    BUS_DMASYNC_POSTREAD);

			DPRINTF(sc, WPI_DEBUG_BEACON,
			    "beacon sent: rts %u, ack %u, btkill %u, rate %u, "
			    "duration %u, status %x, tsf %ju, mode %x\n",
			    stat->rtsfailcnt, stat->ackfailcnt,
			    stat->btkillcnt, stat->rate, le32toh(stat->duration),
			    le32toh(stat->status), le64toh(*tsf),
			    le32toh(*mode));

			break;
		}
#endif
		case WPI_UC_READY:
		{
			struct wpi_ucode_info *uc =
			    (struct wpi_ucode_info *)(desc + 1);

			/* The microcontroller is ready. */
			bus_dmamap_sync(sc->rxq.data_dmat, data->map,
			    BUS_DMASYNC_POSTREAD);
			DPRINTF(sc, WPI_DEBUG_RESET,
			    "microcode alive notification version=%d.%d "
			    "subtype=%x alive=%x\n", uc->major, uc->minor,
			    uc->subtype, le32toh(uc->valid));

			if (le32toh(uc->valid) != 1) {
				device_printf(sc->sc_dev,
				    "microcontroller initialization failed\n");
				wpi_stop_locked(sc);
				return;
			}
			/* Save the address of the error log in SRAM. */
			sc->errptr = le32toh(uc->errptr);
			break;
		}
		case WPI_STATE_CHANGED:
		{
			bus_dmamap_sync(sc->rxq.data_dmat, data->map,
			    BUS_DMASYNC_POSTREAD);

			uint32_t *status = (uint32_t *)(desc + 1);

			DPRINTF(sc, WPI_DEBUG_STATE, "state changed to %x\n",
			    le32toh(*status));

			if (le32toh(*status) & 1) {
				WPI_NT_LOCK(sc);
				wpi_clear_node_table(sc);
				WPI_NT_UNLOCK(sc);
				taskqueue_enqueue(sc->sc_tq,
				    &sc->sc_radiooff_task);
				return;
			}
			break;
		}
#ifdef WPI_DEBUG
		case WPI_START_SCAN:
		{
			bus_dmamap_sync(sc->rxq.data_dmat, data->map,
			    BUS_DMASYNC_POSTREAD);

			struct wpi_start_scan *scan =
			    (struct wpi_start_scan *)(desc + 1);
			DPRINTF(sc, WPI_DEBUG_SCAN,
			    "%s: scanning channel %d status %x\n",
			    __func__, scan->chan, le32toh(scan->status));

			break;
		}
#endif
		case WPI_STOP_SCAN:
		{
			bus_dmamap_sync(sc->rxq.data_dmat, data->map,
			    BUS_DMASYNC_POSTREAD);

			struct wpi_stop_scan *scan =
			    (struct wpi_stop_scan *)(desc + 1);

			DPRINTF(sc, WPI_DEBUG_SCAN,
			    "scan finished nchan=%d status=%d chan=%d\n",
			    scan->nchan, scan->status, scan->chan);

			WPI_RXON_LOCK(sc);
			callout_stop(&sc->scan_timeout);
			WPI_RXON_UNLOCK(sc);
			if (scan->status == WPI_SCAN_ABORTED)
				ieee80211_cancel_scan(vap);
			else
				ieee80211_scan_next(vap);
			break;
		}
		}

		if (sc->rxq.cur % 8 == 0) {
			/* Tell the firmware what we have processed. */
			sc->sc_update_rx_ring(sc);
		}
	}
}

/*
 * Process an INT_WAKEUP interrupt raised when the microcontroller wakes up
 * from power-down sleep mode.
 */
static void
wpi_wakeup_intr(struct wpi_softc *sc)
{
	int qid;

	DPRINTF(sc, WPI_DEBUG_PWRSAVE,
	    "%s: ucode wakeup from power-down sleep\n", __func__);

	/* Wakeup RX and TX rings. */
	if (sc->rxq.update) {
		sc->rxq.update = 0;
		wpi_update_rx_ring(sc);
	}
	WPI_TXQ_LOCK(sc);
	for (qid = 0; qid < WPI_DRV_NTXQUEUES; qid++) {
		struct wpi_tx_ring *ring = &sc->txq[qid];

		if (ring->update) {
			ring->update = 0;
			wpi_update_tx_ring(sc, ring);
		}
	}
	WPI_CLRBITS(sc, WPI_GP_CNTRL, WPI_GP_CNTRL_MAC_ACCESS_REQ);
	WPI_TXQ_UNLOCK(sc);
}

/*
 * This function prints firmware registers
 */
#ifdef WPI_DEBUG
static void
wpi_debug_registers(struct wpi_softc *sc)
{
	size_t i;
	static const uint32_t csr_tbl[] = {
		WPI_HW_IF_CONFIG,
		WPI_INT,
		WPI_INT_MASK,
		WPI_FH_INT,
		WPI_GPIO_IN,
		WPI_RESET,
		WPI_GP_CNTRL,
		WPI_EEPROM,
		WPI_EEPROM_GP,
		WPI_GIO,
		WPI_UCODE_GP1,
		WPI_UCODE_GP2,
		WPI_GIO_CHICKEN,
		WPI_ANA_PLL,
		WPI_DBG_HPET_MEM,
	};
	static const uint32_t prph_tbl[] = {
		WPI_APMG_CLK_CTRL,
		WPI_APMG_PS,
		WPI_APMG_PCI_STT,
		WPI_APMG_RFKILL,
	};

	DPRINTF(sc, WPI_DEBUG_REGISTER,"%s","\n");

	for (i = 0; i < nitems(csr_tbl); i++) {
		DPRINTF(sc, WPI_DEBUG_REGISTER, "  %-18s: 0x%08x ",
		    wpi_get_csr_string(csr_tbl[i]), WPI_READ(sc, csr_tbl[i]));

		if ((i + 1) % 2 == 0)
			DPRINTF(sc, WPI_DEBUG_REGISTER, "\n");
	}
	DPRINTF(sc, WPI_DEBUG_REGISTER, "\n\n");

	if (wpi_nic_lock(sc) == 0) {
		for (i = 0; i < nitems(prph_tbl); i++) {
			DPRINTF(sc, WPI_DEBUG_REGISTER, "  %-18s: 0x%08x ",
			    wpi_get_prph_string(prph_tbl[i]),
			    wpi_prph_read(sc, prph_tbl[i]));

			if ((i + 1) % 2 == 0)
				DPRINTF(sc, WPI_DEBUG_REGISTER, "\n");
		}
		DPRINTF(sc, WPI_DEBUG_REGISTER, "\n");
		wpi_nic_unlock(sc);
	} else {
		DPRINTF(sc, WPI_DEBUG_REGISTER,
		    "Cannot access internal registers.\n");
	}
}
#endif

/*
 * Dump the error log of the firmware when a firmware panic occurs.  Although
 * we can't debug the firmware because it is neither open source nor free, it
 * can help us to identify certain classes of problems.
 */
static void
wpi_fatal_intr(struct wpi_softc *sc)
{
	struct wpi_fw_dump dump;
	uint32_t i, offset, count;

	/* Check that the error log address is valid. */
	if (sc->errptr < WPI_FW_DATA_BASE ||
	    sc->errptr + sizeof (dump) >
	    WPI_FW_DATA_BASE + WPI_FW_DATA_MAXSZ) {
		printf("%s: bad firmware error log address 0x%08x\n", __func__,
		    sc->errptr);
		return;
	}
	if (wpi_nic_lock(sc) != 0) {
		printf("%s: could not read firmware error log\n", __func__);
		return;
	}
	/* Read number of entries in the log. */
	count = wpi_mem_read(sc, sc->errptr);
	if (count == 0 || count * sizeof (dump) > WPI_FW_DATA_MAXSZ) {
		printf("%s: invalid count field (count = %u)\n", __func__,
		    count);
		wpi_nic_unlock(sc);
		return;
	}
	/* Skip "count" field. */
	offset = sc->errptr + sizeof (uint32_t);
	printf("firmware error log (count = %u):\n", count);
	for (i = 0; i < count; i++) {
		wpi_mem_read_region_4(sc, offset, (uint32_t *)&dump,
		    sizeof (dump) / sizeof (uint32_t));

		printf("  error type = \"%s\" (0x%08X)\n",
		    (dump.desc < nitems(wpi_fw_errmsg)) ?
		        wpi_fw_errmsg[dump.desc] : "UNKNOWN",
		    dump.desc);
		printf("  error data      = 0x%08X\n",
		    dump.data);
		printf("  branch link     = 0x%08X%08X\n",
		    dump.blink[0], dump.blink[1]);
		printf("  interrupt link  = 0x%08X%08X\n",
		    dump.ilink[0], dump.ilink[1]);
		printf("  time            = %u\n", dump.time);

		offset += sizeof (dump);
	}
	wpi_nic_unlock(sc);
	/* Dump driver status (TX and RX rings) while we're here. */
	printf("driver status:\n");
	WPI_TXQ_LOCK(sc);
	for (i = 0; i < WPI_DRV_NTXQUEUES; i++) {
		struct wpi_tx_ring *ring = &sc->txq[i];
		printf("  tx ring %2d: qid=%-2d cur=%-3d queued=%-3d\n",
		    i, ring->qid, ring->cur, ring->queued);
	}
	WPI_TXQ_UNLOCK(sc);
	printf("  rx ring: cur=%d\n", sc->rxq.cur);
}

static void
wpi_intr(void *arg)
{
	struct wpi_softc *sc = arg;
	uint32_t r1, r2;

	WPI_LOCK(sc);

	/* Disable interrupts. */
	WPI_WRITE(sc, WPI_INT_MASK, 0);

	r1 = WPI_READ(sc, WPI_INT);

	if (__predict_false(r1 == 0xffffffff ||
			   (r1 & 0xfffffff0) == 0xa5a5a5a0))
		goto end;	/* Hardware gone! */

	r2 = WPI_READ(sc, WPI_FH_INT);

	DPRINTF(sc, WPI_DEBUG_INTR, "%s: reg1=0x%08x reg2=0x%08x\n", __func__,
	    r1, r2);

	if (r1 == 0 && r2 == 0)
		goto done;	/* Interrupt not for us. */

	/* Acknowledge interrupts. */
	WPI_WRITE(sc, WPI_INT, r1);
	WPI_WRITE(sc, WPI_FH_INT, r2);

	if (__predict_false(r1 & (WPI_INT_SW_ERR | WPI_INT_HW_ERR))) {
		device_printf(sc->sc_dev, "fatal firmware error\n");
#ifdef WPI_DEBUG
		wpi_debug_registers(sc);
#endif
		wpi_fatal_intr(sc);
		DPRINTF(sc, WPI_DEBUG_HW,
		    "(%s)\n", (r1 & WPI_INT_SW_ERR) ? "(Software Error)" :
		    "(Hardware Error)");
		taskqueue_enqueue(sc->sc_tq, &sc->sc_reinittask);
		goto end;
	}

	if ((r1 & (WPI_INT_FH_RX | WPI_INT_SW_RX)) ||
	    (r2 & WPI_FH_INT_RX))
		wpi_notif_intr(sc);

	if (r1 & WPI_INT_ALIVE)
		wakeup(sc);	/* Firmware is alive. */

	if (r1 & WPI_INT_WAKEUP)
		wpi_wakeup_intr(sc);

done:
	/* Re-enable interrupts. */
	if (__predict_true(sc->sc_running))
		WPI_WRITE(sc, WPI_INT_MASK, WPI_INT_MASK_DEF);

end:	WPI_UNLOCK(sc);
}

static void
wpi_free_txfrags(struct wpi_softc *sc, uint16_t ac)
{
	struct wpi_tx_ring *ring;
	struct wpi_tx_data *data;
	uint8_t cur;

	WPI_TXQ_LOCK(sc);
	ring = &sc->txq[ac];

	while (ring->pending != 0) {
		ring->pending--;
		cur = (ring->cur + ring->pending) % WPI_TX_RING_COUNT;
		data = &ring->data[cur];

		bus_dmamap_sync(ring->data_dmat, data->map,
		    BUS_DMASYNC_POSTWRITE);
		bus_dmamap_unload(ring->data_dmat, data->map);
		m_freem(data->m);
		data->m = NULL;

		ieee80211_node_decref(data->ni);
		data->ni = NULL;
	}

	WPI_TXQ_UNLOCK(sc);
}

static int
wpi_cmd2(struct wpi_softc *sc, struct wpi_buf *buf)
{
	struct ieee80211_frame *wh;
	struct wpi_tx_cmd *cmd;
	struct wpi_tx_data *data;
	struct wpi_tx_desc *desc;
	struct wpi_tx_ring *ring;
	struct mbuf *m1;
	bus_dma_segment_t *seg, segs[WPI_MAX_SCATTER];
<<<<<<< HEAD
	uint8_t pad;
	uint16_t hdrlen;
	int error, i, nsegs, totlen;
=======
	uint8_t cur, pad;
	uint16_t hdrlen;
	int error, i, nsegs, totlen, frag;
>>>>>>> 67366adb

	WPI_TXQ_LOCK(sc);

	KASSERT(buf->size <= sizeof(buf->data), ("buffer overflow"));

	DPRINTF(sc, WPI_DEBUG_TRACE, TRACE_STR_BEGIN, __func__);

	if (__predict_false(sc->sc_running == 0)) {
		/* wpi_stop() was called */
		error = ENETDOWN;
		goto end;
	}

	wh = mtod(buf->m, struct ieee80211_frame *);
	hdrlen = ieee80211_anyhdrsize(wh);
	totlen = buf->m->m_pkthdr.len;
	frag = ((buf->m->m_flags & (M_FRAG | M_LASTFRAG)) == M_FRAG);

	if (__predict_false(totlen < sizeof(struct ieee80211_frame_min))) {
		error = EINVAL;
		goto end;
	}

	if (hdrlen & 3) {
		/* First segment length must be a multiple of 4. */
		pad = 4 - (hdrlen & 3);
	} else
		pad = 0;

	ring = &sc->txq[buf->ac];
	cur = (ring->cur + ring->pending) % WPI_TX_RING_COUNT;
	desc = &ring->desc[cur];
	data = &ring->data[cur];

	/* Prepare TX firmware command. */
	cmd = &ring->cmd[cur];
	cmd->code = buf->code;
	cmd->flags = 0;
	cmd->qid = ring->qid;
	cmd->idx = cur;

	memcpy(cmd->data, buf->data, buf->size);

	/* Save and trim IEEE802.11 header. */
	memcpy((uint8_t *)(cmd->data + buf->size), wh, hdrlen);
	m_adj(buf->m, hdrlen);

	error = bus_dmamap_load_mbuf_sg(ring->data_dmat, data->map, buf->m,
	    segs, &nsegs, BUS_DMA_NOWAIT);
	if (error != 0 && error != EFBIG) {
		device_printf(sc->sc_dev,
		    "%s: can't map mbuf (error %d)\n", __func__, error);
		goto end;
	}
	if (error != 0) {
		/* Too many DMA segments, linearize mbuf. */
		m1 = m_collapse(buf->m, M_NOWAIT, WPI_MAX_SCATTER - 1);
		if (m1 == NULL) {
			device_printf(sc->sc_dev,
			    "%s: could not defrag mbuf\n", __func__);
			error = ENOBUFS;
			goto end;
		}
		buf->m = m1;

		error = bus_dmamap_load_mbuf_sg(ring->data_dmat, data->map,
		    buf->m, segs, &nsegs, BUS_DMA_NOWAIT);
		if (__predict_false(error != 0)) {
			/* XXX fix this (applicable to the iwn(4) too) */
			/*
			 * NB: Do not return error;
			 * original mbuf does not exist anymore.
			 */
			device_printf(sc->sc_dev,
			    "%s: can't map mbuf (error %d)\n", __func__,
			    error);
			if (ring->qid < WPI_CMD_QUEUE_NUM) {
				if_inc_counter(buf->ni->ni_vap->iv_ifp,
				    IFCOUNTER_OERRORS, 1);
<<<<<<< HEAD
				ieee80211_free_node(buf->ni);
=======
				if (!frag)
					ieee80211_free_node(buf->ni);
>>>>>>> 67366adb
			}
			m_freem(buf->m);
			error = 0;
			goto end;
		}
	}

	KASSERT(nsegs < WPI_MAX_SCATTER,
	    ("too many DMA segments, nsegs (%d) should be less than %d",
	     nsegs, WPI_MAX_SCATTER));

	data->m = buf->m;
	data->ni = buf->ni;

	DPRINTF(sc, WPI_DEBUG_XMIT, "%s: qid %d idx %d len %d nsegs %d\n",
	    __func__, ring->qid, cur, totlen, nsegs);

	/* Fill TX descriptor. */
	desc->nsegs = WPI_PAD32(totlen + pad) << 4 | (1 + nsegs);
	/* First DMA segment is used by the TX command. */
	desc->segs[0].addr = htole32(data->cmd_paddr);
	desc->segs[0].len  = htole32(4 + buf->size + hdrlen + pad);
	/* Other DMA segments are for data payload. */
	seg = &segs[0];
	for (i = 1; i <= nsegs; i++) {
		desc->segs[i].addr = htole32(seg->ds_addr);
		desc->segs[i].len  = htole32(seg->ds_len);
		seg++;
	}

	bus_dmamap_sync(ring->data_dmat, data->map, BUS_DMASYNC_PREWRITE);
	bus_dmamap_sync(ring->data_dmat, ring->cmd_dma.map,
	    BUS_DMASYNC_PREWRITE);
	bus_dmamap_sync(ring->desc_dma.tag, ring->desc_dma.map,
	    BUS_DMASYNC_PREWRITE);

	ring->pending += 1;

<<<<<<< HEAD
=======
	if (!frag) {
		if (ring->qid < WPI_CMD_QUEUE_NUM) {
			WPI_TXQ_STATE_LOCK(sc);
			ring->queued += ring->pending;
			callout_reset(&sc->tx_timeout, 5*hz, wpi_tx_timeout,
			    sc);
			WPI_TXQ_STATE_UNLOCK(sc);
		}

		/* Kick TX ring. */
		ring->cur = (ring->cur + ring->pending) % WPI_TX_RING_COUNT;
		ring->pending = 0;
		sc->sc_update_tx_ring(sc, ring);
	} else
		ieee80211_node_incref(data->ni);

>>>>>>> 67366adb
end:	DPRINTF(sc, WPI_DEBUG_TRACE, error ? TRACE_STR_END_ERR : TRACE_STR_END,
	    __func__);

	WPI_TXQ_UNLOCK(sc);

	return (error);
}

/*
 * Construct the data packet for a transmit buffer.
 */
static int
wpi_tx_data(struct wpi_softc *sc, struct mbuf *m, struct ieee80211_node *ni)
{
	const struct ieee80211_txparam *tp;
	struct ieee80211vap *vap = ni->ni_vap;
	struct ieee80211com *ic = ni->ni_ic;
	struct wpi_node *wn = WPI_NODE(ni);
	struct ieee80211_channel *chan;
	struct ieee80211_frame *wh;
	struct ieee80211_key *k = NULL;
	struct wpi_buf tx_data;
	struct wpi_cmd_data *tx = (struct wpi_cmd_data *)&tx_data.data;
	uint32_t flags;
	uint16_t ac, qos;
	uint8_t tid, type, rate;
	int swcrypt, ismcast, totlen;

	wh = mtod(m, struct ieee80211_frame *);
	type = wh->i_fc[0] & IEEE80211_FC0_TYPE_MASK;
	ismcast = IEEE80211_IS_MULTICAST(wh->i_addr1);
	swcrypt = 1;

	/* Select EDCA Access Category and TX ring for this frame. */
	if (IEEE80211_QOS_HAS_SEQ(wh)) {
		qos = ((const struct ieee80211_qosframe *)wh)->i_qos[0];
		tid = qos & IEEE80211_QOS_TID;
	} else {
		qos = 0;
		tid = 0;
	}
	ac = M_WME_GETAC(m);

	chan = (ni->ni_chan != IEEE80211_CHAN_ANYC) ?
		ni->ni_chan : ic->ic_curchan;
	tp = &vap->iv_txparms[ieee80211_chan2mode(chan)];

	/* Choose a TX rate index. */
	if (type == IEEE80211_FC0_TYPE_MGT)
		rate = tp->mgmtrate;
	else if (ismcast)
		rate = tp->mcastrate;
	else if (tp->ucastrate != IEEE80211_FIXED_RATE_NONE)
		rate = tp->ucastrate;
	else if (m->m_flags & M_EAPOL)
		rate = tp->mgmtrate;
	else {
		/* XXX pass pktlen */
		(void) ieee80211_ratectl_rate(ni, NULL, 0);
		rate = ni->ni_txrate;
	}

	/* Encrypt the frame if need be. */
	if (wh->i_fc[1] & IEEE80211_FC1_PROTECTED) {
		/* Retrieve key for TX. */
		k = ieee80211_crypto_encap(ni, m);
		if (k == NULL)
			return (ENOBUFS);

		swcrypt = k->wk_flags & IEEE80211_KEY_SWCRYPT;

		/* 802.11 header may have moved. */
		wh = mtod(m, struct ieee80211_frame *);
	}
	totlen = m->m_pkthdr.len;

	if (ieee80211_radiotap_active_vap(vap)) {
		struct wpi_tx_radiotap_header *tap = &sc->sc_txtap;

		tap->wt_flags = 0;
		tap->wt_rate = rate;
		if (k != NULL)
			tap->wt_flags |= IEEE80211_RADIOTAP_F_WEP;
		if (wh->i_fc[1] & IEEE80211_FC1_MORE_FRAG)
			tap->wt_flags |= IEEE80211_RADIOTAP_F_FRAG;

		ieee80211_radiotap_tx(vap, m);
	}

	flags = 0;
	if (!ismcast) {
		/* Unicast frame, check if an ACK is expected. */
		if (!qos || (qos & IEEE80211_QOS_ACKPOLICY) !=
		    IEEE80211_QOS_ACKPOLICY_NOACK)
			flags |= WPI_TX_NEED_ACK;
	}

	if (!IEEE80211_QOS_HAS_SEQ(wh))
		flags |= WPI_TX_AUTO_SEQ;
	if (wh->i_fc[1] & IEEE80211_FC1_MORE_FRAG)
		flags |= WPI_TX_MORE_FRAG;

	/* Check if frame must be protected using RTS/CTS or CTS-to-self. */
	if (!ismcast) {
		/* NB: Group frames are sent using CCK in 802.11b/g. */
		if (totlen + IEEE80211_CRC_LEN > vap->iv_rtsthreshold) {
			flags |= WPI_TX_NEED_RTS;
		} else if ((ic->ic_flags & IEEE80211_F_USEPROT) &&
		    WPI_RATE_IS_OFDM(rate)) {
			if (ic->ic_protmode == IEEE80211_PROT_CTSONLY)
				flags |= WPI_TX_NEED_CTS;
			else if (ic->ic_protmode == IEEE80211_PROT_RTSCTS)
				flags |= WPI_TX_NEED_RTS;
		}

		if (flags & (WPI_TX_NEED_RTS | WPI_TX_NEED_CTS))
			flags |= WPI_TX_FULL_TXOP;
	}

	memset(tx, 0, sizeof (struct wpi_cmd_data));
	if (type == IEEE80211_FC0_TYPE_MGT) {
		uint8_t subtype = wh->i_fc[0] & IEEE80211_FC0_SUBTYPE_MASK;

		/* Tell HW to set timestamp in probe responses. */
		if (subtype == IEEE80211_FC0_SUBTYPE_PROBE_RESP)
			flags |= WPI_TX_INSERT_TSTAMP;
		if (subtype == IEEE80211_FC0_SUBTYPE_ASSOC_REQ ||
		    subtype == IEEE80211_FC0_SUBTYPE_REASSOC_REQ)
			tx->timeout = htole16(3);
		else
			tx->timeout = htole16(2);
	}

	if (ismcast || type != IEEE80211_FC0_TYPE_DATA)
		tx->id = WPI_ID_BROADCAST;
	else {
		if (wn->id == WPI_ID_UNDEFINED) {
			device_printf(sc->sc_dev,
			    "%s: undefined node id\n", __func__);
			return (EINVAL);
		}

		tx->id = wn->id;
	}

	if (!swcrypt) {
		switch (k->wk_cipher->ic_cipher) {
		case IEEE80211_CIPHER_AES_CCM:
			tx->security = WPI_CIPHER_CCMP;
			break;

		default:
			break;
		}

		memcpy(tx->key, k->wk_key, k->wk_keylen);
	}

	if (wh->i_fc[1] & IEEE80211_FC1_MORE_FRAG) {
		struct mbuf *next = m->m_nextpkt;

		tx->lnext = htole16(next->m_pkthdr.len);
		tx->fnext = htole32(tx->security |
				    (flags & WPI_TX_NEED_ACK) |
				    WPI_NEXT_STA_ID(tx->id));
	}

	tx->len = htole16(totlen);
	tx->flags = htole32(flags);
	tx->plcp = rate2plcp(rate);
	tx->tid = tid;
	tx->lifetime = htole32(WPI_LIFETIME_INFINITE);
	tx->ofdm_mask = 0xff;
	tx->cck_mask = 0x0f;
	tx->rts_ntries = 7;
	tx->data_ntries = tp->maxretry;

	tx_data.ni = ni;
	tx_data.m = m;
	tx_data.size = sizeof(struct wpi_cmd_data);
	tx_data.code = WPI_CMD_TX_DATA;
	tx_data.ac = ac;

	return wpi_cmd2(sc, &tx_data);
}

static int
wpi_tx_data_raw(struct wpi_softc *sc, struct mbuf *m,
    struct ieee80211_node *ni, const struct ieee80211_bpf_params *params)
{
	struct ieee80211vap *vap = ni->ni_vap;
	struct ieee80211_key *k = NULL;
	struct ieee80211_frame *wh;
	struct wpi_buf tx_data;
	struct wpi_cmd_data *tx = (struct wpi_cmd_data *)&tx_data.data;
	uint32_t flags;
	uint8_t ac, type, rate;
	int swcrypt, totlen;

	wh = mtod(m, struct ieee80211_frame *);
	type = wh->i_fc[0] & IEEE80211_FC0_TYPE_MASK;
	swcrypt = 1;

	ac = params->ibp_pri & 3;

	/* Choose a TX rate index. */
	rate = params->ibp_rate0;

	flags = 0;
	if (!IEEE80211_QOS_HAS_SEQ(wh))
		flags |= WPI_TX_AUTO_SEQ;
	if ((params->ibp_flags & IEEE80211_BPF_NOACK) == 0)
		flags |= WPI_TX_NEED_ACK;
	if (params->ibp_flags & IEEE80211_BPF_RTS)
		flags |= WPI_TX_NEED_RTS;
	if (params->ibp_flags & IEEE80211_BPF_CTS)
		flags |= WPI_TX_NEED_CTS;
	if (flags & (WPI_TX_NEED_RTS | WPI_TX_NEED_CTS))
		flags |= WPI_TX_FULL_TXOP;

	/* Encrypt the frame if need be. */
	if (params->ibp_flags & IEEE80211_BPF_CRYPTO) {
		/* Retrieve key for TX. */
		k = ieee80211_crypto_encap(ni, m);
		if (k == NULL)
			return (ENOBUFS);

		swcrypt = k->wk_flags & IEEE80211_KEY_SWCRYPT;

		/* 802.11 header may have moved. */
		wh = mtod(m, struct ieee80211_frame *);
	}
	totlen = m->m_pkthdr.len;

	if (ieee80211_radiotap_active_vap(vap)) {
		struct wpi_tx_radiotap_header *tap = &sc->sc_txtap;

		tap->wt_flags = 0;
		tap->wt_rate = rate;
		if (params->ibp_flags & IEEE80211_BPF_CRYPTO)
			tap->wt_flags |= IEEE80211_RADIOTAP_F_WEP;

		ieee80211_radiotap_tx(vap, m);
	}

	memset(tx, 0, sizeof (struct wpi_cmd_data));
	if (type == IEEE80211_FC0_TYPE_MGT) {
		uint8_t subtype = wh->i_fc[0] & IEEE80211_FC0_SUBTYPE_MASK;

		/* Tell HW to set timestamp in probe responses. */
		if (subtype == IEEE80211_FC0_SUBTYPE_PROBE_RESP)
			flags |= WPI_TX_INSERT_TSTAMP;
		if (subtype == IEEE80211_FC0_SUBTYPE_ASSOC_REQ ||
		    subtype == IEEE80211_FC0_SUBTYPE_REASSOC_REQ)
			tx->timeout = htole16(3);
		else
			tx->timeout = htole16(2);
	}

	if (!swcrypt) {
		switch (k->wk_cipher->ic_cipher) {
		case IEEE80211_CIPHER_AES_CCM:
			tx->security = WPI_CIPHER_CCMP;
			break;

		default:
			break;
		}

		memcpy(tx->key, k->wk_key, k->wk_keylen);
	}

	tx->len = htole16(totlen);
	tx->flags = htole32(flags);
	tx->plcp = rate2plcp(rate);
	tx->id = WPI_ID_BROADCAST;
	tx->lifetime = htole32(WPI_LIFETIME_INFINITE);
	tx->rts_ntries = params->ibp_try1;
	tx->data_ntries = params->ibp_try0;

	tx_data.ni = ni;
	tx_data.m = m;
	tx_data.size = sizeof(struct wpi_cmd_data);
	tx_data.code = WPI_CMD_TX_DATA;
	tx_data.ac = ac;

	return wpi_cmd2(sc, &tx_data);
}

static __inline int
<<<<<<< HEAD
wpi_tx_ring_is_full(struct wpi_softc *sc, uint16_t ac)
=======
wpi_tx_ring_free_space(struct wpi_softc *sc, uint16_t ac)
>>>>>>> 67366adb
{
	struct wpi_tx_ring *ring = &sc->txq[ac];
	int retval;

	WPI_TXQ_STATE_LOCK(sc);
	retval = WPI_TX_RING_HIMARK - ring->queued;
	WPI_TXQ_STATE_UNLOCK(sc);

	return retval;
}

static int
wpi_raw_xmit(struct ieee80211_node *ni, struct mbuf *m,
    const struct ieee80211_bpf_params *params)
{
	struct ieee80211com *ic = ni->ni_ic;
	struct wpi_softc *sc = ic->ic_softc;
	uint16_t ac;
	int error = 0;

	DPRINTF(sc, WPI_DEBUG_TRACE, TRACE_STR_BEGIN, __func__);

	ac = M_WME_GETAC(m);

	WPI_TX_LOCK(sc);

<<<<<<< HEAD
	if (sc->sc_running == 0 || wpi_tx_ring_is_full(sc, ac)) {
=======
	/* NB: no fragments here */
	if (sc->sc_running == 0 || wpi_tx_ring_free_space(sc, ac) < 1) {
>>>>>>> 67366adb
		error = sc->sc_running ? ENOBUFS : ENETDOWN;
		goto unlock;
	}

	if (params == NULL) {
		/*
		 * Legacy path; interpret frame contents to decide
		 * precisely how to send the frame.
		 */
		error = wpi_tx_data(sc, m, ni);
	} else {
		/*
		 * Caller supplied explicit parameters to use in
		 * sending the frame.
		 */
		error = wpi_tx_data_raw(sc, m, ni, params);
	}

unlock:	WPI_TX_UNLOCK(sc);

	if (error != 0) {
		m_freem(m);
<<<<<<< HEAD
		ieee80211_free_node(ni);
=======
>>>>>>> 67366adb
		DPRINTF(sc, WPI_DEBUG_TRACE, TRACE_STR_END_ERR, __func__);

		return error;
	}

	DPRINTF(sc, WPI_DEBUG_TRACE, TRACE_STR_END, __func__);

	return 0;
}

static int
wpi_transmit(struct ieee80211com *ic, struct mbuf *m)
{
	struct wpi_softc *sc = ic->ic_softc;
	struct ieee80211_node *ni;
<<<<<<< HEAD
	uint16_t ac;
	int error;
=======
	struct mbuf *mnext;
	uint16_t ac;
	int error, nmbufs;
>>>>>>> 67366adb

	WPI_TX_LOCK(sc);
	DPRINTF(sc, WPI_DEBUG_XMIT, "%s: called\n", __func__);

	/* Check if interface is up & running. */
	if (__predict_false(sc->sc_running == 0)) {
		error = ENXIO;
		goto unlock;
	}

	nmbufs = 1;
	for (mnext = m->m_nextpkt; mnext != NULL; mnext = mnext->m_nextpkt)
		nmbufs++;

	/* Check for available space. */
	ac = M_WME_GETAC(m);
	if (wpi_tx_ring_free_space(sc, ac) < nmbufs) {
		error = ENOBUFS;
		goto unlock;
	}

	error = 0;
	ni = (struct ieee80211_node *)m->m_pkthdr.rcvif;
<<<<<<< HEAD
	if (wpi_tx_data(sc, m, ni) != 0) {
		if_inc_counter(ni->ni_vap->iv_ifp, IFCOUNTER_OERRORS, 1);
		ieee80211_free_node(ni);
		m_freem(m);
	}
=======
	do {
		mnext = m->m_nextpkt;
		if (wpi_tx_data(sc, m, ni) != 0) {
			if_inc_counter(ni->ni_vap->iv_ifp, IFCOUNTER_OERRORS,
			    nmbufs);
			wpi_free_txfrags(sc, ac);
			ieee80211_free_mbuf(m);
			ieee80211_free_node(ni);
			break;
		}
	} while((m = mnext) != NULL);
>>>>>>> 67366adb

	DPRINTF(sc, WPI_DEBUG_XMIT, "%s: done\n", __func__);

unlock:	WPI_TX_UNLOCK(sc);

	return (error);
}

static void
wpi_watchdog_rfkill(void *arg)
{
	struct wpi_softc *sc = arg;
	struct ieee80211com *ic = &sc->sc_ic;

	DPRINTF(sc, WPI_DEBUG_WATCHDOG, "RFkill Watchdog: tick\n");

	/* No need to lock firmware memory. */
	if ((wpi_prph_read(sc, WPI_APMG_RFKILL) & 0x1) == 0) {
		/* Radio kill switch is still off. */
		callout_reset(&sc->watchdog_rfkill, hz, wpi_watchdog_rfkill,
		    sc);
	} else
		ieee80211_runtask(ic, &sc->sc_radioon_task);
}

static void
wpi_scan_timeout(void *arg)
{
	struct wpi_softc *sc = arg;
	struct ieee80211com *ic = &sc->sc_ic;

	ic_printf(ic, "scan timeout\n");
	taskqueue_enqueue(sc->sc_tq, &sc->sc_reinittask);
}

static void
wpi_tx_timeout(void *arg)
{
	struct wpi_softc *sc = arg;
	struct ieee80211com *ic = &sc->sc_ic;

	ic_printf(ic, "device timeout\n");
	taskqueue_enqueue(sc->sc_tq, &sc->sc_reinittask);
}

static void
wpi_parent(struct ieee80211com *ic)
{
	struct wpi_softc *sc = ic->ic_softc;
	struct ieee80211vap *vap = TAILQ_FIRST(&ic->ic_vaps);

	if (ic->ic_nrunning > 0) {
		if (wpi_init(sc) == 0) {
			ieee80211_notify_radio(ic, 1);
			ieee80211_start_all(ic);
		} else {
			ieee80211_notify_radio(ic, 0);
			ieee80211_stop(vap);
		}
	} else
		wpi_stop(sc);
}

/*
 * Send a command to the firmware.
 */
static int
wpi_cmd(struct wpi_softc *sc, uint8_t code, const void *buf, uint16_t size,
    int async)
{
	struct wpi_tx_ring *ring = &sc->txq[WPI_CMD_QUEUE_NUM];
	struct wpi_tx_desc *desc;
	struct wpi_tx_data *data;
	struct wpi_tx_cmd *cmd;
	struct mbuf *m;
	bus_addr_t paddr;
	uint16_t totlen;
	int error;

	WPI_TXQ_LOCK(sc);

	DPRINTF(sc, WPI_DEBUG_TRACE, TRACE_STR_BEGIN, __func__);

	if (__predict_false(sc->sc_running == 0)) {
		/* wpi_stop() was called */
		if (code == WPI_CMD_SCAN)
			error = ENETDOWN;
		else
			error = 0;

		goto fail;
	}

	if (async == 0)
		WPI_LOCK_ASSERT(sc);

	DPRINTF(sc, WPI_DEBUG_CMD, "%s: cmd %s size %u async %d\n",
	    __func__, wpi_cmd_str(code), size, async);

	desc = &ring->desc[ring->cur];
	data = &ring->data[ring->cur];
	totlen = 4 + size;

	if (size > sizeof cmd->data) {
		/* Command is too large to fit in a descriptor. */
		if (totlen > MCLBYTES) {
			error = EINVAL;
			goto fail;
		}
		m = m_getjcl(M_NOWAIT, MT_DATA, M_PKTHDR, MJUMPAGESIZE);
		if (m == NULL) {
			error = ENOMEM;
			goto fail;
		}
		cmd = mtod(m, struct wpi_tx_cmd *);
		error = bus_dmamap_load(ring->data_dmat, data->map, cmd,
		    totlen, wpi_dma_map_addr, &paddr, BUS_DMA_NOWAIT);
		if (error != 0) {
			m_freem(m);
			goto fail;
		}
		data->m = m;
	} else {
		cmd = &ring->cmd[ring->cur];
		paddr = data->cmd_paddr;
	}

	cmd->code = code;
	cmd->flags = 0;
	cmd->qid = ring->qid;
	cmd->idx = ring->cur;
	memcpy(cmd->data, buf, size);

	desc->nsegs = 1 + (WPI_PAD32(size) << 4);
	desc->segs[0].addr = htole32(paddr);
	desc->segs[0].len  = htole32(totlen);

	if (size > sizeof cmd->data) {
		bus_dmamap_sync(ring->data_dmat, data->map,
		    BUS_DMASYNC_PREWRITE);
	} else {
		bus_dmamap_sync(ring->data_dmat, ring->cmd_dma.map,
		    BUS_DMASYNC_PREWRITE);
	}
	bus_dmamap_sync(ring->desc_dma.tag, ring->desc_dma.map,
	    BUS_DMASYNC_PREWRITE);

	/* Kick command ring. */
	ring->cur = (ring->cur + 1) % WPI_TX_RING_COUNT;
	sc->sc_update_tx_ring(sc, ring);

	DPRINTF(sc, WPI_DEBUG_TRACE, TRACE_STR_END, __func__);

	WPI_TXQ_UNLOCK(sc);

	return async ? 0 : mtx_sleep(cmd, &sc->sc_mtx, PCATCH, "wpicmd", hz);

fail:	DPRINTF(sc, WPI_DEBUG_TRACE, TRACE_STR_END_ERR, __func__);

	WPI_TXQ_UNLOCK(sc);

	return error;
}

/*
 * Configure HW multi-rate retries.
 */
static int
wpi_mrr_setup(struct wpi_softc *sc)
{
	struct ieee80211com *ic = &sc->sc_ic;
	struct wpi_mrr_setup mrr;
	uint8_t i;
	int error;

	/* CCK rates (not used with 802.11a). */
	for (i = WPI_RIDX_CCK1; i <= WPI_RIDX_CCK11; i++) {
		mrr.rates[i].flags = 0;
		mrr.rates[i].plcp = wpi_ridx_to_plcp[i];
		/* Fallback to the immediate lower CCK rate (if any.) */
		mrr.rates[i].next =
		    (i == WPI_RIDX_CCK1) ? WPI_RIDX_CCK1 : i - 1;
		/* Try twice at this rate before falling back to "next". */
		mrr.rates[i].ntries = WPI_NTRIES_DEFAULT;
	}
	/* OFDM rates (not used with 802.11b). */
	for (i = WPI_RIDX_OFDM6; i <= WPI_RIDX_OFDM54; i++) {
		mrr.rates[i].flags = 0;
		mrr.rates[i].plcp = wpi_ridx_to_plcp[i];
		/* Fallback to the immediate lower rate (if any.) */
		/* We allow fallback from OFDM/6 to CCK/2 in 11b/g mode. */
		mrr.rates[i].next = (i == WPI_RIDX_OFDM6) ?
		    ((ic->ic_curmode == IEEE80211_MODE_11A) ?
			WPI_RIDX_OFDM6 : WPI_RIDX_CCK2) :
		    i - 1;
		/* Try twice at this rate before falling back to "next". */
		mrr.rates[i].ntries = WPI_NTRIES_DEFAULT;
	}
	/* Setup MRR for control frames. */
	mrr.which = htole32(WPI_MRR_CTL);
	error = wpi_cmd(sc, WPI_CMD_MRR_SETUP, &mrr, sizeof mrr, 0);
	if (error != 0) {
		device_printf(sc->sc_dev,
		    "could not setup MRR for control frames\n");
		return error;
	}
	/* Setup MRR for data frames. */
	mrr.which = htole32(WPI_MRR_DATA);
	error = wpi_cmd(sc, WPI_CMD_MRR_SETUP, &mrr, sizeof mrr, 0);
	if (error != 0) {
		device_printf(sc->sc_dev,
		    "could not setup MRR for data frames\n");
		return error;
	}
	return 0;
}

static int
wpi_add_node(struct wpi_softc *sc, struct ieee80211_node *ni)
{
	struct ieee80211com *ic = ni->ni_ic;
	struct wpi_vap *wvp = WPI_VAP(ni->ni_vap);
	struct wpi_node *wn = WPI_NODE(ni);
	struct wpi_node_info node;
	int error;

	DPRINTF(sc, WPI_DEBUG_TRACE, TRACE_STR_DOING, __func__);

	if (wn->id == WPI_ID_UNDEFINED)
		return EINVAL;

	memset(&node, 0, sizeof node);
	IEEE80211_ADDR_COPY(node.macaddr, ni->ni_macaddr);
	node.id = wn->id;
	node.plcp = (ic->ic_curmode == IEEE80211_MODE_11A) ?
	    wpi_ridx_to_plcp[WPI_RIDX_OFDM6] : wpi_ridx_to_plcp[WPI_RIDX_CCK1];
	node.action = htole32(WPI_ACTION_SET_RATE);
	node.antenna = WPI_ANTENNA_BOTH;

	DPRINTF(sc, WPI_DEBUG_NODE, "%s: adding node %d (%s)\n", __func__,
	    wn->id, ether_sprintf(ni->ni_macaddr));

	error = wpi_cmd(sc, WPI_CMD_ADD_NODE, &node, sizeof node, 1);
	if (error != 0) {
		device_printf(sc->sc_dev,
		    "%s: wpi_cmd() call failed with error code %d\n", __func__,
		    error);
		return error;
	}

	if (wvp->wv_gtk != 0) {
		error = wpi_set_global_keys(ni);
		if (error != 0) {
			device_printf(sc->sc_dev,
			    "%s: error while setting global keys\n", __func__);
			return ENXIO;
		}
	}

	return 0;
}

/*
 * Broadcast node is used to send group-addressed and management frames.
 */
static int
wpi_add_broadcast_node(struct wpi_softc *sc, int async)
{
	struct ieee80211com *ic = &sc->sc_ic;
	struct wpi_node_info node;

	DPRINTF(sc, WPI_DEBUG_TRACE, TRACE_STR_DOING, __func__);

	memset(&node, 0, sizeof node);
	IEEE80211_ADDR_COPY(node.macaddr, ieee80211broadcastaddr);
	node.id = WPI_ID_BROADCAST;
	node.plcp = (ic->ic_curmode == IEEE80211_MODE_11A) ?
	    wpi_ridx_to_plcp[WPI_RIDX_OFDM6] : wpi_ridx_to_plcp[WPI_RIDX_CCK1];
	node.action = htole32(WPI_ACTION_SET_RATE);
	node.antenna = WPI_ANTENNA_BOTH;

	DPRINTF(sc, WPI_DEBUG_NODE, "%s: adding broadcast node\n", __func__);

	return wpi_cmd(sc, WPI_CMD_ADD_NODE, &node, sizeof node, async);
}

static int
wpi_add_sta_node(struct wpi_softc *sc, struct ieee80211_node *ni)
{
	struct wpi_node *wn = WPI_NODE(ni);
	int error;

	DPRINTF(sc, WPI_DEBUG_TRACE, TRACE_STR_DOING, __func__);

	wn->id = wpi_add_node_entry_sta(sc);

	if ((error = wpi_add_node(sc, ni)) != 0) {
		wpi_del_node_entry(sc, wn->id);
		wn->id = WPI_ID_UNDEFINED;
		return error;
	}

	return 0;
}

static int
wpi_add_ibss_node(struct wpi_softc *sc, struct ieee80211_node *ni)
{
	struct wpi_node *wn = WPI_NODE(ni);
	int error;

	KASSERT(wn->id == WPI_ID_UNDEFINED,
	    ("the node %d was added before", wn->id));

	DPRINTF(sc, WPI_DEBUG_TRACE, TRACE_STR_DOING, __func__);

	if ((wn->id = wpi_add_node_entry_adhoc(sc)) == WPI_ID_UNDEFINED) {
		device_printf(sc->sc_dev, "%s: h/w table is full\n", __func__);
		return ENOMEM;
	}

	if ((error = wpi_add_node(sc, ni)) != 0) {
		wpi_del_node_entry(sc, wn->id);
		wn->id = WPI_ID_UNDEFINED;
		return error;
	}

	return 0;
}

static void
wpi_del_node(struct wpi_softc *sc, struct ieee80211_node *ni)
{
	struct wpi_node *wn = WPI_NODE(ni);
	struct wpi_cmd_del_node node;
	int error;

	KASSERT(wn->id != WPI_ID_UNDEFINED, ("undefined node id passed"));

	DPRINTF(sc, WPI_DEBUG_TRACE, TRACE_STR_DOING, __func__);

	memset(&node, 0, sizeof node);
	IEEE80211_ADDR_COPY(node.macaddr, ni->ni_macaddr);
	node.count = 1;

	DPRINTF(sc, WPI_DEBUG_NODE, "%s: deleting node %d (%s)\n", __func__,
	    wn->id, ether_sprintf(ni->ni_macaddr));

	error = wpi_cmd(sc, WPI_CMD_DEL_NODE, &node, sizeof node, 1);
	if (error != 0) {
		device_printf(sc->sc_dev,
		    "%s: could not delete node %u, error %d\n", __func__,
		    wn->id, error);
	}
}

static int
wpi_updateedca(struct ieee80211com *ic)
{
#define WPI_EXP2(x)	((1 << (x)) - 1)	/* CWmin = 2^ECWmin - 1 */
	struct wpi_softc *sc = ic->ic_softc;
	struct wpi_edca_params cmd;
	int aci, error;

	DPRINTF(sc, WPI_DEBUG_TRACE, TRACE_STR_BEGIN, __func__);

	memset(&cmd, 0, sizeof cmd);
	cmd.flags = htole32(WPI_EDCA_UPDATE);
	for (aci = 0; aci < WME_NUM_AC; aci++) {
		const struct wmeParams *ac =
		    &ic->ic_wme.wme_chanParams.cap_wmeParams[aci];
		cmd.ac[aci].aifsn = ac->wmep_aifsn;
		cmd.ac[aci].cwmin = htole16(WPI_EXP2(ac->wmep_logcwmin));
		cmd.ac[aci].cwmax = htole16(WPI_EXP2(ac->wmep_logcwmax));
		cmd.ac[aci].txoplimit = 
		    htole16(IEEE80211_TXOP_TO_US(ac->wmep_txopLimit));

		DPRINTF(sc, WPI_DEBUG_EDCA,
		    "setting WME for queue %d aifsn=%d cwmin=%d cwmax=%d "
		    "txoplimit=%d\n", aci, cmd.ac[aci].aifsn,
		    cmd.ac[aci].cwmin, cmd.ac[aci].cwmax,
		    cmd.ac[aci].txoplimit);
	}
	error = wpi_cmd(sc, WPI_CMD_EDCA_PARAMS, &cmd, sizeof cmd, 1);

	DPRINTF(sc, WPI_DEBUG_TRACE, TRACE_STR_END, __func__);

	return error;
#undef WPI_EXP2
}

static void
wpi_set_promisc(struct wpi_softc *sc)
{
	struct ieee80211com *ic = &sc->sc_ic;
	struct ieee80211vap *vap = TAILQ_FIRST(&ic->ic_vaps);
	uint32_t promisc_filter;

	promisc_filter = WPI_FILTER_CTL;
	if (vap != NULL && vap->iv_opmode != IEEE80211_M_HOSTAP)
		promisc_filter |= WPI_FILTER_PROMISC;

	if (ic->ic_promisc > 0)
		sc->rxon.filter |= htole32(promisc_filter);
	else
		sc->rxon.filter &= ~htole32(promisc_filter);
}

static void
wpi_update_promisc(struct ieee80211com *ic)
{
	struct wpi_softc *sc = ic->ic_softc;

	WPI_RXON_LOCK(sc);
	wpi_set_promisc(sc);

	if (wpi_send_rxon(sc, 1, 1) != 0) {
		device_printf(sc->sc_dev, "%s: could not send RXON\n",
		    __func__);
	}
	WPI_RXON_UNLOCK(sc);
}

static void
wpi_update_mcast(struct ieee80211com *ic)
{
	/* Ignore */
}

static void
wpi_set_led(struct wpi_softc *sc, uint8_t which, uint8_t off, uint8_t on)
{
	struct wpi_cmd_led led;

	DPRINTF(sc, WPI_DEBUG_TRACE, TRACE_STR_DOING, __func__);

	led.which = which;
	led.unit = htole32(100000);	/* on/off in unit of 100ms */
	led.off = off;
	led.on = on;
	(void)wpi_cmd(sc, WPI_CMD_SET_LED, &led, sizeof led, 1);
}

static int
wpi_set_timing(struct wpi_softc *sc, struct ieee80211_node *ni)
{
	struct wpi_cmd_timing cmd;
	uint64_t val, mod;

	DPRINTF(sc, WPI_DEBUG_TRACE, TRACE_STR_DOING, __func__);

	memset(&cmd, 0, sizeof cmd);
	memcpy(&cmd.tstamp, ni->ni_tstamp.data, sizeof (uint64_t));
	cmd.bintval = htole16(ni->ni_intval);
	cmd.lintval = htole16(10);

	/* Compute remaining time until next beacon. */
	val = (uint64_t)ni->ni_intval * IEEE80211_DUR_TU;
	mod = le64toh(cmd.tstamp) % val;
	cmd.binitval = htole32((uint32_t)(val - mod));

	DPRINTF(sc, WPI_DEBUG_RESET, "timing bintval=%u tstamp=%ju, init=%u\n",
	    ni->ni_intval, le64toh(cmd.tstamp), (uint32_t)(val - mod));

	return wpi_cmd(sc, WPI_CMD_TIMING, &cmd, sizeof cmd, 1);
}

/*
 * This function is called periodically (every 60 seconds) to adjust output
 * power to temperature changes.
 */
static void
wpi_power_calibration(struct wpi_softc *sc)
{
	int temp;

	DPRINTF(sc, WPI_DEBUG_TRACE, TRACE_STR_DOING, __func__);

	/* Update sensor data. */
	temp = (int)WPI_READ(sc, WPI_UCODE_GP2);
	DPRINTF(sc, WPI_DEBUG_TEMP, "Temp in calibration is: %d\n", temp);

	/* Sanity-check read value. */
	if (temp < -260 || temp > 25) {
		/* This can't be correct, ignore. */
		DPRINTF(sc, WPI_DEBUG_TEMP,
		    "out-of-range temperature reported: %d\n", temp);
		return;
	}

	DPRINTF(sc, WPI_DEBUG_TEMP, "temperature %d->%d\n", sc->temp, temp);

	/* Adjust Tx power if need be. */
	if (abs(temp - sc->temp) <= 6)
		return;

	sc->temp = temp;

	if (wpi_set_txpower(sc, 1) != 0) {
		/* just warn, too bad for the automatic calibration... */
		device_printf(sc->sc_dev,"could not adjust Tx power\n");
	}
}

/*
 * Set TX power for current channel.
 */
static int
wpi_set_txpower(struct wpi_softc *sc, int async)
{
	struct wpi_power_group *group;
	struct wpi_cmd_txpower cmd;
	uint8_t chan;
	int idx, is_chan_5ghz, i;

	/* Retrieve current channel from last RXON. */
	chan = sc->rxon.chan;
	is_chan_5ghz = (sc->rxon.flags & htole32(WPI_RXON_24GHZ)) == 0;

	/* Find the TX power group to which this channel belongs. */
	if (is_chan_5ghz) {
		for (group = &sc->groups[1]; group < &sc->groups[4]; group++)
			if (chan <= group->chan)
				break;
	} else
		group = &sc->groups[0];

	memset(&cmd, 0, sizeof cmd);
	cmd.band = is_chan_5ghz ? WPI_BAND_5GHZ : WPI_BAND_2GHZ;
	cmd.chan = htole16(chan);

	/* Set TX power for all OFDM and CCK rates. */
	for (i = 0; i <= WPI_RIDX_MAX ; i++) {
		/* Retrieve TX power for this channel/rate. */
		idx = wpi_get_power_index(sc, group, chan, is_chan_5ghz, i);

		cmd.rates[i].plcp = wpi_ridx_to_plcp[i];

		if (is_chan_5ghz) {
			cmd.rates[i].rf_gain = wpi_rf_gain_5ghz[idx];
			cmd.rates[i].dsp_gain = wpi_dsp_gain_5ghz[idx];
		} else {
			cmd.rates[i].rf_gain = wpi_rf_gain_2ghz[idx];
			cmd.rates[i].dsp_gain = wpi_dsp_gain_2ghz[idx];
		}
		DPRINTF(sc, WPI_DEBUG_TEMP,
		    "chan %d/ridx %d: power index %d\n", chan, i, idx);
	}

	return wpi_cmd(sc, WPI_CMD_TXPOWER, &cmd, sizeof cmd, async);
}

/*
 * Determine Tx power index for a given channel/rate combination.
 * This takes into account the regulatory information from EEPROM and the
 * current temperature.
 */
static int
wpi_get_power_index(struct wpi_softc *sc, struct wpi_power_group *group,
    uint8_t chan, int is_chan_5ghz, int ridx)
{
/* Fixed-point arithmetic division using a n-bit fractional part. */
#define fdivround(a, b, n)	\
	((((1 << n) * (a)) / (b) + (1 << n) / 2) / (1 << n))

/* Linear interpolation. */
#define interpolate(x, x1, y1, x2, y2, n)	\
	((y1) + fdivround(((x) - (x1)) * ((y2) - (y1)), (x2) - (x1), n))

	struct wpi_power_sample *sample;
	int pwr, idx;

	/* Default TX power is group maximum TX power minus 3dB. */
	pwr = group->maxpwr / 2;

	/* Decrease TX power for highest OFDM rates to reduce distortion. */
	switch (ridx) {
	case WPI_RIDX_OFDM36:
		pwr -= is_chan_5ghz ?  5 : 0;
		break;
	case WPI_RIDX_OFDM48:
		pwr -= is_chan_5ghz ? 10 : 7;
		break;
	case WPI_RIDX_OFDM54:
		pwr -= is_chan_5ghz ? 12 : 9;
		break;
	}

	/* Never exceed the channel maximum allowed TX power. */
	pwr = min(pwr, sc->maxpwr[chan]);

	/* Retrieve TX power index into gain tables from samples. */
	for (sample = group->samples; sample < &group->samples[3]; sample++)
		if (pwr > sample[1].power)
			break;
	/* Fixed-point linear interpolation using a 19-bit fractional part. */
	idx = interpolate(pwr, sample[0].power, sample[0].index,
	    sample[1].power, sample[1].index, 19);

	/*-
	 * Adjust power index based on current temperature:
	 * - if cooler than factory-calibrated: decrease output power
	 * - if warmer than factory-calibrated: increase output power
	 */
	idx -= (sc->temp - group->temp) * 11 / 100;

	/* Decrease TX power for CCK rates (-5dB). */
	if (ridx >= WPI_RIDX_CCK1)
		idx += 10;

	/* Make sure idx stays in a valid range. */
	if (idx < 0)
		return 0;
	if (idx > WPI_MAX_PWR_INDEX)
		return WPI_MAX_PWR_INDEX;
	return idx;

#undef interpolate
#undef fdivround
}

/*
 * Set STA mode power saving level (between 0 and 5).
 * Level 0 is CAM (Continuously Aware Mode), 5 is for maximum power saving.
 */
static int
wpi_set_pslevel(struct wpi_softc *sc, uint8_t dtim, int level, int async)
{
	struct wpi_pmgt_cmd cmd;
	const struct wpi_pmgt *pmgt;
	uint32_t max, reg;
	uint8_t skip_dtim;
	int i;

	DPRINTF(sc, WPI_DEBUG_PWRSAVE,
	    "%s: dtim=%d, level=%d, async=%d\n",
	    __func__, dtim, level, async);

	/* Select which PS parameters to use. */
	if (dtim <= 10)
		pmgt = &wpi_pmgt[0][level];
	else
		pmgt = &wpi_pmgt[1][level];

	memset(&cmd, 0, sizeof cmd);
	if (level != 0)	/* not CAM */
		cmd.flags |= htole16(WPI_PS_ALLOW_SLEEP);
	/* Retrieve PCIe Active State Power Management (ASPM). */
	reg = pci_read_config(sc->sc_dev, sc->sc_cap_off + 0x10, 1);
	if (!(reg & 0x1))	/* L0s Entry disabled. */
		cmd.flags |= htole16(WPI_PS_PCI_PMGT);

	cmd.rxtimeout = htole32(pmgt->rxtimeout * IEEE80211_DUR_TU);
	cmd.txtimeout = htole32(pmgt->txtimeout * IEEE80211_DUR_TU);

	if (dtim == 0) {
		dtim = 1;
		skip_dtim = 0;
	} else
		skip_dtim = pmgt->skip_dtim;

	if (skip_dtim != 0) {
		cmd.flags |= htole16(WPI_PS_SLEEP_OVER_DTIM);
		max = pmgt->intval[4];
		if (max == (uint32_t)-1)
			max = dtim * (skip_dtim + 1);
		else if (max > dtim)
			max = (max / dtim) * dtim;
	} else
		max = dtim;

	for (i = 0; i < 5; i++)
		cmd.intval[i] = htole32(MIN(max, pmgt->intval[i]));

	return wpi_cmd(sc, WPI_CMD_SET_POWER_MODE, &cmd, sizeof cmd, async);
}

static int
wpi_send_btcoex(struct wpi_softc *sc)
{
	struct wpi_bluetooth cmd;

	memset(&cmd, 0, sizeof cmd);
	cmd.flags = WPI_BT_COEX_MODE_4WIRE;
	cmd.lead_time = WPI_BT_LEAD_TIME_DEF;
	cmd.max_kill = WPI_BT_MAX_KILL_DEF;
	DPRINTF(sc, WPI_DEBUG_RESET, "%s: configuring bluetooth coexistence\n",
	    __func__);
	return wpi_cmd(sc, WPI_CMD_BT_COEX, &cmd, sizeof(cmd), 0);
}

static int
wpi_send_rxon(struct wpi_softc *sc, int assoc, int async)
{
	int error;

	if (async)
		WPI_RXON_LOCK_ASSERT(sc);

	if (assoc && wpi_check_bss_filter(sc) != 0) {
		struct wpi_assoc rxon_assoc;

		rxon_assoc.flags = sc->rxon.flags;
		rxon_assoc.filter = sc->rxon.filter;
		rxon_assoc.ofdm_mask = sc->rxon.ofdm_mask;
		rxon_assoc.cck_mask = sc->rxon.cck_mask;
		rxon_assoc.reserved = 0;

		error = wpi_cmd(sc, WPI_CMD_RXON_ASSOC, &rxon_assoc,
		    sizeof (struct wpi_assoc), async);
		if (error != 0) {
			device_printf(sc->sc_dev,
			    "RXON_ASSOC command failed, error %d\n", error);
			return error;
		}
	} else {
		if (async) {
			WPI_NT_LOCK(sc);
			error = wpi_cmd(sc, WPI_CMD_RXON, &sc->rxon,
			    sizeof (struct wpi_rxon), async);
			if (error == 0)
				wpi_clear_node_table(sc);
			WPI_NT_UNLOCK(sc);
		} else {
			error = wpi_cmd(sc, WPI_CMD_RXON, &sc->rxon,
			    sizeof (struct wpi_rxon), async);
			if (error == 0)
				wpi_clear_node_table(sc);
		}

		if (error != 0) {
			device_printf(sc->sc_dev,
			    "RXON command failed, error %d\n", error);
			return error;
		}

		/* Add broadcast node. */
		error = wpi_add_broadcast_node(sc, async);
		if (error != 0) {
			device_printf(sc->sc_dev,
			    "could not add broadcast node, error %d\n", error);
			return error;
		}
	}

	/* Configuration has changed, set Tx power accordingly. */
	if ((error = wpi_set_txpower(sc, async)) != 0) {
		device_printf(sc->sc_dev,
		    "%s: could not set TX power, error %d\n", __func__, error);
		return error;
	}

	return 0;
}

/**
 * Configure the card to listen to a particular channel, this transisions the
 * card in to being able to receive frames from remote devices.
 */
static int
wpi_config(struct wpi_softc *sc)
{
	struct ieee80211com *ic = &sc->sc_ic;
	struct ieee80211vap *vap = TAILQ_FIRST(&ic->ic_vaps);
	struct ieee80211_channel *c = ic->ic_curchan;
	int error;

	DPRINTF(sc, WPI_DEBUG_TRACE, TRACE_STR_BEGIN, __func__);

	/* Set power saving level to CAM during initialization. */
	if ((error = wpi_set_pslevel(sc, 0, 0, 0)) != 0) {
		device_printf(sc->sc_dev,
		    "%s: could not set power saving level\n", __func__);
		return error;
	}

	/* Configure bluetooth coexistence. */
	if ((error = wpi_send_btcoex(sc)) != 0) {
		device_printf(sc->sc_dev,
		    "could not configure bluetooth coexistence\n");
		return error;
	}

	/* Configure adapter. */
	memset(&sc->rxon, 0, sizeof (struct wpi_rxon));
	IEEE80211_ADDR_COPY(sc->rxon.myaddr, vap->iv_myaddr);

	/* Set default channel. */
	sc->rxon.chan = ieee80211_chan2ieee(ic, c);
	sc->rxon.flags = htole32(WPI_RXON_TSF | WPI_RXON_CTS_TO_SELF);
	if (IEEE80211_IS_CHAN_2GHZ(c))
		sc->rxon.flags |= htole32(WPI_RXON_AUTO | WPI_RXON_24GHZ);

	sc->rxon.filter = WPI_FILTER_MULTICAST;
	switch (ic->ic_opmode) {
	case IEEE80211_M_STA:
		sc->rxon.mode = WPI_MODE_STA;
		break;
	case IEEE80211_M_IBSS:
		sc->rxon.mode = WPI_MODE_IBSS;
		sc->rxon.filter |= WPI_FILTER_BEACON;
		break;
	case IEEE80211_M_HOSTAP:
		/* XXX workaround for beaconing */
		sc->rxon.mode = WPI_MODE_IBSS;
		sc->rxon.filter |= WPI_FILTER_ASSOC | WPI_FILTER_PROMISC;
		break;
	case IEEE80211_M_AHDEMO:
		sc->rxon.mode = WPI_MODE_HOSTAP;
		break;
	case IEEE80211_M_MONITOR:
		sc->rxon.mode = WPI_MODE_MONITOR;
		break;
	default:
		device_printf(sc->sc_dev, "unknown opmode %d\n",
		    ic->ic_opmode);
		return EINVAL;
	}
	sc->rxon.filter = htole32(sc->rxon.filter);
	wpi_set_promisc(sc);
	sc->rxon.cck_mask  = 0x0f;	/* not yet negotiated */
	sc->rxon.ofdm_mask = 0xff;	/* not yet negotiated */

	if ((error = wpi_send_rxon(sc, 0, 0)) != 0) {
		device_printf(sc->sc_dev, "%s: could not send RXON\n",
		    __func__);
		return error;
	}

	/* Setup rate scalling. */
	if ((error = wpi_mrr_setup(sc)) != 0) {
		device_printf(sc->sc_dev, "could not setup MRR, error %d\n",
		    error);
		return error;
	}

	DPRINTF(sc, WPI_DEBUG_TRACE, TRACE_STR_END, __func__);

	return 0;
}

static uint16_t
wpi_get_active_dwell_time(struct wpi_softc *sc,
    struct ieee80211_channel *c, uint8_t n_probes)
{
	/* No channel? Default to 2GHz settings. */
	if (c == NULL || IEEE80211_IS_CHAN_2GHZ(c)) {
		return (WPI_ACTIVE_DWELL_TIME_2GHZ +
		WPI_ACTIVE_DWELL_FACTOR_2GHZ * (n_probes + 1));
	}

	/* 5GHz dwell time. */
	return (WPI_ACTIVE_DWELL_TIME_5GHZ +
	    WPI_ACTIVE_DWELL_FACTOR_5GHZ * (n_probes + 1));
}

/*
 * Limit the total dwell time.
 *
 * Returns the dwell time in milliseconds.
 */
static uint16_t
wpi_limit_dwell(struct wpi_softc *sc, uint16_t dwell_time)
{
	struct ieee80211com *ic = &sc->sc_ic;
	struct ieee80211vap *vap = TAILQ_FIRST(&ic->ic_vaps);
	uint16_t bintval = 0;

	/* bintval is in TU (1.024mS) */
	if (vap != NULL)
		bintval = vap->iv_bss->ni_intval;

	/*
	 * If it's non-zero, we should calculate the minimum of
	 * it and the DWELL_BASE.
	 *
	 * XXX Yes, the math should take into account that bintval
	 * is 1.024mS, not 1mS..
	 */
	if (bintval > 0) {
		DPRINTF(sc, WPI_DEBUG_SCAN, "%s: bintval=%d\n", __func__,
		    bintval);
		return (MIN(dwell_time, bintval - WPI_CHANNEL_TUNE_TIME * 2));
	}

	/* No association context? Default. */
	return dwell_time;
}

static uint16_t
wpi_get_passive_dwell_time(struct wpi_softc *sc, struct ieee80211_channel *c)
{
	uint16_t passive;

	if (c == NULL || IEEE80211_IS_CHAN_2GHZ(c))
		passive = WPI_PASSIVE_DWELL_BASE + WPI_PASSIVE_DWELL_TIME_2GHZ;
	else
		passive = WPI_PASSIVE_DWELL_BASE + WPI_PASSIVE_DWELL_TIME_5GHZ;

	/* Clamp to the beacon interval if we're associated. */
	return (wpi_limit_dwell(sc, passive));
}

static uint32_t
wpi_get_scan_pause_time(uint32_t time, uint16_t bintval)
{
	uint32_t mod = (time % bintval) * IEEE80211_DUR_TU;
	uint32_t nbeacons = time / bintval;

	if (mod > WPI_PAUSE_MAX_TIME)
		mod = WPI_PAUSE_MAX_TIME;

	return WPI_PAUSE_SCAN(nbeacons, mod);
}

/*
 * Send a scan request to the firmware.
 */
static int
wpi_scan(struct wpi_softc *sc, struct ieee80211_channel *c)
{
	struct ieee80211com *ic = &sc->sc_ic;
	struct ieee80211_scan_state *ss = ic->ic_scan;
	struct ieee80211vap *vap = ss->ss_vap;
	struct wpi_scan_hdr *hdr;
	struct wpi_cmd_data *tx;
	struct wpi_scan_essid *essids;
	struct wpi_scan_chan *chan;
	struct ieee80211_frame *wh;
	struct ieee80211_rateset *rs;
	uint16_t bintval, buflen, dwell_active, dwell_passive;
	uint8_t *buf, *frm, i, nssid;
	int bgscan, error;

	DPRINTF(sc, WPI_DEBUG_TRACE, TRACE_STR_BEGIN, __func__);

	/*
	 * We are absolutely not allowed to send a scan command when another
	 * scan command is pending.
	 */
	if (callout_pending(&sc->scan_timeout)) {
		device_printf(sc->sc_dev, "%s: called whilst scanning!\n",
		    __func__);
		error = EAGAIN;
		goto fail;
	}

	bgscan = wpi_check_bss_filter(sc);
	bintval = vap->iv_bss->ni_intval;
	if (bgscan != 0 &&
	    bintval < WPI_QUIET_TIME_DEFAULT + WPI_CHANNEL_TUNE_TIME * 2) {
		error = EOPNOTSUPP;
		goto fail;
	}

	buf = malloc(WPI_SCAN_MAXSZ, M_DEVBUF, M_NOWAIT | M_ZERO);
	if (buf == NULL) {
		device_printf(sc->sc_dev,
		    "%s: could not allocate buffer for scan command\n",
		    __func__);
		error = ENOMEM;
		goto fail;
	}
	hdr = (struct wpi_scan_hdr *)buf;

	/*
	 * Move to the next channel if no packets are received within 10 msecs
	 * after sending the probe request.
	 */
	hdr->quiet_time = htole16(WPI_QUIET_TIME_DEFAULT);
	hdr->quiet_threshold = htole16(1);

	if (bgscan != 0) {
		/*
		 * Max needs to be greater than active and passive and quiet!
		 * It's also in microseconds!
		 */
		hdr->max_svc = htole32(250 * IEEE80211_DUR_TU);
		hdr->pause_svc = htole32(wpi_get_scan_pause_time(100,
		    bintval));
	}

	hdr->filter = htole32(WPI_FILTER_MULTICAST | WPI_FILTER_BEACON);

	tx = (struct wpi_cmd_data *)(hdr + 1);
	tx->flags = htole32(WPI_TX_AUTO_SEQ);
	tx->id = WPI_ID_BROADCAST;
	tx->lifetime = htole32(WPI_LIFETIME_INFINITE);

	if (IEEE80211_IS_CHAN_5GHZ(c)) {
		/* Send probe requests at 6Mbps. */
		tx->plcp = wpi_ridx_to_plcp[WPI_RIDX_OFDM6];
		rs = &ic->ic_sup_rates[IEEE80211_MODE_11A];
	} else {
		hdr->flags = htole32(WPI_RXON_24GHZ | WPI_RXON_AUTO);
		/* Send probe requests at 1Mbps. */
		tx->plcp = wpi_ridx_to_plcp[WPI_RIDX_CCK1];
		rs = &ic->ic_sup_rates[IEEE80211_MODE_11G];
	}

	essids = (struct wpi_scan_essid *)(tx + 1);
	nssid = MIN(ss->ss_nssid, WPI_SCAN_MAX_ESSIDS);
	for (i = 0; i < nssid; i++) {
		essids[i].id = IEEE80211_ELEMID_SSID;
		essids[i].len = MIN(ss->ss_ssid[i].len, IEEE80211_NWID_LEN);
		memcpy(essids[i].data, ss->ss_ssid[i].ssid, essids[i].len);
#ifdef WPI_DEBUG
		if (sc->sc_debug & WPI_DEBUG_SCAN) {
			printf("Scanning Essid: ");
			ieee80211_print_essid(essids[i].data, essids[i].len);
			printf("\n");
		}
#endif
	}

	/*
	 * Build a probe request frame.  Most of the following code is a
	 * copy & paste of what is done in net80211.
	 */
	wh = (struct ieee80211_frame *)(essids + WPI_SCAN_MAX_ESSIDS);
	wh->i_fc[0] = IEEE80211_FC0_VERSION_0 | IEEE80211_FC0_TYPE_MGT |
		IEEE80211_FC0_SUBTYPE_PROBE_REQ;
	wh->i_fc[1] = IEEE80211_FC1_DIR_NODS;
	IEEE80211_ADDR_COPY(wh->i_addr1, ieee80211broadcastaddr);
	IEEE80211_ADDR_COPY(wh->i_addr2, vap->iv_myaddr);
	IEEE80211_ADDR_COPY(wh->i_addr3, ieee80211broadcastaddr);

	frm = (uint8_t *)(wh + 1);
	frm = ieee80211_add_ssid(frm, NULL, 0);
	frm = ieee80211_add_rates(frm, rs);
	if (rs->rs_nrates > IEEE80211_RATE_SIZE)
		frm = ieee80211_add_xrates(frm, rs);

	/* Set length of probe request. */
	tx->len = htole16(frm - (uint8_t *)wh);

	/*
	 * Construct information about the channel that we
	 * want to scan. The firmware expects this to be directly
	 * after the scan probe request
	 */
	chan = (struct wpi_scan_chan *)frm;
	chan->chan = ieee80211_chan2ieee(ic, c);
	chan->flags = 0;
	if (nssid) {
		hdr->crc_threshold = WPI_SCAN_CRC_TH_DEFAULT;
		chan->flags |= WPI_CHAN_NPBREQS(nssid);
	} else
		hdr->crc_threshold = WPI_SCAN_CRC_TH_NEVER;

	if (!IEEE80211_IS_CHAN_PASSIVE(c))
		chan->flags |= WPI_CHAN_ACTIVE;

	/*
	 * Calculate the active/passive dwell times.
	 */
	dwell_active = wpi_get_active_dwell_time(sc, c, nssid);
	dwell_passive = wpi_get_passive_dwell_time(sc, c);

	/* Make sure they're valid. */
	if (dwell_active > dwell_passive)
		dwell_active = dwell_passive;

	chan->active = htole16(dwell_active);
	chan->passive = htole16(dwell_passive);

	chan->dsp_gain = 0x6e;  /* Default level */

	if (IEEE80211_IS_CHAN_5GHZ(c))
		chan->rf_gain = 0x3b;
	else
		chan->rf_gain = 0x28;

	DPRINTF(sc, WPI_DEBUG_SCAN, "Scanning %u Passive: %d\n",
	    chan->chan, IEEE80211_IS_CHAN_PASSIVE(c));

	hdr->nchan++;

	if (hdr->nchan == 1 && sc->rxon.chan == chan->chan) {
		/* XXX Force probe request transmission. */
		memcpy(chan + 1, chan, sizeof (struct wpi_scan_chan));

		chan++;

		/* Reduce unnecessary delay. */
		chan->flags = 0;
		chan->passive = chan->active = hdr->quiet_time;

		hdr->nchan++;
	}

	chan++;

	buflen = (uint8_t *)chan - buf;
	hdr->len = htole16(buflen);

	DPRINTF(sc, WPI_DEBUG_CMD, "sending scan command nchan=%d\n",
	    hdr->nchan);
	error = wpi_cmd(sc, WPI_CMD_SCAN, buf, buflen, 1);
	free(buf, M_DEVBUF);

	if (error != 0)
		goto fail;

	callout_reset(&sc->scan_timeout, 5*hz, wpi_scan_timeout, sc);

	DPRINTF(sc, WPI_DEBUG_TRACE, TRACE_STR_END, __func__);

	return 0;

fail:	DPRINTF(sc, WPI_DEBUG_TRACE, TRACE_STR_END_ERR, __func__);

	return error;
}

static int
wpi_auth(struct wpi_softc *sc, struct ieee80211vap *vap)
{
	struct ieee80211com *ic = vap->iv_ic;
	struct ieee80211_node *ni = vap->iv_bss;
	struct ieee80211_channel *c = ni->ni_chan;
	int error;

	WPI_RXON_LOCK(sc);

	DPRINTF(sc, WPI_DEBUG_TRACE, TRACE_STR_BEGIN, __func__);

	/* Update adapter configuration. */
	sc->rxon.associd = 0;
	sc->rxon.filter &= ~htole32(WPI_FILTER_BSS);
	IEEE80211_ADDR_COPY(sc->rxon.bssid, ni->ni_bssid);
	sc->rxon.chan = ieee80211_chan2ieee(ic, c);
	sc->rxon.flags = htole32(WPI_RXON_TSF | WPI_RXON_CTS_TO_SELF);
	if (IEEE80211_IS_CHAN_2GHZ(c))
		sc->rxon.flags |= htole32(WPI_RXON_AUTO | WPI_RXON_24GHZ);
	if (ic->ic_flags & IEEE80211_F_SHSLOT)
		sc->rxon.flags |= htole32(WPI_RXON_SHSLOT);
	if (ic->ic_flags & IEEE80211_F_SHPREAMBLE)
		sc->rxon.flags |= htole32(WPI_RXON_SHPREAMBLE);
	if (IEEE80211_IS_CHAN_A(c)) {
		sc->rxon.cck_mask  = 0;
		sc->rxon.ofdm_mask = 0x15;
	} else if (IEEE80211_IS_CHAN_B(c)) {
		sc->rxon.cck_mask  = 0x03;
		sc->rxon.ofdm_mask = 0;
	} else {
		/* Assume 802.11b/g. */
		sc->rxon.cck_mask  = 0x0f;
		sc->rxon.ofdm_mask = 0x15;
	}

	DPRINTF(sc, WPI_DEBUG_STATE, "rxon chan %d flags %x cck %x ofdm %x\n",
	    sc->rxon.chan, sc->rxon.flags, sc->rxon.cck_mask,
	    sc->rxon.ofdm_mask);

	if ((error = wpi_send_rxon(sc, 0, 1)) != 0) {
		device_printf(sc->sc_dev, "%s: could not send RXON\n",
		    __func__);
	}

	DPRINTF(sc, WPI_DEBUG_TRACE, TRACE_STR_END, __func__);

	WPI_RXON_UNLOCK(sc);

	return error;
}

static int
wpi_config_beacon(struct wpi_vap *wvp)
{
	struct ieee80211vap *vap = &wvp->wv_vap;
	struct ieee80211com *ic = vap->iv_ic;
	struct ieee80211_beacon_offsets *bo = &vap->iv_bcn_off;
	struct wpi_buf *bcn = &wvp->wv_bcbuf;
	struct wpi_softc *sc = ic->ic_softc;
	struct wpi_cmd_beacon *cmd = (struct wpi_cmd_beacon *)&bcn->data;
	struct ieee80211_tim_ie *tie;
	struct mbuf *m;
	uint8_t *ptr;
	int error;

	DPRINTF(sc, WPI_DEBUG_TRACE, TRACE_STR_DOING, __func__);

	WPI_VAP_LOCK_ASSERT(wvp);

	cmd->len = htole16(bcn->m->m_pkthdr.len);
	cmd->plcp = (ic->ic_curmode == IEEE80211_MODE_11A) ?
	    wpi_ridx_to_plcp[WPI_RIDX_OFDM6] : wpi_ridx_to_plcp[WPI_RIDX_CCK1];

	/* XXX seems to be unused */
	if (*(bo->bo_tim) == IEEE80211_ELEMID_TIM) {
		tie = (struct ieee80211_tim_ie *) bo->bo_tim;
		ptr = mtod(bcn->m, uint8_t *);

		cmd->tim = htole16(bo->bo_tim - ptr);
		cmd->timsz = tie->tim_len;
	}

	/* Necessary for recursion in ieee80211_beacon_update(). */
	m = bcn->m;
	bcn->m = m_dup(m, M_NOWAIT);
	if (bcn->m == NULL) {
		device_printf(sc->sc_dev,
		    "%s: could not copy beacon frame\n", __func__);
		error = ENOMEM;
		goto end;
	}

	if ((error = wpi_cmd2(sc, bcn)) != 0) {
		device_printf(sc->sc_dev,
		    "%s: could not update beacon frame, error %d", __func__,
		    error);
		m_freem(bcn->m);
	}

	/* Restore mbuf. */
end:	bcn->m = m;

	return error;
}

static int
wpi_setup_beacon(struct wpi_softc *sc, struct ieee80211_node *ni)
{
	struct ieee80211vap *vap = ni->ni_vap;
	struct wpi_vap *wvp = WPI_VAP(vap);
	struct wpi_buf *bcn = &wvp->wv_bcbuf;
	struct mbuf *m;
	int error;

	DPRINTF(sc, WPI_DEBUG_TRACE, TRACE_STR_DOING, __func__);

	if (ni->ni_chan == IEEE80211_CHAN_ANYC)
		return EINVAL;

	m = ieee80211_beacon_alloc(ni);
	if (m == NULL) {
		device_printf(sc->sc_dev,
		    "%s: could not allocate beacon frame\n", __func__);
		return ENOMEM;
	}

	WPI_VAP_LOCK(wvp);
	if (bcn->m != NULL)
		m_freem(bcn->m);

	bcn->m = m;

	error = wpi_config_beacon(wvp);
	WPI_VAP_UNLOCK(wvp);

	return error;
}

static void
wpi_update_beacon(struct ieee80211vap *vap, int item)
{
	struct wpi_softc *sc = vap->iv_ic->ic_softc;
	struct wpi_vap *wvp = WPI_VAP(vap);
	struct wpi_buf *bcn = &wvp->wv_bcbuf;
	struct ieee80211_beacon_offsets *bo = &vap->iv_bcn_off;
	struct ieee80211_node *ni = vap->iv_bss;
	int mcast = 0;

	DPRINTF(sc, WPI_DEBUG_TRACE, TRACE_STR_BEGIN, __func__);

	WPI_VAP_LOCK(wvp);
	if (bcn->m == NULL) {
		bcn->m = ieee80211_beacon_alloc(ni);
		if (bcn->m == NULL) {
			device_printf(sc->sc_dev,
			    "%s: could not allocate beacon frame\n", __func__);

			DPRINTF(sc, WPI_DEBUG_TRACE, TRACE_STR_END_ERR,
			    __func__);

			WPI_VAP_UNLOCK(wvp);
			return;
		}
	}
	WPI_VAP_UNLOCK(wvp);

	if (item == IEEE80211_BEACON_TIM)
		mcast = 1;	/* TODO */

	setbit(bo->bo_flags, item);
	ieee80211_beacon_update(ni, bcn->m, mcast);

	WPI_VAP_LOCK(wvp);
	wpi_config_beacon(wvp);
	WPI_VAP_UNLOCK(wvp);

	DPRINTF(sc, WPI_DEBUG_TRACE, TRACE_STR_END, __func__);
}

static void
wpi_newassoc(struct ieee80211_node *ni, int isnew)
{
	struct ieee80211vap *vap = ni->ni_vap;
	struct wpi_softc *sc = ni->ni_ic->ic_softc;
	struct wpi_node *wn = WPI_NODE(ni);
	int error;

	WPI_NT_LOCK(sc);

	DPRINTF(sc, WPI_DEBUG_TRACE, TRACE_STR_DOING, __func__);

	if (vap->iv_opmode != IEEE80211_M_STA && wn->id == WPI_ID_UNDEFINED) {
		if ((error = wpi_add_ibss_node(sc, ni)) != 0) {
			device_printf(sc->sc_dev,
			    "%s: could not add IBSS node, error %d\n",
			    __func__, error);
		}
	}
	WPI_NT_UNLOCK(sc);
}

static int
wpi_run(struct wpi_softc *sc, struct ieee80211vap *vap)
{
	struct ieee80211com *ic = vap->iv_ic;
	struct ieee80211_node *ni = vap->iv_bss;
	struct ieee80211_channel *c = ni->ni_chan;
	int error;

	DPRINTF(sc, WPI_DEBUG_TRACE, TRACE_STR_BEGIN, __func__);

	if (vap->iv_opmode == IEEE80211_M_MONITOR) {
		/* Link LED blinks while monitoring. */
		wpi_set_led(sc, WPI_LED_LINK, 5, 5);
		return 0;
	}

	/* XXX kernel panic workaround */
	if (c == IEEE80211_CHAN_ANYC) {
		device_printf(sc->sc_dev, "%s: incomplete configuration\n",
		    __func__);
		return EINVAL;
	}

	if ((error = wpi_set_timing(sc, ni)) != 0) {
		device_printf(sc->sc_dev,
		    "%s: could not set timing, error %d\n", __func__, error);
		return error;
	}

	/* Update adapter configuration. */
	WPI_RXON_LOCK(sc);
	IEEE80211_ADDR_COPY(sc->rxon.bssid, ni->ni_bssid);
	sc->rxon.associd = htole16(IEEE80211_NODE_AID(ni));
	sc->rxon.chan = ieee80211_chan2ieee(ic, c);
	sc->rxon.flags = htole32(WPI_RXON_TSF | WPI_RXON_CTS_TO_SELF);
	if (IEEE80211_IS_CHAN_2GHZ(c))
		sc->rxon.flags |= htole32(WPI_RXON_AUTO | WPI_RXON_24GHZ);
	if (ic->ic_flags & IEEE80211_F_SHSLOT)
		sc->rxon.flags |= htole32(WPI_RXON_SHSLOT);
	if (ic->ic_flags & IEEE80211_F_SHPREAMBLE)
		sc->rxon.flags |= htole32(WPI_RXON_SHPREAMBLE);
	if (IEEE80211_IS_CHAN_A(c)) {
		sc->rxon.cck_mask  = 0;
		sc->rxon.ofdm_mask = 0x15;
	} else if (IEEE80211_IS_CHAN_B(c)) {
		sc->rxon.cck_mask  = 0x03;
		sc->rxon.ofdm_mask = 0;
	} else {
		/* Assume 802.11b/g. */
		sc->rxon.cck_mask  = 0x0f;
		sc->rxon.ofdm_mask = 0x15;
	}
	sc->rxon.filter |= htole32(WPI_FILTER_BSS);

	DPRINTF(sc, WPI_DEBUG_STATE, "rxon chan %d flags %x\n",
	    sc->rxon.chan, sc->rxon.flags);

	if ((error = wpi_send_rxon(sc, 0, 1)) != 0) {
		device_printf(sc->sc_dev, "%s: could not send RXON\n",
		    __func__);
		return error;
	}

	/* Start periodic calibration timer. */
	callout_reset(&sc->calib_to, 60*hz, wpi_calib_timeout, sc);

	WPI_RXON_UNLOCK(sc);

	if (vap->iv_opmode == IEEE80211_M_IBSS ||
	    vap->iv_opmode == IEEE80211_M_HOSTAP) {
		if ((error = wpi_setup_beacon(sc, ni)) != 0) {
			device_printf(sc->sc_dev,
			    "%s: could not setup beacon, error %d\n", __func__,
			    error);
			return error;
		}
	}

	if (vap->iv_opmode == IEEE80211_M_STA) {
		/* Add BSS node. */
		WPI_NT_LOCK(sc);
		error = wpi_add_sta_node(sc, ni);
		WPI_NT_UNLOCK(sc);
		if (error != 0) {
			device_printf(sc->sc_dev,
			    "%s: could not add BSS node, error %d\n", __func__,
			    error);
			return error;
		}
	}

	/* Link LED always on while associated. */
	wpi_set_led(sc, WPI_LED_LINK, 0, 1);

	/* Enable power-saving mode if requested by user. */
	if ((vap->iv_flags & IEEE80211_F_PMGTON) &&
	    vap->iv_opmode != IEEE80211_M_IBSS)
		(void)wpi_set_pslevel(sc, 0, 3, 1);

	DPRINTF(sc, WPI_DEBUG_TRACE, TRACE_STR_END, __func__);

	return 0;
}

static int
wpi_load_key(struct ieee80211_node *ni, const struct ieee80211_key *k)
{
	const struct ieee80211_cipher *cip = k->wk_cipher;
	struct ieee80211vap *vap = ni->ni_vap;
	struct wpi_softc *sc = ni->ni_ic->ic_softc;
	struct wpi_node *wn = WPI_NODE(ni);
	struct wpi_node_info node;
	uint16_t kflags;
	int error;

	DPRINTF(sc, WPI_DEBUG_TRACE, TRACE_STR_DOING, __func__);

	if (wpi_check_node_entry(sc, wn->id) == 0) {
		device_printf(sc->sc_dev, "%s: node does not exist\n",
		    __func__);
		return 0;
	}

	switch (cip->ic_cipher) {
	case IEEE80211_CIPHER_AES_CCM:
		kflags = WPI_KFLAG_CCMP;
		break;

	default:
		device_printf(sc->sc_dev, "%s: unknown cipher %d\n", __func__,
		    cip->ic_cipher);
		return 0;
	}

	kflags |= WPI_KFLAG_KID(k->wk_keyix);
	if (k->wk_flags & IEEE80211_KEY_GROUP)
		kflags |= WPI_KFLAG_MULTICAST;

	memset(&node, 0, sizeof node);
	node.id = wn->id;
	node.control = WPI_NODE_UPDATE;
	node.flags = WPI_FLAG_KEY_SET;
	node.kflags = htole16(kflags);
	memcpy(node.key, k->wk_key, k->wk_keylen);
again:
	DPRINTF(sc, WPI_DEBUG_KEY,
	    "%s: setting %s key id %d for node %d (%s)\n", __func__,
	    (kflags & WPI_KFLAG_MULTICAST) ? "group" : "ucast", k->wk_keyix,
	    node.id, ether_sprintf(ni->ni_macaddr));

	error = wpi_cmd(sc, WPI_CMD_ADD_NODE, &node, sizeof node, 1);
	if (error != 0) {
		device_printf(sc->sc_dev, "can't update node info, error %d\n",
		    error);
		return !error;
	}

	if (!(kflags & WPI_KFLAG_MULTICAST) && &vap->iv_nw_keys[0] <= k &&
	    k < &vap->iv_nw_keys[IEEE80211_WEP_NKID]) {
		kflags |= WPI_KFLAG_MULTICAST;
		node.kflags = htole16(kflags);

		goto again;
	}

	return 1;
}

static void
wpi_load_key_cb(void *arg, struct ieee80211_node *ni)
{
	const struct ieee80211_key *k = arg;
	struct ieee80211vap *vap = ni->ni_vap;
	struct wpi_softc *sc = ni->ni_ic->ic_softc;
	struct wpi_node *wn = WPI_NODE(ni);
	int error;

	if (vap->iv_bss == ni && wn->id == WPI_ID_UNDEFINED)
		return;

	WPI_NT_LOCK(sc);
	error = wpi_load_key(ni, k);
	WPI_NT_UNLOCK(sc);

	if (error == 0) {
		device_printf(sc->sc_dev, "%s: error while setting key\n",
		    __func__);
	}
}

static int
wpi_set_global_keys(struct ieee80211_node *ni)
{
	struct ieee80211vap *vap = ni->ni_vap;
	struct ieee80211_key *wk = &vap->iv_nw_keys[0];
	int error = 1;

	for (; wk < &vap->iv_nw_keys[IEEE80211_WEP_NKID] && error; wk++)
		if (wk->wk_keyix != IEEE80211_KEYIX_NONE)
			error = wpi_load_key(ni, wk);

	return !error;
}

static int
wpi_del_key(struct ieee80211_node *ni, const struct ieee80211_key *k)
{
	struct ieee80211vap *vap = ni->ni_vap;
	struct wpi_softc *sc = ni->ni_ic->ic_softc;
	struct wpi_node *wn = WPI_NODE(ni);
	struct wpi_node_info node;
	uint16_t kflags;
	int error;

	DPRINTF(sc, WPI_DEBUG_TRACE, TRACE_STR_DOING, __func__);

	if (wpi_check_node_entry(sc, wn->id) == 0) {
		DPRINTF(sc, WPI_DEBUG_KEY, "%s: node was removed\n", __func__);
		return 1;	/* Nothing to do. */
	}

	kflags = WPI_KFLAG_KID(k->wk_keyix);
	if (k->wk_flags & IEEE80211_KEY_GROUP)
		kflags |= WPI_KFLAG_MULTICAST;

	memset(&node, 0, sizeof node);
	node.id = wn->id;
	node.control = WPI_NODE_UPDATE;
	node.flags = WPI_FLAG_KEY_SET;
	node.kflags = htole16(kflags);
again:
	DPRINTF(sc, WPI_DEBUG_KEY, "%s: deleting %s key %d for node %d (%s)\n",
	    __func__, (kflags & WPI_KFLAG_MULTICAST) ? "group" : "ucast",
	    k->wk_keyix, node.id, ether_sprintf(ni->ni_macaddr));

	error = wpi_cmd(sc, WPI_CMD_ADD_NODE, &node, sizeof node, 1);
	if (error != 0) {
		device_printf(sc->sc_dev, "can't update node info, error %d\n",
		    error);
		return !error;
	}

	if (!(kflags & WPI_KFLAG_MULTICAST) && &vap->iv_nw_keys[0] <= k &&
	    k < &vap->iv_nw_keys[IEEE80211_WEP_NKID]) {
		kflags |= WPI_KFLAG_MULTICAST;
		node.kflags = htole16(kflags);

		goto again;
	}

	return 1;
}

static void
wpi_del_key_cb(void *arg, struct ieee80211_node *ni)
{
	const struct ieee80211_key *k = arg;
	struct ieee80211vap *vap = ni->ni_vap;
	struct wpi_softc *sc = ni->ni_ic->ic_softc;
	struct wpi_node *wn = WPI_NODE(ni);
	int error;

	if (vap->iv_bss == ni && wn->id == WPI_ID_UNDEFINED)
		return;

	WPI_NT_LOCK(sc);
	error = wpi_del_key(ni, k);
	WPI_NT_UNLOCK(sc);

	if (error == 0) {
		device_printf(sc->sc_dev, "%s: error while deleting key\n",
		    __func__);
	}
}

static int
wpi_process_key(struct ieee80211vap *vap, const struct ieee80211_key *k,
    int set)
{
	struct ieee80211com *ic = vap->iv_ic;
	struct wpi_softc *sc = ic->ic_softc;
	struct wpi_vap *wvp = WPI_VAP(vap);
	struct ieee80211_node *ni;
	int error, ni_ref = 0;

	DPRINTF(sc, WPI_DEBUG_TRACE, TRACE_STR_DOING, __func__);

	if (k->wk_flags & IEEE80211_KEY_SWCRYPT) {
		/* Not for us. */
		return 1;
	}

	if (!(k->wk_flags & IEEE80211_KEY_RECV)) {
		/* XMIT keys are handled in wpi_tx_data(). */
		return 1;
	}

	/* Handle group keys. */
	if (&vap->iv_nw_keys[0] <= k &&
	    k < &vap->iv_nw_keys[IEEE80211_WEP_NKID]) {
		WPI_NT_LOCK(sc);
		if (set)
			wvp->wv_gtk |= WPI_VAP_KEY(k->wk_keyix);
		else
			wvp->wv_gtk &= ~WPI_VAP_KEY(k->wk_keyix);
		WPI_NT_UNLOCK(sc);

		if (vap->iv_state == IEEE80211_S_RUN) {
			ieee80211_iterate_nodes(&ic->ic_sta,
			    set ? wpi_load_key_cb : wpi_del_key_cb,
			    __DECONST(void *, k));
		}

		return 1;
	}

	switch (vap->iv_opmode) {
	case IEEE80211_M_STA:
		ni = vap->iv_bss;
		break;

	case IEEE80211_M_IBSS:
	case IEEE80211_M_AHDEMO:
	case IEEE80211_M_HOSTAP:
		ni = ieee80211_find_vap_node(&ic->ic_sta, vap, k->wk_macaddr);
		if (ni == NULL)
			return 0;	/* should not happen */

		ni_ref = 1;
		break;

	default:
		device_printf(sc->sc_dev, "%s: unknown opmode %d\n", __func__,
		    vap->iv_opmode);
		return 0;
	}

	WPI_NT_LOCK(sc);
	if (set)
		error = wpi_load_key(ni, k);
	else
		error = wpi_del_key(ni, k);
	WPI_NT_UNLOCK(sc);

	if (ni_ref)
		ieee80211_node_decref(ni);

	return error;
}

static int
wpi_key_set(struct ieee80211vap *vap, const struct ieee80211_key *k)
{
	return wpi_process_key(vap, k, 1);
}

static int
wpi_key_delete(struct ieee80211vap *vap, const struct ieee80211_key *k)
{
	return wpi_process_key(vap, k, 0);
}

/*
 * This function is called after the runtime firmware notifies us of its
 * readiness (called in a process context).
 */
static int
wpi_post_alive(struct wpi_softc *sc)
{
	int ntries, error;

	/* Check (again) that the radio is not disabled. */
	if ((error = wpi_nic_lock(sc)) != 0)
		return error;

	DPRINTF(sc, WPI_DEBUG_TRACE, TRACE_STR_DOING, __func__);

	/* NB: Runtime firmware must be up and running. */
	if (!(wpi_prph_read(sc, WPI_APMG_RFKILL) & 1)) {
		device_printf(sc->sc_dev,
		    "RF switch: radio disabled (%s)\n", __func__);
		wpi_nic_unlock(sc);
		return EPERM;   /* :-) */
	}
	wpi_nic_unlock(sc);

	/* Wait for thermal sensor to calibrate. */
	for (ntries = 0; ntries < 1000; ntries++) {
		if ((sc->temp = (int)WPI_READ(sc, WPI_UCODE_GP2)) != 0)
			break;
		DELAY(10);
	}

	if (ntries == 1000) {
		device_printf(sc->sc_dev,
		    "timeout waiting for thermal sensor calibration\n");
		return ETIMEDOUT;
	}

	DPRINTF(sc, WPI_DEBUG_TEMP, "temperature %d\n", sc->temp);
	return 0;
}

/*
 * The firmware boot code is small and is intended to be copied directly into
 * the NIC internal memory (no DMA transfer).
 */
static int
wpi_load_bootcode(struct wpi_softc *sc, const uint8_t *ucode, uint32_t size)
{
	int error, ntries;

	DPRINTF(sc, WPI_DEBUG_HW, "Loading microcode size 0x%x\n", size);

	size /= sizeof (uint32_t);

	if ((error = wpi_nic_lock(sc)) != 0)
		return error;

	/* Copy microcode image into NIC memory. */
	wpi_prph_write_region_4(sc, WPI_BSM_SRAM_BASE,
	    (const uint32_t *)ucode, size);

	wpi_prph_write(sc, WPI_BSM_WR_MEM_SRC, 0);
	wpi_prph_write(sc, WPI_BSM_WR_MEM_DST, WPI_FW_TEXT_BASE);
	wpi_prph_write(sc, WPI_BSM_WR_DWCOUNT, size);

	/* Start boot load now. */
	wpi_prph_write(sc, WPI_BSM_WR_CTRL, WPI_BSM_WR_CTRL_START);

	/* Wait for transfer to complete. */
	for (ntries = 0; ntries < 1000; ntries++) {
		uint32_t status = WPI_READ(sc, WPI_FH_TX_STATUS);
		DPRINTF(sc, WPI_DEBUG_HW,
		    "firmware status=0x%x, val=0x%x, result=0x%x\n", status,
		    WPI_FH_TX_STATUS_IDLE(6),
		    status & WPI_FH_TX_STATUS_IDLE(6));
		if (status & WPI_FH_TX_STATUS_IDLE(6)) {
			DPRINTF(sc, WPI_DEBUG_HW,
			    "Status Match! - ntries = %d\n", ntries);
			break;
		}
		DELAY(10);
	}
	if (ntries == 1000) {
		device_printf(sc->sc_dev, "%s: could not load boot firmware\n",
		    __func__);
		wpi_nic_unlock(sc);
		return ETIMEDOUT;
	}

	/* Enable boot after power up. */
	wpi_prph_write(sc, WPI_BSM_WR_CTRL, WPI_BSM_WR_CTRL_START_EN);

	wpi_nic_unlock(sc);
	return 0;
}

static int
wpi_load_firmware(struct wpi_softc *sc)
{
	struct wpi_fw_info *fw = &sc->fw;
	struct wpi_dma_info *dma = &sc->fw_dma;
	int error;

	DPRINTF(sc, WPI_DEBUG_TRACE, TRACE_STR_DOING, __func__);

	/* Copy initialization sections into pre-allocated DMA-safe memory. */
	memcpy(dma->vaddr, fw->init.data, fw->init.datasz);
	bus_dmamap_sync(dma->tag, dma->map, BUS_DMASYNC_PREWRITE);
	memcpy(dma->vaddr + WPI_FW_DATA_MAXSZ, fw->init.text, fw->init.textsz);
	bus_dmamap_sync(dma->tag, dma->map, BUS_DMASYNC_PREWRITE);

	/* Tell adapter where to find initialization sections. */
	if ((error = wpi_nic_lock(sc)) != 0)
		return error;
	wpi_prph_write(sc, WPI_BSM_DRAM_DATA_ADDR, dma->paddr);
	wpi_prph_write(sc, WPI_BSM_DRAM_DATA_SIZE, fw->init.datasz);
	wpi_prph_write(sc, WPI_BSM_DRAM_TEXT_ADDR,
	    dma->paddr + WPI_FW_DATA_MAXSZ);
	wpi_prph_write(sc, WPI_BSM_DRAM_TEXT_SIZE, fw->init.textsz);
	wpi_nic_unlock(sc);

	/* Load firmware boot code. */
	error = wpi_load_bootcode(sc, fw->boot.text, fw->boot.textsz);
	if (error != 0) {
		device_printf(sc->sc_dev, "%s: could not load boot firmware\n",
		    __func__);
		return error;
	}

	/* Now press "execute". */
	WPI_WRITE(sc, WPI_RESET, 0);

	/* Wait at most one second for first alive notification. */
	if ((error = mtx_sleep(sc, &sc->sc_mtx, PCATCH, "wpiinit", hz)) != 0) {
		device_printf(sc->sc_dev,
		    "%s: timeout waiting for adapter to initialize, error %d\n",
		    __func__, error);
		return error;
	}

	/* Copy runtime sections into pre-allocated DMA-safe memory. */
	memcpy(dma->vaddr, fw->main.data, fw->main.datasz);
	bus_dmamap_sync(dma->tag, dma->map, BUS_DMASYNC_PREWRITE);
	memcpy(dma->vaddr + WPI_FW_DATA_MAXSZ, fw->main.text, fw->main.textsz);
	bus_dmamap_sync(dma->tag, dma->map, BUS_DMASYNC_PREWRITE);

	/* Tell adapter where to find runtime sections. */
	if ((error = wpi_nic_lock(sc)) != 0)
		return error;
	wpi_prph_write(sc, WPI_BSM_DRAM_DATA_ADDR, dma->paddr);
	wpi_prph_write(sc, WPI_BSM_DRAM_DATA_SIZE, fw->main.datasz);
	wpi_prph_write(sc, WPI_BSM_DRAM_TEXT_ADDR,
	    dma->paddr + WPI_FW_DATA_MAXSZ);
	wpi_prph_write(sc, WPI_BSM_DRAM_TEXT_SIZE,
	    WPI_FW_UPDATED | fw->main.textsz);
	wpi_nic_unlock(sc);

	return 0;
}

static int
wpi_read_firmware(struct wpi_softc *sc)
{
	const struct firmware *fp;
	struct wpi_fw_info *fw = &sc->fw;
	const struct wpi_firmware_hdr *hdr;
	int error;

	DPRINTF(sc, WPI_DEBUG_TRACE, TRACE_STR_DOING, __func__);

	DPRINTF(sc, WPI_DEBUG_FIRMWARE,
	    "Attempting Loading Firmware from %s module\n", WPI_FW_NAME);

	WPI_UNLOCK(sc);
	fp = firmware_get(WPI_FW_NAME);
	WPI_LOCK(sc);

	if (fp == NULL) {
		device_printf(sc->sc_dev,
		    "could not load firmware image '%s'\n", WPI_FW_NAME);
		return EINVAL;
	}

	sc->fw_fp = fp;

	if (fp->datasize < sizeof (struct wpi_firmware_hdr)) {
		device_printf(sc->sc_dev,
		    "firmware file too short: %zu bytes\n", fp->datasize);
		error = EINVAL;
		goto fail;
	}

	fw->size = fp->datasize;
	fw->data = (const uint8_t *)fp->data;

	/* Extract firmware header information. */
	hdr = (const struct wpi_firmware_hdr *)fw->data;

	/*     |  RUNTIME FIRMWARE   |    INIT FIRMWARE    | BOOT FW  |
	   |HDR|<--TEXT-->|<--DATA-->|<--TEXT-->|<--DATA-->|<--TEXT-->| */

	fw->main.textsz = le32toh(hdr->rtextsz);
	fw->main.datasz = le32toh(hdr->rdatasz);
	fw->init.textsz = le32toh(hdr->itextsz);
	fw->init.datasz = le32toh(hdr->idatasz);
	fw->boot.textsz = le32toh(hdr->btextsz);
	fw->boot.datasz = 0;

	/* Sanity-check firmware header. */
	if (fw->main.textsz > WPI_FW_TEXT_MAXSZ ||
	    fw->main.datasz > WPI_FW_DATA_MAXSZ ||
	    fw->init.textsz > WPI_FW_TEXT_MAXSZ ||
	    fw->init.datasz > WPI_FW_DATA_MAXSZ ||
	    fw->boot.textsz > WPI_FW_BOOT_TEXT_MAXSZ ||
	    (fw->boot.textsz & 3) != 0) {
		device_printf(sc->sc_dev, "invalid firmware header\n");
		error = EINVAL;
		goto fail;
	}

	/* Check that all firmware sections fit. */
	if (fw->size < sizeof (*hdr) + fw->main.textsz + fw->main.datasz +
	    fw->init.textsz + fw->init.datasz + fw->boot.textsz) {
		device_printf(sc->sc_dev,
		    "firmware file too short: %zu bytes\n", fw->size);
		error = EINVAL;
		goto fail;
	}

	/* Get pointers to firmware sections. */
	fw->main.text = (const uint8_t *)(hdr + 1);
	fw->main.data = fw->main.text + fw->main.textsz;
	fw->init.text = fw->main.data + fw->main.datasz;
	fw->init.data = fw->init.text + fw->init.textsz;
	fw->boot.text = fw->init.data + fw->init.datasz;

	DPRINTF(sc, WPI_DEBUG_FIRMWARE,
	    "Firmware Version: Major %d, Minor %d, Driver %d, \n"
	    "runtime (text: %u, data: %u) init (text: %u, data %u) "
	    "boot (text %u)\n", hdr->major, hdr->minor, le32toh(hdr->driver),
	    fw->main.textsz, fw->main.datasz,
	    fw->init.textsz, fw->init.datasz, fw->boot.textsz);

	DPRINTF(sc, WPI_DEBUG_FIRMWARE, "fw->main.text %p\n", fw->main.text);
	DPRINTF(sc, WPI_DEBUG_FIRMWARE, "fw->main.data %p\n", fw->main.data);
	DPRINTF(sc, WPI_DEBUG_FIRMWARE, "fw->init.text %p\n", fw->init.text);
	DPRINTF(sc, WPI_DEBUG_FIRMWARE, "fw->init.data %p\n", fw->init.data);
	DPRINTF(sc, WPI_DEBUG_FIRMWARE, "fw->boot.text %p\n", fw->boot.text);

	return 0;

fail:	wpi_unload_firmware(sc);
	return error;
}

/**
 * Free the referenced firmware image
 */
static void
wpi_unload_firmware(struct wpi_softc *sc)
{
	if (sc->fw_fp != NULL) {
		firmware_put(sc->fw_fp, FIRMWARE_UNLOAD);
		sc->fw_fp = NULL;
	}
}

static int
wpi_clock_wait(struct wpi_softc *sc)
{
	int ntries;

	/* Set "initialization complete" bit. */
	WPI_SETBITS(sc, WPI_GP_CNTRL, WPI_GP_CNTRL_INIT_DONE);

	/* Wait for clock stabilization. */
	for (ntries = 0; ntries < 2500; ntries++) {
		if (WPI_READ(sc, WPI_GP_CNTRL) & WPI_GP_CNTRL_MAC_CLOCK_READY)
			return 0;
		DELAY(100);
	}
	device_printf(sc->sc_dev,
	    "%s: timeout waiting for clock stabilization\n", __func__);

	return ETIMEDOUT;
}

static int
wpi_apm_init(struct wpi_softc *sc)
{
	uint32_t reg;
	int error;

	DPRINTF(sc, WPI_DEBUG_TRACE, TRACE_STR_DOING, __func__);

	/* Disable L0s exit timer (NMI bug workaround). */
	WPI_SETBITS(sc, WPI_GIO_CHICKEN, WPI_GIO_CHICKEN_DIS_L0S_TIMER);
	/* Don't wait for ICH L0s (ICH bug workaround). */
	WPI_SETBITS(sc, WPI_GIO_CHICKEN, WPI_GIO_CHICKEN_L1A_NO_L0S_RX);

	/* Set FH wait threshold to max (HW bug under stress workaround). */
	WPI_SETBITS(sc, WPI_DBG_HPET_MEM, 0xffff0000);

	/* Retrieve PCIe Active State Power Management (ASPM). */
	reg = pci_read_config(sc->sc_dev, sc->sc_cap_off + 0x10, 1);
	/* Workaround for HW instability in PCIe L0->L0s->L1 transition. */
	if (reg & 0x02)	/* L1 Entry enabled. */
		WPI_SETBITS(sc, WPI_GIO, WPI_GIO_L0S_ENA);
	else
		WPI_CLRBITS(sc, WPI_GIO, WPI_GIO_L0S_ENA);

	WPI_SETBITS(sc, WPI_ANA_PLL, WPI_ANA_PLL_INIT);

	/* Wait for clock stabilization before accessing prph. */
	if ((error = wpi_clock_wait(sc)) != 0)
		return error;

	if ((error = wpi_nic_lock(sc)) != 0)
		return error;
	/* Cleanup. */
	wpi_prph_write(sc, WPI_APMG_CLK_DIS, 0x00000400);
	wpi_prph_clrbits(sc, WPI_APMG_PS, 0x00000200);

	/* Enable DMA and BSM (Bootstrap State Machine). */
	wpi_prph_write(sc, WPI_APMG_CLK_EN,
	    WPI_APMG_CLK_CTRL_DMA_CLK_RQT | WPI_APMG_CLK_CTRL_BSM_CLK_RQT);
	DELAY(20);
	/* Disable L1-Active. */
	wpi_prph_setbits(sc, WPI_APMG_PCI_STT, WPI_APMG_PCI_STT_L1A_DIS);
	wpi_nic_unlock(sc);

	return 0;
}

static void
wpi_apm_stop_master(struct wpi_softc *sc)
{
	int ntries;

	/* Stop busmaster DMA activity. */
	WPI_SETBITS(sc, WPI_RESET, WPI_RESET_STOP_MASTER);

	if ((WPI_READ(sc, WPI_GP_CNTRL) & WPI_GP_CNTRL_PS_MASK) ==
	    WPI_GP_CNTRL_MAC_PS)
		return; /* Already asleep. */

	for (ntries = 0; ntries < 100; ntries++) {
		if (WPI_READ(sc, WPI_RESET) & WPI_RESET_MASTER_DISABLED)
			return;
		DELAY(10);
	}
	device_printf(sc->sc_dev, "%s: timeout waiting for master\n",
	    __func__);
}

static void
wpi_apm_stop(struct wpi_softc *sc)
{
	wpi_apm_stop_master(sc);

	/* Reset the entire device. */
	WPI_SETBITS(sc, WPI_RESET, WPI_RESET_SW);
	DELAY(10);
	/* Clear "initialization complete" bit. */
	WPI_CLRBITS(sc, WPI_GP_CNTRL, WPI_GP_CNTRL_INIT_DONE);
}

static void
wpi_nic_config(struct wpi_softc *sc)
{
	uint32_t rev;

	DPRINTF(sc, WPI_DEBUG_TRACE, TRACE_STR_DOING, __func__);

	/* voodoo from the Linux "driver".. */
	rev = pci_read_config(sc->sc_dev, PCIR_REVID, 1);
	if ((rev & 0xc0) == 0x40)
		WPI_SETBITS(sc, WPI_HW_IF_CONFIG, WPI_HW_IF_CONFIG_ALM_MB);
	else if (!(rev & 0x80))
		WPI_SETBITS(sc, WPI_HW_IF_CONFIG, WPI_HW_IF_CONFIG_ALM_MM);

	if (sc->cap == 0x80)
		WPI_SETBITS(sc, WPI_HW_IF_CONFIG, WPI_HW_IF_CONFIG_SKU_MRC);

	if ((sc->rev & 0xf0) == 0xd0)
		WPI_SETBITS(sc, WPI_HW_IF_CONFIG, WPI_HW_IF_CONFIG_REV_D);
	else
		WPI_CLRBITS(sc, WPI_HW_IF_CONFIG, WPI_HW_IF_CONFIG_REV_D);

	if (sc->type > 1)
		WPI_SETBITS(sc, WPI_HW_IF_CONFIG, WPI_HW_IF_CONFIG_TYPE_B);
}

static int
wpi_hw_init(struct wpi_softc *sc)
{
	uint8_t chnl;
	int ntries, error;

	DPRINTF(sc, WPI_DEBUG_TRACE, TRACE_STR_BEGIN, __func__);

	/* Clear pending interrupts. */
	WPI_WRITE(sc, WPI_INT, 0xffffffff);

	if ((error = wpi_apm_init(sc)) != 0) {
		device_printf(sc->sc_dev,
		    "%s: could not power ON adapter, error %d\n", __func__,
		    error);
		return error;
	}

	/* Select VMAIN power source. */
	if ((error = wpi_nic_lock(sc)) != 0)
		return error;
	wpi_prph_clrbits(sc, WPI_APMG_PS, WPI_APMG_PS_PWR_SRC_MASK);
	wpi_nic_unlock(sc);
	/* Spin until VMAIN gets selected. */
	for (ntries = 0; ntries < 5000; ntries++) {
		if (WPI_READ(sc, WPI_GPIO_IN) & WPI_GPIO_IN_VMAIN)
			break;
		DELAY(10);
	}
	if (ntries == 5000) {
		device_printf(sc->sc_dev, "timeout selecting power source\n");
		return ETIMEDOUT;
	}

	/* Perform adapter initialization. */
	wpi_nic_config(sc);

	/* Initialize RX ring. */
	if ((error = wpi_nic_lock(sc)) != 0)
		return error;
	/* Set physical address of RX ring. */
	WPI_WRITE(sc, WPI_FH_RX_BASE, sc->rxq.desc_dma.paddr);
	/* Set physical address of RX read pointer. */
	WPI_WRITE(sc, WPI_FH_RX_RPTR_ADDR, sc->shared_dma.paddr +
	    offsetof(struct wpi_shared, next));
	WPI_WRITE(sc, WPI_FH_RX_WPTR, 0);
	/* Enable RX. */
	WPI_WRITE(sc, WPI_FH_RX_CONFIG,
	    WPI_FH_RX_CONFIG_DMA_ENA |
	    WPI_FH_RX_CONFIG_RDRBD_ENA |
	    WPI_FH_RX_CONFIG_WRSTATUS_ENA |
	    WPI_FH_RX_CONFIG_MAXFRAG |
	    WPI_FH_RX_CONFIG_NRBD(WPI_RX_RING_COUNT_LOG) |
	    WPI_FH_RX_CONFIG_IRQ_DST_HOST |
	    WPI_FH_RX_CONFIG_IRQ_TIMEOUT(1));
	(void)WPI_READ(sc, WPI_FH_RSSR_TBL);	/* barrier */
	wpi_nic_unlock(sc);
	WPI_WRITE(sc, WPI_FH_RX_WPTR, (WPI_RX_RING_COUNT - 1) & ~7);

	/* Initialize TX rings. */
	if ((error = wpi_nic_lock(sc)) != 0)
		return error;
	wpi_prph_write(sc, WPI_ALM_SCHED_MODE, 2);	/* bypass mode */
	wpi_prph_write(sc, WPI_ALM_SCHED_ARASTAT, 1);	/* enable RA0 */
	/* Enable all 6 TX rings. */
	wpi_prph_write(sc, WPI_ALM_SCHED_TXFACT, 0x3f);
	wpi_prph_write(sc, WPI_ALM_SCHED_SBYPASS_MODE1, 0x10000);
	wpi_prph_write(sc, WPI_ALM_SCHED_SBYPASS_MODE2, 0x30002);
	wpi_prph_write(sc, WPI_ALM_SCHED_TXF4MF, 4);
	wpi_prph_write(sc, WPI_ALM_SCHED_TXF5MF, 5);
	/* Set physical address of TX rings. */
	WPI_WRITE(sc, WPI_FH_TX_BASE, sc->shared_dma.paddr);
	WPI_WRITE(sc, WPI_FH_MSG_CONFIG, 0xffff05a5);

	/* Enable all DMA channels. */
	for (chnl = 0; chnl < WPI_NDMACHNLS; chnl++) {
		WPI_WRITE(sc, WPI_FH_CBBC_CTRL(chnl), 0);
		WPI_WRITE(sc, WPI_FH_CBBC_BASE(chnl), 0);
		WPI_WRITE(sc, WPI_FH_TX_CONFIG(chnl), 0x80200008);
	}
	wpi_nic_unlock(sc);
	(void)WPI_READ(sc, WPI_FH_TX_BASE);	/* barrier */

	/* Clear "radio off" and "commands blocked" bits. */
	WPI_WRITE(sc, WPI_UCODE_GP1_CLR, WPI_UCODE_GP1_RFKILL);
	WPI_WRITE(sc, WPI_UCODE_GP1_CLR, WPI_UCODE_GP1_CMD_BLOCKED);

	/* Clear pending interrupts. */
	WPI_WRITE(sc, WPI_INT, 0xffffffff);
	/* Enable interrupts. */
	WPI_WRITE(sc, WPI_INT_MASK, WPI_INT_MASK_DEF);

	/* _Really_ make sure "radio off" bit is cleared! */
	WPI_WRITE(sc, WPI_UCODE_GP1_CLR, WPI_UCODE_GP1_RFKILL);
	WPI_WRITE(sc, WPI_UCODE_GP1_CLR, WPI_UCODE_GP1_RFKILL);

	if ((error = wpi_load_firmware(sc)) != 0) {
		device_printf(sc->sc_dev,
		    "%s: could not load firmware, error %d\n", __func__,
		    error);
		return error;
	}
	/* Wait at most one second for firmware alive notification. */
	if ((error = mtx_sleep(sc, &sc->sc_mtx, PCATCH, "wpiinit", hz)) != 0) {
		device_printf(sc->sc_dev,
		    "%s: timeout waiting for adapter to initialize, error %d\n",
		    __func__, error);
		return error;
	}

	DPRINTF(sc, WPI_DEBUG_TRACE, TRACE_STR_END, __func__);

	/* Do post-firmware initialization. */
	return wpi_post_alive(sc);
}

static void
wpi_hw_stop(struct wpi_softc *sc)
{
	uint8_t chnl, qid;
	int ntries;

	DPRINTF(sc, WPI_DEBUG_TRACE, TRACE_STR_DOING, __func__);

	if (WPI_READ(sc, WPI_UCODE_GP1) & WPI_UCODE_GP1_MAC_SLEEP)
		wpi_nic_lock(sc);

	WPI_WRITE(sc, WPI_RESET, WPI_RESET_NEVO);

	/* Disable interrupts. */
	WPI_WRITE(sc, WPI_INT_MASK, 0);
	WPI_WRITE(sc, WPI_INT, 0xffffffff);
	WPI_WRITE(sc, WPI_FH_INT, 0xffffffff);

	/* Make sure we no longer hold the NIC lock. */
	wpi_nic_unlock(sc);

	if (wpi_nic_lock(sc) == 0) {
		/* Stop TX scheduler. */
		wpi_prph_write(sc, WPI_ALM_SCHED_MODE, 0);
		wpi_prph_write(sc, WPI_ALM_SCHED_TXFACT, 0);

		/* Stop all DMA channels. */
		for (chnl = 0; chnl < WPI_NDMACHNLS; chnl++) {
			WPI_WRITE(sc, WPI_FH_TX_CONFIG(chnl), 0);
			for (ntries = 0; ntries < 200; ntries++) {
				if (WPI_READ(sc, WPI_FH_TX_STATUS) &
				    WPI_FH_TX_STATUS_IDLE(chnl))
					break;
				DELAY(10);
			}
		}
		wpi_nic_unlock(sc);
	}

	/* Stop RX ring. */
	wpi_reset_rx_ring(sc);

	/* Reset all TX rings. */
	for (qid = 0; qid < WPI_DRV_NTXQUEUES; qid++)
		wpi_reset_tx_ring(sc, &sc->txq[qid]);

	if (wpi_nic_lock(sc) == 0) {
		wpi_prph_write(sc, WPI_APMG_CLK_DIS,
		    WPI_APMG_CLK_CTRL_DMA_CLK_RQT);
		wpi_nic_unlock(sc);
	}
	DELAY(5);
	/* Power OFF adapter. */
	wpi_apm_stop(sc);
}

static void
wpi_radio_on(void *arg0, int pending)
{
	struct wpi_softc *sc = arg0;
	struct ieee80211com *ic = &sc->sc_ic;
	struct ieee80211vap *vap = TAILQ_FIRST(&ic->ic_vaps);

	device_printf(sc->sc_dev, "RF switch: radio enabled\n");

	WPI_LOCK(sc);
	callout_stop(&sc->watchdog_rfkill);
	WPI_UNLOCK(sc);

	if (vap != NULL)
		ieee80211_init(vap);
}

static void
wpi_radio_off(void *arg0, int pending)
{
	struct wpi_softc *sc = arg0;
	struct ieee80211com *ic = &sc->sc_ic;
	struct ieee80211vap *vap = TAILQ_FIRST(&ic->ic_vaps);

	device_printf(sc->sc_dev, "RF switch: radio disabled\n");

	ieee80211_notify_radio(ic, 0);
	wpi_stop(sc);
	if (vap != NULL)
		ieee80211_stop(vap);

	WPI_LOCK(sc);
	callout_reset(&sc->watchdog_rfkill, hz, wpi_watchdog_rfkill, sc);
	WPI_UNLOCK(sc);
}

static int
wpi_init(struct wpi_softc *sc)
{
	int error = 0;

	WPI_LOCK(sc);

	DPRINTF(sc, WPI_DEBUG_TRACE, TRACE_STR_BEGIN, __func__);

	if (sc->sc_running != 0)
		goto end;

	/* Check that the radio is not disabled by hardware switch. */
	if (!(WPI_READ(sc, WPI_GP_CNTRL) & WPI_GP_CNTRL_RFKILL)) {
		device_printf(sc->sc_dev,
		    "RF switch: radio disabled (%s)\n", __func__);
		callout_reset(&sc->watchdog_rfkill, hz, wpi_watchdog_rfkill,
		    sc);
		error = EINPROGRESS;
		goto end;
	}

	/* Read firmware images from the filesystem. */
	if ((error = wpi_read_firmware(sc)) != 0) {
		device_printf(sc->sc_dev,
		    "%s: could not read firmware, error %d\n", __func__,
		    error);
		goto end;
	}

	sc->sc_running = 1;

	/* Initialize hardware and upload firmware. */
	error = wpi_hw_init(sc);
	wpi_unload_firmware(sc);
	if (error != 0) {
		device_printf(sc->sc_dev,
		    "%s: could not initialize hardware, error %d\n", __func__,
		    error);
		goto fail;
	}

	/* Configure adapter now that it is ready. */
	if ((error = wpi_config(sc)) != 0) {
		device_printf(sc->sc_dev,
		    "%s: could not configure device, error %d\n", __func__,
		    error);
		goto fail;
	}

	DPRINTF(sc, WPI_DEBUG_TRACE, TRACE_STR_END, __func__);

	WPI_UNLOCK(sc);

	return 0;

fail:	wpi_stop_locked(sc);

end:	DPRINTF(sc, WPI_DEBUG_TRACE, TRACE_STR_END_ERR, __func__);
	WPI_UNLOCK(sc);

	return error;
}

static void
wpi_stop_locked(struct wpi_softc *sc)
{

	WPI_LOCK_ASSERT(sc);

	if (sc->sc_running == 0)
		return;

	WPI_TX_LOCK(sc);
	WPI_TXQ_LOCK(sc);
	sc->sc_running = 0;
	WPI_TXQ_UNLOCK(sc);
	WPI_TX_UNLOCK(sc);

	WPI_TXQ_STATE_LOCK(sc);
	callout_stop(&sc->tx_timeout);
	WPI_TXQ_STATE_UNLOCK(sc);

	WPI_RXON_LOCK(sc);
	callout_stop(&sc->scan_timeout);
	callout_stop(&sc->calib_to);
	WPI_RXON_UNLOCK(sc);

	/* Power OFF hardware. */
	wpi_hw_stop(sc);
}

static void
wpi_stop(struct wpi_softc *sc)
{
	WPI_LOCK(sc);
	wpi_stop_locked(sc);
	WPI_UNLOCK(sc);
}

/*
 * Callback from net80211 to start a scan.
 */
static void
wpi_scan_start(struct ieee80211com *ic)
{
	struct wpi_softc *sc = ic->ic_softc;

	wpi_set_led(sc, WPI_LED_LINK, 20, 2);
}

/*
 * Callback from net80211 to terminate a scan.
 */
static void
wpi_scan_end(struct ieee80211com *ic)
{
	struct wpi_softc *sc = ic->ic_softc;
	struct ieee80211vap *vap = TAILQ_FIRST(&ic->ic_vaps);

	if (vap->iv_state == IEEE80211_S_RUN)
		wpi_set_led(sc, WPI_LED_LINK, 0, 1);
}

/**
 * Called by the net80211 framework to indicate to the driver
 * that the channel should be changed
 */
static void
wpi_set_channel(struct ieee80211com *ic)
{
	const struct ieee80211_channel *c = ic->ic_curchan;
	struct wpi_softc *sc = ic->ic_softc;
	int error;

	DPRINTF(sc, WPI_DEBUG_TRACE, TRACE_STR_DOING, __func__);

	WPI_LOCK(sc);
	sc->sc_rxtap.wr_chan_freq = htole16(c->ic_freq);
	sc->sc_rxtap.wr_chan_flags = htole16(c->ic_flags);
	WPI_UNLOCK(sc);
	WPI_TX_LOCK(sc);
	sc->sc_txtap.wt_chan_freq = htole16(c->ic_freq);
	sc->sc_txtap.wt_chan_flags = htole16(c->ic_flags);
	WPI_TX_UNLOCK(sc);

	/*
	 * Only need to set the channel in Monitor mode. AP scanning and auth
	 * are already taken care of by their respective firmware commands.
	 */
	if (ic->ic_opmode == IEEE80211_M_MONITOR) {
		WPI_RXON_LOCK(sc);
		sc->rxon.chan = ieee80211_chan2ieee(ic, c);
		if (IEEE80211_IS_CHAN_2GHZ(c)) {
			sc->rxon.flags |= htole32(WPI_RXON_AUTO |
			    WPI_RXON_24GHZ);
		} else {
			sc->rxon.flags &= ~htole32(WPI_RXON_AUTO |
			    WPI_RXON_24GHZ);
		}
		if ((error = wpi_send_rxon(sc, 0, 1)) != 0)
			device_printf(sc->sc_dev,
			    "%s: error %d setting channel\n", __func__,
			    error);
		WPI_RXON_UNLOCK(sc);
	}
}

/**
 * Called by net80211 to indicate that we need to scan the current
 * channel. The channel is previously be set via the wpi_set_channel
 * callback.
 */
static void
wpi_scan_curchan(struct ieee80211_scan_state *ss, unsigned long maxdwell)
{
	struct ieee80211vap *vap = ss->ss_vap;
	struct ieee80211com *ic = vap->iv_ic;
	struct wpi_softc *sc = ic->ic_softc;
	int error;

	WPI_RXON_LOCK(sc);
	error = wpi_scan(sc, ic->ic_curchan);
	WPI_RXON_UNLOCK(sc);
	if (error != 0)
		ieee80211_cancel_scan(vap);
}

/**
 * Called by the net80211 framework to indicate
 * the minimum dwell time has been met, terminate the scan.
 * We don't actually terminate the scan as the firmware will notify
 * us when it's finished and we have no way to interrupt it.
 */
static void
wpi_scan_mindwell(struct ieee80211_scan_state *ss)
{
	/* NB: don't try to abort scan; wait for firmware to finish */
}

static void
wpi_hw_reset(void *arg, int pending)
{
	struct wpi_softc *sc = arg;
	struct ieee80211com *ic = &sc->sc_ic;
	struct ieee80211vap *vap = TAILQ_FIRST(&ic->ic_vaps);

	DPRINTF(sc, WPI_DEBUG_TRACE, TRACE_STR_DOING, __func__);

	ieee80211_notify_radio(ic, 0);
	if (vap != NULL && (ic->ic_flags & IEEE80211_F_SCAN))
		ieee80211_cancel_scan(vap);

	wpi_stop(sc);
	if (vap != NULL) {
		ieee80211_stop(vap);
		ieee80211_init(vap);
	}
}<|MERGE_RESOLUTION|>--- conflicted
+++ resolved
@@ -2614,15 +2614,9 @@
 	struct wpi_tx_ring *ring;
 	struct mbuf *m1;
 	bus_dma_segment_t *seg, segs[WPI_MAX_SCATTER];
-<<<<<<< HEAD
-	uint8_t pad;
-	uint16_t hdrlen;
-	int error, i, nsegs, totlen;
-=======
 	uint8_t cur, pad;
 	uint16_t hdrlen;
 	int error, i, nsegs, totlen, frag;
->>>>>>> 67366adb
 
 	WPI_TXQ_LOCK(sc);
 
@@ -2702,12 +2696,8 @@
 			if (ring->qid < WPI_CMD_QUEUE_NUM) {
 				if_inc_counter(buf->ni->ni_vap->iv_ifp,
 				    IFCOUNTER_OERRORS, 1);
-<<<<<<< HEAD
-				ieee80211_free_node(buf->ni);
-=======
 				if (!frag)
 					ieee80211_free_node(buf->ni);
->>>>>>> 67366adb
 			}
 			m_freem(buf->m);
 			error = 0;
@@ -2746,8 +2736,6 @@
 
 	ring->pending += 1;
 
-<<<<<<< HEAD
-=======
 	if (!frag) {
 		if (ring->qid < WPI_CMD_QUEUE_NUM) {
 			WPI_TXQ_STATE_LOCK(sc);
@@ -2764,7 +2752,6 @@
 	} else
 		ieee80211_node_incref(data->ni);
 
->>>>>>> 67366adb
 end:	DPRINTF(sc, WPI_DEBUG_TRACE, error ? TRACE_STR_END_ERR : TRACE_STR_END,
 	    __func__);
 
@@ -3055,11 +3042,7 @@
 }
 
 static __inline int
-<<<<<<< HEAD
-wpi_tx_ring_is_full(struct wpi_softc *sc, uint16_t ac)
-=======
 wpi_tx_ring_free_space(struct wpi_softc *sc, uint16_t ac)
->>>>>>> 67366adb
 {
 	struct wpi_tx_ring *ring = &sc->txq[ac];
 	int retval;
@@ -3086,12 +3069,8 @@
 
 	WPI_TX_LOCK(sc);
 
-<<<<<<< HEAD
-	if (sc->sc_running == 0 || wpi_tx_ring_is_full(sc, ac)) {
-=======
 	/* NB: no fragments here */
 	if (sc->sc_running == 0 || wpi_tx_ring_free_space(sc, ac) < 1) {
->>>>>>> 67366adb
 		error = sc->sc_running ? ENOBUFS : ENETDOWN;
 		goto unlock;
 	}
@@ -3114,10 +3093,6 @@
 
 	if (error != 0) {
 		m_freem(m);
-<<<<<<< HEAD
-		ieee80211_free_node(ni);
-=======
->>>>>>> 67366adb
 		DPRINTF(sc, WPI_DEBUG_TRACE, TRACE_STR_END_ERR, __func__);
 
 		return error;
@@ -3133,14 +3108,9 @@
 {
 	struct wpi_softc *sc = ic->ic_softc;
 	struct ieee80211_node *ni;
-<<<<<<< HEAD
-	uint16_t ac;
-	int error;
-=======
 	struct mbuf *mnext;
 	uint16_t ac;
 	int error, nmbufs;
->>>>>>> 67366adb
 
 	WPI_TX_LOCK(sc);
 	DPRINTF(sc, WPI_DEBUG_XMIT, "%s: called\n", __func__);
@@ -3164,13 +3134,6 @@
 
 	error = 0;
 	ni = (struct ieee80211_node *)m->m_pkthdr.rcvif;
-<<<<<<< HEAD
-	if (wpi_tx_data(sc, m, ni) != 0) {
-		if_inc_counter(ni->ni_vap->iv_ifp, IFCOUNTER_OERRORS, 1);
-		ieee80211_free_node(ni);
-		m_freem(m);
-	}
-=======
 	do {
 		mnext = m->m_nextpkt;
 		if (wpi_tx_data(sc, m, ni) != 0) {
@@ -3182,7 +3145,6 @@
 			break;
 		}
 	} while((m = mnext) != NULL);
->>>>>>> 67366adb
 
 	DPRINTF(sc, WPI_DEBUG_XMIT, "%s: done\n", __func__);
 
