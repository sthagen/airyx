/*-
 * Copyright (c) 1997, 1998, 1999 Nicolas Souchu
 * All rights reserved.
 *
 * Redistribution and use in source and binary forms, with or without
 * modification, are permitted provided that the following conditions
 * are met:
 * 1. Redistributions of source code must retain the above copyright
 *    notice, this list of conditions and the following disclaimer.
 * 2. Redistributions in binary form must reproduce the above copyright
 *    notice, this list of conditions and the following disclaimer in the
 *    documentation and/or other materials provided with the distribution.
 *
 * THIS SOFTWARE IS PROVIDED BY THE AUTHOR AND CONTRIBUTORS ``AS IS'' AND
 * ANY EXPRESS OR IMPLIED WARRANTIES, INCLUDING, BUT NOT LIMITED TO, THE
 * IMPLIED WARRANTIES OF MERCHANTABILITY AND FITNESS FOR A PARTICULAR PURPOSE
 * ARE DISCLAIMED.  IN NO EVENT SHALL THE AUTHOR OR CONTRIBUTORS BE LIABLE
 * FOR ANY DIRECT, INDIRECT, INCIDENTAL, SPECIAL, EXEMPLARY, OR CONSEQUENTIAL
 * DAMAGES (INCLUDING, BUT NOT LIMITED TO, PROCUREMENT OF SUBSTITUTE GOODS
 * OR SERVICES; LOSS OF USE, DATA, OR PROFITS; OR BUSINESS INTERRUPTION)
 * HOWEVER CAUSED AND ON ANY THEORY OF LIABILITY, WHETHER IN CONTRACT, STRICT
 * LIABILITY, OR TORT (INCLUDING NEGLIGENCE OR OTHERWISE) ARISING IN ANY WAY
 * OUT OF THE USE OF THIS SOFTWARE, EVEN IF ADVISED OF THE POSSIBILITY OF
 * SUCH DAMAGE.
 *
 *
 */

#include <sys/cdefs.h>
__FBSDID("$FreeBSD$");
#include "opt_ppb_1284.h"

#include <sys/param.h>
#include <sys/systm.h>
#include <sys/kernel.h>
#include <sys/module.h>
#include <sys/bus.h>
#include <sys/malloc.h>
#include <sys/rman.h>

#include <machine/resource.h>

#include <dev/ppbus/ppbconf.h>
#include <dev/ppbus/ppb_1284.h>

#include "ppbus_if.h"

#define DEVTOSOFTC(dev) ((struct ppb_data *)device_get_softc(dev))

static MALLOC_DEFINE(M_PPBUSDEV, "ppbusdev", "Parallel Port bus device");


/*
 * Device methods
 */

static void
ppbus_print_child(device_t bus, device_t dev)
{
	struct ppb_device *ppbdev;

	bus_print_child_header(bus, dev);

	ppbdev = (struct ppb_device *)device_get_ivars(dev);

	if (ppbdev->flags != 0)
		printf(" flags 0x%x", ppbdev->flags);

	printf(" on %s%d\n", device_get_name(bus), device_get_unit(bus));

	return;
}

static int
ppbus_probe(device_t dev)
{
	device_set_desc(dev, "Parallel port bus");

	return (0);
}

/*
 * ppbus_add_child()
 *
 * Add a ppbus device, allocate/initialize the ivars
 */
static device_t
ppbus_add_child(device_t dev, int order, const char *name, int unit)
{
	struct ppb_device *ppbdev;
	device_t child;

	/* allocate ivars for the new ppbus child */
	ppbdev = malloc(sizeof(struct ppb_device), M_PPBUSDEV,
		M_NOWAIT | M_ZERO);
	if (!ppbdev)
		return (NULL);

	/* initialize the ivars */
	ppbdev->name = name;

	/* add the device as a child to the ppbus bus with the allocated
	 * ivars */
	child = device_add_child_ordered(dev, order, name, unit);
	device_set_ivars(child, ppbdev);

	return (child);
}

static int
ppbus_read_ivar(device_t bus, device_t dev, int index, uintptr_t* val)
{
<<<<<<< HEAD
	struct ppb_device *ppbdev = (struct ppb_device *)device_get_ivars(dev);
  
=======

>>>>>>> 23dc5621
	switch (index) {
	case PPBUS_IVAR_MODE:
		/* XXX yet device mode = ppbus mode = chipset mode */
		*val = (u_long)ppb_get_mode(bus);
		ppbdev->mode = (u_short)*val;
		break;
	case PPBUS_IVAR_AVM:
		*val = (u_long)ppbdev->avm;
		break;
	default:
		return (ENOENT);
	}

	return (0);
}

static int
ppbus_write_ivar(device_t bus, device_t dev, int index, uintptr_t val)
{
	struct ppb_device *ppbdev = (struct ppb_device *)device_get_ivars(dev);

	switch (index) {
	case PPBUS_IVAR_MODE:
		/* XXX yet device mode = ppbus mode = chipset mode */
		ppb_set_mode(bus,val);
		ppbdev->mode = ppb_get_mode(bus);
		break;
	default:
		return (ENOENT);
  	}

	return (0);
}

#define PPB_PNP_PRINTER		0
#define PPB_PNP_MODEM		1
#define PPB_PNP_NET		2
#define PPB_PNP_HDC		3
#define PPB_PNP_PCMCIA		4
#define PPB_PNP_MEDIA		5
#define PPB_PNP_FDC		6
#define PPB_PNP_PORTS		7
#define PPB_PNP_SCANNER		8
#define PPB_PNP_DIGICAM		9

#ifndef DONTPROBE_1284

static char *pnp_tokens[] = {
	"PRINTER", "MODEM", "NET", "HDC", "PCMCIA", "MEDIA",
	"FDC", "PORTS", "SCANNER", "DIGICAM", "", NULL };

#if 0
static char *pnp_classes[] = {
	"printer", "modem", "network device",
	"hard disk", "PCMCIA", "multimedia device",
	"floppy disk", "ports", "scanner",
	"digital camera", "unknown device", NULL };
#endif

/*
 * search_token()
 *
 * Search the first occurence of a token within a string
 */
static char *
search_token(char *str, int slen, char *token)
{
	int tlen, i;

#define UNKNOWN_LENGTH	-1

	if (slen == UNKNOWN_LENGTH)
		/* get string's length */
		slen = strlen(str);

	/* get token's length */
	tlen = strlen(token);
	if (tlen == 0)
		return (str);

	for (i = 0; i <= slen-tlen; i++) {
		if (strncmp(str + i, token, tlen) == 0)
			return (&str[i]);
	}

	return (NULL);
}

/*
 * ppb_pnp_detect()
 *
 * Returns the class id. of the peripherial, -1 otherwise
 */
static int
ppb_pnp_detect(device_t bus)
{
	char *token, *class = 0;
	int i, len, error;
	int class_id = -1;
	char str[PPB_PnP_STRING_SIZE+1];
	int unit = device_get_unit(bus);

<<<<<<< HEAD
	printf("Probing for PnP devices on ppbus%d:\n", unit);
	
=======
	device_printf(bus, "Probing for PnP devices:\n");

>>>>>>> 23dc5621
	if ((error = ppb_1284_read_id(bus, PPB_NIBBLE, str,
					PPB_PnP_STRING_SIZE, &len)))
		goto end_detect;

#ifdef DEBUG_1284
	printf("ppb: <PnP> %d characters: ", len);
	for (i = 0; i < len; i++)
		printf("%c(0x%x) ", str[i], str[i]);
	printf("\n");
#endif

	/* replace ';' characters by '\0' */
	for (i = 0; i < len; i++)
		str[i] = (str[i] == ';') ? '\0' : str[i];

	if ((token = search_token(str, len, "MFG")) != NULL ||
		(token = search_token(str, len, "MANUFACTURER")) != NULL)
		printf("ppbus%d: <%s", unit,
			search_token(token, UNKNOWN_LENGTH, ":") + 1);
	else
		printf("ppbus%d: <unknown", unit);

	if ((token = search_token(str, len, "MDL")) != NULL ||
		(token = search_token(str, len, "MODEL")) != NULL)
		printf(" %s",
			search_token(token, UNKNOWN_LENGTH, ":") + 1);
	else
		printf(" unknown");

	if ((token = search_token(str, len, "VER")) != NULL)
		printf("/%s",
			search_token(token, UNKNOWN_LENGTH, ":") + 1);

	if ((token = search_token(str, len, "REV")) != NULL)
		printf(".%s",
			search_token(token, UNKNOWN_LENGTH, ":") + 1);

	printf(">");

	if ((token = search_token(str, len, "CLS")) != NULL) {
		class = search_token(token, UNKNOWN_LENGTH, ":") + 1;
		printf(" %s", class);
	}

	if ((token = search_token(str, len, "CMD")) != NULL ||
		(token = search_token(str, len, "COMMAND")) != NULL)
		printf(" %s",
			search_token(token, UNKNOWN_LENGTH, ":") + 1);

	printf("\n");

	if (class)
		/* identify class ident */
		for (i = 0; pnp_tokens[i] != NULL; i++) {
			if (search_token(class, len, pnp_tokens[i]) != NULL) {
				class_id = i;
				goto end_detect;
			}
		}

	class_id = PPB_PnP_UNKNOWN;

end_detect:
	return (class_id);
}

/*
 * ppb_scan_bus()
 *
 * Scan the ppbus for IEEE1284 compliant devices
 */
static int
ppb_scan_bus(device_t bus)
{
	struct ppb_data * ppb = (struct ppb_data *)device_get_softc(bus);
	int error = 0;
	int unit = device_get_unit(bus);

	/* try all IEEE1284 modes, for one device only
	 *
	 * XXX We should implement the IEEE1284.3 standard to detect
	 * daisy chained devices
	 */

	error = ppb_1284_negociate(bus, PPB_NIBBLE, PPB_REQUEST_ID);

	if ((ppb->state == PPB_ERROR) && (ppb->error == PPB_NOT_IEEE1284))
		goto end_scan;

	ppb_1284_terminate(bus);

	printf("ppbus%d: IEEE1284 device found ", unit);

	if (!(error = ppb_1284_negociate(bus, PPB_NIBBLE, 0))) {
		printf("/NIBBLE");
		ppb_1284_terminate(bus);
	}

	if (!(error = ppb_1284_negociate(bus, PPB_PS2, 0))) {
		printf("/PS2");
		ppb_1284_terminate(bus);
	}

	if (!(error = ppb_1284_negociate(bus, PPB_ECP, 0))) {
		printf("/ECP");
		ppb_1284_terminate(bus);
	}

	if (!(error = ppb_1284_negociate(bus, PPB_ECP, PPB_USE_RLE))) {
		printf("/ECP_RLE");
		ppb_1284_terminate(bus);
	}

	if (!(error = ppb_1284_negociate(bus, PPB_EPP, 0))) {
		printf("/EPP");
		ppb_1284_terminate(bus);
	}

	/* try more IEEE1284 modes */
	if (bootverbose) {
		if (!(error = ppb_1284_negociate(bus, PPB_NIBBLE,
				PPB_REQUEST_ID))) {
			printf("/NIBBLE_ID");
			ppb_1284_terminate(bus);
		}

		if (!(error = ppb_1284_negociate(bus, PPB_PS2,
				PPB_REQUEST_ID))) {
			printf("/PS2_ID");
			ppb_1284_terminate(bus);
		}

		if (!(error = ppb_1284_negociate(bus, PPB_ECP,
				PPB_REQUEST_ID))) {
			printf("/ECP_ID");
			ppb_1284_terminate(bus);
		}

		if (!(error = ppb_1284_negociate(bus, PPB_ECP,
				PPB_REQUEST_ID | PPB_USE_RLE))) {
			printf("/ECP_RLE_ID");
			ppb_1284_terminate(bus);
		}

		if (!(error = ppb_1284_negociate(bus, PPB_COMPATIBLE,
				PPB_EXTENSIBILITY_LINK))) {
			printf("/Extensibility Link");
			ppb_1284_terminate(bus);
		}
	}

	printf("\n");

	/* detect PnP devices */
	ppb->class_id = ppb_pnp_detect(bus);

	return (0);

end_scan:
	return (error);
}

#endif /* !DONTPROBE_1284 */

static int
ppbus_attach(device_t dev)
{

	/* Locate our children */
	bus_generic_probe(dev);

#ifndef DONTPROBE_1284
	/* detect IEEE1284 compliant devices */
	ppb_scan_bus(dev);
#endif /* !DONTPROBE_1284 */

	/* launch attachment of the added children */
	bus_generic_attach(dev);

	return 0;
}

static int
ppbus_detach(device_t dev)
{
<<<<<<< HEAD
        device_t *children;
        int nchildren, i;
=======
	device_t *children;
	int error, nchildren, i;

	error = bus_generic_detach(dev);
	if (error)
		return (error);
>>>>>>> 23dc5621

	/* detach & delete all children */
	if (!device_get_children(dev, &children, &nchildren)) {
		for (i = 0; i < nchildren; i++)
			if (children[i])
				device_delete_child(dev, children[i]);
		free(children, M_TEMP);
	}

	return (0);
}

static int
ppbus_setup_intr(device_t bus, device_t child, struct resource *r, int flags,
    driver_filter_t *filt, void (*ihand)(void *), void *arg, void **cookiep)
{
	int error;
	struct ppb_data *ppb = DEVTOSOFTC(bus);
	struct ppb_device *ppbdev = device_get_ivars(child);

	/* a device driver must own the bus to register an interrupt */
	if (ppb->ppb_owner != child)
		return (EINVAL);

	if ((error = BUS_SETUP_INTR(device_get_parent(bus), child, r, flags,
					filt, ihand, arg, cookiep)))
		return (error);

	/* store the resource and the cookie for eventually forcing
	 * handler unregistration
	 */
	ppbdev->intr_cookie = *cookiep;
	ppbdev->intr_resource = r;

	return (0);
}

static int
ppbus_teardown_intr(device_t bus, device_t child, struct resource *r, void *ih)
{
	struct ppb_data *ppb = DEVTOSOFTC(bus);
	struct ppb_device *ppbdev = (struct ppb_device *)device_get_ivars(child);

	/* a device driver must own the bus to unregister an interrupt */
	if ((ppb->ppb_owner != child) || (ppbdev->intr_cookie != ih) ||
			(ppbdev->intr_resource != r))
		return (EINVAL);

	ppbdev->intr_cookie = 0;
	ppbdev->intr_resource = 0;

	/* pass unregistration to the upper layer */
	return (BUS_TEARDOWN_INTR(device_get_parent(bus), child, r, ih));
}

/*
 * ppb_request_bus()
 *
 * Allocate the device to perform transfers.
 *
 * how	: PPB_WAIT or PPB_DONTWAIT
 */
int
ppb_request_bus(device_t bus, device_t dev, int how)
{
	int s, error = 0;
	struct ppb_data *ppb = DEVTOSOFTC(bus);
	struct ppb_device *ppbdev = (struct ppb_device *)device_get_ivars(dev);

	while (!error) {
		s = splhigh();
		if (ppb->ppb_owner) {
			splx(s);

			switch (how) {
			case (PPB_WAIT | PPB_INTR):
				error = tsleep(ppb, PPBPRI|PCATCH, "ppbreq", 0);
				break;

			case (PPB_WAIT | PPB_NOINTR):
				error = tsleep(ppb, PPBPRI, "ppbreq", 0);
				break;

			default:
				return (EWOULDBLOCK);
				break;
			}

		} else {
			ppb->ppb_owner = dev;

			/* restore the context of the device
			 * The first time, ctx.valid is certainly false
			 * then do not change anything. This is usefull for
			 * drivers that do not set there operating mode
			 * during attachement
			 */
			if (ppbdev->ctx.valid)
				ppb_set_mode(bus, ppbdev->ctx.mode);

			splx(s);
			return (0);
		}
	}

	return (error);
}

/*
 * ppb_release_bus()
 *
 * Release the device allocated with ppb_request_bus()
 */
int
ppb_release_bus(device_t bus, device_t dev)
{
	int s, error;
	struct ppb_data *ppb = DEVTOSOFTC(bus);
	struct ppb_device *ppbdev = (struct ppb_device *)device_get_ivars(dev);

	if (ppbdev->intr_resource != 0)
		/* force interrupt handler unregistration when the ppbus is released */
		if ((error = BUS_TEARDOWN_INTR(bus, dev, ppbdev->intr_resource,
					       ppbdev->intr_cookie)))
			return (error);

	s = splhigh();
	if (ppb->ppb_owner != dev) {
		splx(s);
		return (EACCES);
	}

	ppb->ppb_owner = 0;
	splx(s);

	/* save the context of the device */
	ppbdev->ctx.mode = ppb_get_mode(bus);

	/* ok, now the context of the device is valid */
	ppbdev->ctx.valid = 1;

	/* wakeup waiting processes */
	wakeup(ppb);

	return (0);
}

static devclass_t ppbus_devclass;

static device_method_t ppbus_methods[] = {
	/* device interface */
	DEVMETHOD(device_probe,		ppbus_probe),
	DEVMETHOD(device_attach,	ppbus_attach),
	DEVMETHOD(device_detach,	ppbus_detach),

	/* bus interface */
	DEVMETHOD(bus_add_child,	ppbus_add_child),
	DEVMETHOD(bus_print_child,	ppbus_print_child),
	DEVMETHOD(bus_read_ivar,	ppbus_read_ivar),
	DEVMETHOD(bus_write_ivar,	ppbus_write_ivar),
	DEVMETHOD(bus_setup_intr,	ppbus_setup_intr),
	DEVMETHOD(bus_teardown_intr,	ppbus_teardown_intr),
	DEVMETHOD(bus_alloc_resource,	bus_generic_alloc_resource),
	DEVMETHOD(bus_release_resource,	bus_generic_release_resource),

	{ 0, 0 }
};

static driver_t ppbus_driver = {
	"ppbus",
	ppbus_methods,
	sizeof(struct ppb_data),
};
DRIVER_MODULE(ppbus, ppc, ppbus_driver, ppbus_devclass, 0, 0);<|MERGE_RESOLUTION|>--- conflicted
+++ resolved
@@ -54,21 +54,22 @@
  * Device methods
  */
 
-static void
+static int
 ppbus_print_child(device_t bus, device_t dev)
 {
 	struct ppb_device *ppbdev;
-
-	bus_print_child_header(bus, dev);
+	int retval;
+
+	retval = bus_print_child_header(bus, dev);
 
 	ppbdev = (struct ppb_device *)device_get_ivars(dev);
 
 	if (ppbdev->flags != 0)
-		printf(" flags 0x%x", ppbdev->flags);
-
-	printf(" on %s%d\n", device_get_name(bus), device_get_unit(bus));
-
-	return;
+		retval += printf(" flags 0x%x", ppbdev->flags);
+
+	retval += bus_print_child_footer(bus, dev);
+
+	return (retval);
 }
 
 static int
@@ -110,20 +111,11 @@
 static int
 ppbus_read_ivar(device_t bus, device_t dev, int index, uintptr_t* val)
 {
-<<<<<<< HEAD
-	struct ppb_device *ppbdev = (struct ppb_device *)device_get_ivars(dev);
-  
-=======
-
->>>>>>> 23dc5621
+
 	switch (index) {
 	case PPBUS_IVAR_MODE:
 		/* XXX yet device mode = ppbus mode = chipset mode */
 		*val = (u_long)ppb_get_mode(bus);
-		ppbdev->mode = (u_short)*val;
-		break;
-	case PPBUS_IVAR_AVM:
-		*val = (u_long)ppbdev->avm;
 		break;
 	default:
 		return (ENOENT);
@@ -135,13 +127,11 @@
 static int
 ppbus_write_ivar(device_t bus, device_t dev, int index, uintptr_t val)
 {
-	struct ppb_device *ppbdev = (struct ppb_device *)device_get_ivars(dev);
 
 	switch (index) {
 	case PPBUS_IVAR_MODE:
 		/* XXX yet device mode = ppbus mode = chipset mode */
-		ppb_set_mode(bus,val);
-		ppbdev->mode = ppb_get_mode(bus);
+		ppb_set_mode(bus, val);
 		break;
 	default:
 		return (ENOENT);
@@ -216,21 +206,15 @@
 	int i, len, error;
 	int class_id = -1;
 	char str[PPB_PnP_STRING_SIZE+1];
-	int unit = device_get_unit(bus);
-
-<<<<<<< HEAD
-	printf("Probing for PnP devices on ppbus%d:\n", unit);
-	
-=======
+
 	device_printf(bus, "Probing for PnP devices:\n");
 
->>>>>>> 23dc5621
 	if ((error = ppb_1284_read_id(bus, PPB_NIBBLE, str,
 					PPB_PnP_STRING_SIZE, &len)))
 		goto end_detect;
 
 #ifdef DEBUG_1284
-	printf("ppb: <PnP> %d characters: ", len);
+	device_printf(bus, "<PnP> %d characters: ", len);
 	for (i = 0; i < len; i++)
 		printf("%c(0x%x) ", str[i], str[i]);
 	printf("\n");
@@ -242,10 +226,10 @@
 
 	if ((token = search_token(str, len, "MFG")) != NULL ||
 		(token = search_token(str, len, "MANUFACTURER")) != NULL)
-		printf("ppbus%d: <%s", unit,
+		device_printf(bus, "<%s",
 			search_token(token, UNKNOWN_LENGTH, ":") + 1);
 	else
-		printf("ppbus%d: <unknown", unit);
+		device_printf(bus, "<unknown");
 
 	if ((token = search_token(str, len, "MDL")) != NULL ||
 		(token = search_token(str, len, "MODEL")) != NULL)
@@ -301,7 +285,6 @@
 {
 	struct ppb_data * ppb = (struct ppb_data *)device_get_softc(bus);
 	int error = 0;
-	int unit = device_get_unit(bus);
 
 	/* try all IEEE1284 modes, for one device only
 	 *
@@ -316,7 +299,7 @@
 
 	ppb_1284_terminate(bus);
 
-	printf("ppbus%d: IEEE1284 device found ", unit);
+	device_printf(bus, "IEEE1284 device found ");
 
 	if (!(error = ppb_1284_negociate(bus, PPB_NIBBLE, 0))) {
 		printf("/NIBBLE");
@@ -404,23 +387,18 @@
 	/* launch attachment of the added children */
 	bus_generic_attach(dev);
 
-	return 0;
+	return (0);
 }
 
 static int
 ppbus_detach(device_t dev)
 {
-<<<<<<< HEAD
-        device_t *children;
-        int nchildren, i;
-=======
 	device_t *children;
 	int error, nchildren, i;
 
 	error = bus_generic_detach(dev);
 	if (error)
 		return (error);
->>>>>>> 23dc5621
 
 	/* detach & delete all children */
 	if (!device_get_children(dev, &children, &nchildren)) {
