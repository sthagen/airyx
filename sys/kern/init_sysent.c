--- conflicted
+++ resolved
@@ -650,7 +650,6 @@
 	{ .sy_narg = AS(fspacectl_args), .sy_call = (sy_call_t *)sys_fspacectl, .sy_auevent = AUE_FSPACECTL, .sy_flags = SYF_CAPENABLED, .sy_thrcnt = SY_THR_STATIC },	/* 580 = fspacectl */
 	{ .sy_narg = 0, .sy_call = (sy_call_t *)sys_sched_getcpu, .sy_auevent = AUE_NULL, .sy_flags = SYF_CAPENABLED, .sy_thrcnt = SY_THR_STATIC },	/* 581 = sched_getcpu */
 	{ .sy_narg = AS(swapoff_args), .sy_call = (sy_call_t *)sys_swapoff, .sy_auevent = AUE_SWAPOFF, .sy_flags = 0, .sy_thrcnt = SY_THR_STATIC },	/* 582 = swapoff */
-<<<<<<< HEAD
 	{ .sy_narg = 0, .sy_call = (sy_call_t *)nosys, .sy_auevent = AUE_NULL, .sy_flags = 0, .sy_thrcnt = SY_THR_ABSENT },			/* 583 = nosys */
 	{ .sy_narg = 0, .sy_call = (sy_call_t *)nosys, .sy_auevent = AUE_NULL, .sy_flags = 0, .sy_thrcnt = SY_THR_ABSENT },			/* 584 = nosys */
 	{ .sy_narg = 0, .sy_call = (sy_call_t *)nosys, .sy_auevent = AUE_NULL, .sy_flags = 0, .sy_thrcnt = SY_THR_ABSENT },			/* 585 = nosys */
@@ -789,7 +788,4 @@
 	{ .sy_narg = 0, .sy_call = (sy_call_t *)nosys, .sy_auevent = AUE_NULL, .sy_flags = 0, .sy_thrcnt = SY_THR_ABSENT },			/* 718 = nosys */
 	{ .sy_narg = 0, .sy_call = (sy_call_t *)nosys, .sy_auevent = AUE_NULL, .sy_flags = 0, .sy_thrcnt = SY_THR_ABSENT },			/* 719 = nosys */
 	{ .sy_narg = 0, .sy_call = (sy_call_t *)nosys, .sy_auevent = AUE_NULL, .sy_flags = 0, .sy_thrcnt = SY_THR_ABSENT },			/* 720 = nosys */
-=======
-	{ .sy_narg = AS(kqueuex_args), .sy_call = (sy_call_t *)sys_kqueuex, .sy_auevent = AUE_KQUEUE, .sy_flags = SYF_CAPENABLED, .sy_thrcnt = SY_THR_STATIC },	/* 583 = kqueuex */
->>>>>>> 95950880
 };