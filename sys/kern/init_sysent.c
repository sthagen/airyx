/*
 * System call switch table.
 *
 * DO NOT EDIT-- this file is automatically @generated.
 */

#include <sys/param.h>
#include <sys/sysent.h>
#include <sys/sysproto.h>
#include <vm/vm.h>
#include <sys/mach/mach_types.h>
#include <sys/mach/message.h>
#include <sys/mach/mach_time.h>
#include <sys/mach/port.h>
#include <sys/mach/clock_server.h>

#define AS(name) (sizeof(struct name) / sizeof(syscallarg_t))

#ifdef COMPAT_43
#define compat(n, name) .sy_narg = n, .sy_call = (sy_call_t *)__CONCAT(o, name)
#else
#define compat(n, name) .sy_narg = 0, .sy_call = (sy_call_t *)nosys
#endif

#ifdef COMPAT_FREEBSD4
#define compat4(n, name) .sy_narg = n, .sy_call = (sy_call_t *)__CONCAT(freebsd4_, name)
#else
#define compat4(n, name) .sy_narg = 0, .sy_call = (sy_call_t *)nosys
#endif

#ifdef COMPAT_FREEBSD6
#define compat6(n, name) .sy_narg = n, .sy_call = (sy_call_t *)__CONCAT(freebsd6_, name)
#else
#define compat6(n, name) .sy_narg = 0, .sy_call = (sy_call_t *)nosys
#endif

#ifdef COMPAT_FREEBSD7
#define compat7(n, name) .sy_narg = n, .sy_call = (sy_call_t *)__CONCAT(freebsd7_, name)
#else
#define compat7(n, name) .sy_narg = 0, .sy_call = (sy_call_t *)nosys
#endif

#ifdef COMPAT_FREEBSD10
#define compat10(n, name) .sy_narg = n, .sy_call = (sy_call_t *)__CONCAT(freebsd10_, name)
#else
#define compat10(n, name) .sy_narg = 0, .sy_call = (sy_call_t *)nosys
#endif

#ifdef COMPAT_FREEBSD11
#define compat11(n, name) .sy_narg = n, .sy_call = (sy_call_t *)__CONCAT(freebsd11_, name)
#else
#define compat11(n, name) .sy_narg = 0, .sy_call = (sy_call_t *)nosys
#endif

#ifdef COMPAT_FREEBSD12
#define compat12(n, name) .sy_narg = n, .sy_call = (sy_call_t *)__CONCAT(freebsd12_, name)
#else
#define compat12(n, name) .sy_narg = 0, .sy_call = (sy_call_t *)nosys
#endif

#ifdef COMPAT_FREEBSD13
#define compat13(n, name) .sy_narg = n, .sy_call = (sy_call_t *)__CONCAT(freebsd13_, name)
#else
#define compat13(n, name) .sy_narg = 0, .sy_call = (sy_call_t *)nosys
#endif

#ifdef COMPAT_FREEBSD14
#define compat14(n, name) .sy_narg = n, .sy_call = (sy_call_t *)__CONCAT(freebsd14_, name)
#else
#define compat14(n, name) .sy_narg = 0, .sy_call = (sy_call_t *)nosys
#endif

/* The casts are bogus but will do for now. */
struct sysent sysent[] = {
	{ .sy_narg = 0, .sy_call = (sy_call_t *)nosys, .sy_auevent = AUE_NULL, .sy_flags = 0, .sy_thrcnt = SY_THR_STATIC },	/* 0 = syscall */
	{ .sy_narg = AS(exit_args), .sy_call = (sy_call_t *)sys_exit, .sy_auevent = AUE_EXIT, .sy_flags = SYF_CAPENABLED, .sy_thrcnt = SY_THR_STATIC },	/* 1 = exit */
	{ .sy_narg = 0, .sy_call = (sy_call_t *)sys_fork, .sy_auevent = AUE_FORK, .sy_flags = SYF_CAPENABLED, .sy_thrcnt = SY_THR_STATIC },	/* 2 = fork */
	{ .sy_narg = AS(read_args), .sy_call = (sy_call_t *)sys_read, .sy_auevent = AUE_READ, .sy_flags = SYF_CAPENABLED, .sy_thrcnt = SY_THR_STATIC },	/* 3 = read */
	{ .sy_narg = AS(write_args), .sy_call = (sy_call_t *)sys_write, .sy_auevent = AUE_WRITE, .sy_flags = SYF_CAPENABLED, .sy_thrcnt = SY_THR_STATIC },	/* 4 = write */
	{ .sy_narg = AS(open_args), .sy_call = (sy_call_t *)sys_open, .sy_auevent = AUE_OPEN_RWTC, .sy_flags = 0, .sy_thrcnt = SY_THR_STATIC },	/* 5 = open */
	{ .sy_narg = AS(close_args), .sy_call = (sy_call_t *)sys_close, .sy_auevent = AUE_CLOSE, .sy_flags = SYF_CAPENABLED, .sy_thrcnt = SY_THR_STATIC },	/* 6 = close */
	{ .sy_narg = AS(wait4_args), .sy_call = (sy_call_t *)sys_wait4, .sy_auevent = AUE_WAIT4, .sy_flags = SYF_CAPENABLED, .sy_thrcnt = SY_THR_STATIC },	/* 7 = wait4 */
	{ compat(AS(ocreat_args),creat), .sy_auevent = AUE_CREAT, .sy_flags = 0, .sy_thrcnt = SY_THR_STATIC },	/* 8 = old creat */
	{ .sy_narg = AS(link_args), .sy_call = (sy_call_t *)sys_link, .sy_auevent = AUE_LINK, .sy_flags = 0, .sy_thrcnt = SY_THR_STATIC },	/* 9 = link */
	{ .sy_narg = AS(unlink_args), .sy_call = (sy_call_t *)sys_unlink, .sy_auevent = AUE_UNLINK, .sy_flags = 0, .sy_thrcnt = SY_THR_STATIC },	/* 10 = unlink */
	{ .sy_narg = 0, .sy_call = (sy_call_t *)nosys, .sy_auevent = AUE_NULL, .sy_flags = 0, .sy_thrcnt = SY_THR_ABSENT },	/* 11 = obsolete execv */
	{ .sy_narg = AS(chdir_args), .sy_call = (sy_call_t *)sys_chdir, .sy_auevent = AUE_CHDIR, .sy_flags = 0, .sy_thrcnt = SY_THR_STATIC },	/* 12 = chdir */
	{ .sy_narg = AS(fchdir_args), .sy_call = (sy_call_t *)sys_fchdir, .sy_auevent = AUE_FCHDIR, .sy_flags = 0, .sy_thrcnt = SY_THR_STATIC },	/* 13 = fchdir */
	{ compat11(AS(freebsd11_mknod_args),mknod), .sy_auevent = AUE_MKNOD, .sy_flags = 0, .sy_thrcnt = SY_THR_STATIC },	/* 14 = freebsd11 mknod */
	{ .sy_narg = AS(chmod_args), .sy_call = (sy_call_t *)sys_chmod, .sy_auevent = AUE_CHMOD, .sy_flags = 0, .sy_thrcnt = SY_THR_STATIC },	/* 15 = chmod */
	{ .sy_narg = AS(chown_args), .sy_call = (sy_call_t *)sys_chown, .sy_auevent = AUE_CHOWN, .sy_flags = 0, .sy_thrcnt = SY_THR_STATIC },	/* 16 = chown */
	{ .sy_narg = AS(break_args), .sy_call = (sy_call_t *)sys_break, .sy_auevent = AUE_NULL, .sy_flags = SYF_CAPENABLED, .sy_thrcnt = SY_THR_STATIC },	/* 17 = break */
	{ compat4(AS(freebsd4_getfsstat_args),getfsstat), .sy_auevent = AUE_GETFSSTAT, .sy_flags = 0, .sy_thrcnt = SY_THR_STATIC },	/* 18 = freebsd4 getfsstat */
	{ compat(AS(olseek_args),lseek), .sy_auevent = AUE_LSEEK, .sy_flags = SYF_CAPENABLED, .sy_thrcnt = SY_THR_STATIC },	/* 19 = old lseek */
	{ .sy_narg = 0, .sy_call = (sy_call_t *)sys_getpid, .sy_auevent = AUE_GETPID, .sy_flags = SYF_CAPENABLED, .sy_thrcnt = SY_THR_STATIC },	/* 20 = getpid */
	{ .sy_narg = AS(mount_args), .sy_call = (sy_call_t *)sys_mount, .sy_auevent = AUE_MOUNT, .sy_flags = 0, .sy_thrcnt = SY_THR_STATIC },	/* 21 = mount */
	{ .sy_narg = AS(unmount_args), .sy_call = (sy_call_t *)sys_unmount, .sy_auevent = AUE_UMOUNT, .sy_flags = 0, .sy_thrcnt = SY_THR_STATIC },	/* 22 = unmount */
	{ .sy_narg = AS(setuid_args), .sy_call = (sy_call_t *)sys_setuid, .sy_auevent = AUE_SETUID, .sy_flags = SYF_CAPENABLED, .sy_thrcnt = SY_THR_STATIC },	/* 23 = setuid */
	{ .sy_narg = 0, .sy_call = (sy_call_t *)sys_getuid, .sy_auevent = AUE_GETUID, .sy_flags = SYF_CAPENABLED, .sy_thrcnt = SY_THR_STATIC },	/* 24 = getuid */
	{ .sy_narg = 0, .sy_call = (sy_call_t *)sys_geteuid, .sy_auevent = AUE_GETEUID, .sy_flags = SYF_CAPENABLED, .sy_thrcnt = SY_THR_STATIC },	/* 25 = geteuid */
	{ .sy_narg = AS(ptrace_args), .sy_call = (sy_call_t *)sys_ptrace, .sy_auevent = AUE_PTRACE, .sy_flags = 0, .sy_thrcnt = SY_THR_STATIC },	/* 26 = ptrace */
	{ .sy_narg = AS(recvmsg_args), .sy_call = (sy_call_t *)sys_recvmsg, .sy_auevent = AUE_RECVMSG, .sy_flags = SYF_CAPENABLED, .sy_thrcnt = SY_THR_STATIC },	/* 27 = recvmsg */
	{ .sy_narg = AS(sendmsg_args), .sy_call = (sy_call_t *)sys_sendmsg, .sy_auevent = AUE_SENDMSG, .sy_flags = SYF_CAPENABLED, .sy_thrcnt = SY_THR_STATIC },	/* 28 = sendmsg */
	{ .sy_narg = AS(recvfrom_args), .sy_call = (sy_call_t *)sys_recvfrom, .sy_auevent = AUE_RECVFROM, .sy_flags = SYF_CAPENABLED, .sy_thrcnt = SY_THR_STATIC },	/* 29 = recvfrom */
	{ .sy_narg = AS(accept_args), .sy_call = (sy_call_t *)sys_accept, .sy_auevent = AUE_ACCEPT, .sy_flags = SYF_CAPENABLED, .sy_thrcnt = SY_THR_STATIC },	/* 30 = accept */
	{ .sy_narg = AS(getpeername_args), .sy_call = (sy_call_t *)sys_getpeername, .sy_auevent = AUE_GETPEERNAME, .sy_flags = SYF_CAPENABLED, .sy_thrcnt = SY_THR_STATIC },	/* 31 = getpeername */
	{ .sy_narg = AS(getsockname_args), .sy_call = (sy_call_t *)sys_getsockname, .sy_auevent = AUE_GETSOCKNAME, .sy_flags = SYF_CAPENABLED, .sy_thrcnt = SY_THR_STATIC },	/* 32 = getsockname */
	{ .sy_narg = AS(access_args), .sy_call = (sy_call_t *)sys_access, .sy_auevent = AUE_ACCESS, .sy_flags = 0, .sy_thrcnt = SY_THR_STATIC },	/* 33 = access */
	{ .sy_narg = AS(chflags_args), .sy_call = (sy_call_t *)sys_chflags, .sy_auevent = AUE_CHFLAGS, .sy_flags = 0, .sy_thrcnt = SY_THR_STATIC },	/* 34 = chflags */
	{ .sy_narg = AS(fchflags_args), .sy_call = (sy_call_t *)sys_fchflags, .sy_auevent = AUE_FCHFLAGS, .sy_flags = SYF_CAPENABLED, .sy_thrcnt = SY_THR_STATIC },	/* 35 = fchflags */
	{ .sy_narg = 0, .sy_call = (sy_call_t *)sys_sync, .sy_auevent = AUE_SYNC, .sy_flags = SYF_CAPENABLED, .sy_thrcnt = SY_THR_STATIC },	/* 36 = sync */
	{ .sy_narg = AS(kill_args), .sy_call = (sy_call_t *)sys_kill, .sy_auevent = AUE_KILL, .sy_flags = SYF_CAPENABLED, .sy_thrcnt = SY_THR_STATIC },	/* 37 = kill */
	{ compat(AS(ostat_args),stat), .sy_auevent = AUE_STAT, .sy_flags = 0, .sy_thrcnt = SY_THR_STATIC },	/* 38 = old stat */
	{ .sy_narg = 0, .sy_call = (sy_call_t *)sys_getppid, .sy_auevent = AUE_GETPPID, .sy_flags = SYF_CAPENABLED, .sy_thrcnt = SY_THR_STATIC },	/* 39 = getppid */
	{ compat(AS(olstat_args),lstat), .sy_auevent = AUE_LSTAT, .sy_flags = 0, .sy_thrcnt = SY_THR_STATIC },	/* 40 = old lstat */
	{ .sy_narg = AS(dup_args), .sy_call = (sy_call_t *)sys_dup, .sy_auevent = AUE_DUP, .sy_flags = SYF_CAPENABLED, .sy_thrcnt = SY_THR_STATIC },	/* 41 = dup */
	{ compat10(0,pipe), .sy_auevent = AUE_PIPE, .sy_flags = SYF_CAPENABLED, .sy_thrcnt = SY_THR_STATIC },	/* 42 = freebsd10 pipe */
	{ .sy_narg = 0, .sy_call = (sy_call_t *)sys_getegid, .sy_auevent = AUE_GETEGID, .sy_flags = SYF_CAPENABLED, .sy_thrcnt = SY_THR_STATIC },	/* 43 = getegid */
	{ .sy_narg = AS(profil_args), .sy_call = (sy_call_t *)sys_profil, .sy_auevent = AUE_PROFILE, .sy_flags = SYF_CAPENABLED, .sy_thrcnt = SY_THR_STATIC },	/* 44 = profil */
	{ .sy_narg = AS(ktrace_args), .sy_call = (sy_call_t *)sys_ktrace, .sy_auevent = AUE_KTRACE, .sy_flags = 0, .sy_thrcnt = SY_THR_STATIC },	/* 45 = ktrace */
	{ compat(AS(osigaction_args),sigaction), .sy_auevent = AUE_SIGACTION, .sy_flags = SYF_CAPENABLED, .sy_thrcnt = SY_THR_STATIC },	/* 46 = old sigaction */
	{ .sy_narg = 0, .sy_call = (sy_call_t *)sys_getgid, .sy_auevent = AUE_GETGID, .sy_flags = SYF_CAPENABLED, .sy_thrcnt = SY_THR_STATIC },	/* 47 = getgid */
	{ compat(AS(osigprocmask_args),sigprocmask), .sy_auevent = AUE_SIGPROCMASK, .sy_flags = SYF_CAPENABLED, .sy_thrcnt = SY_THR_STATIC },	/* 48 = old sigprocmask */
	{ .sy_narg = AS(getlogin_args), .sy_call = (sy_call_t *)sys_getlogin, .sy_auevent = AUE_GETLOGIN, .sy_flags = SYF_CAPENABLED, .sy_thrcnt = SY_THR_STATIC },	/* 49 = getlogin */
	{ .sy_narg = AS(setlogin_args), .sy_call = (sy_call_t *)sys_setlogin, .sy_auevent = AUE_SETLOGIN, .sy_flags = 0, .sy_thrcnt = SY_THR_STATIC },	/* 50 = setlogin */
	{ .sy_narg = AS(acct_args), .sy_call = (sy_call_t *)sys_acct, .sy_auevent = AUE_ACCT, .sy_flags = 0, .sy_thrcnt = SY_THR_STATIC },	/* 51 = acct */
	{ compat(0,sigpending), .sy_auevent = AUE_SIGPENDING, .sy_flags = SYF_CAPENABLED, .sy_thrcnt = SY_THR_STATIC },	/* 52 = old sigpending */
	{ .sy_narg = AS(sigaltstack_args), .sy_call = (sy_call_t *)sys_sigaltstack, .sy_auevent = AUE_SIGALTSTACK, .sy_flags = SYF_CAPENABLED, .sy_thrcnt = SY_THR_STATIC },	/* 53 = sigaltstack */
	{ .sy_narg = AS(ioctl_args), .sy_call = (sy_call_t *)sys_ioctl, .sy_auevent = AUE_IOCTL, .sy_flags = SYF_CAPENABLED, .sy_thrcnt = SY_THR_STATIC },	/* 54 = ioctl */
	{ .sy_narg = AS(reboot_args), .sy_call = (sy_call_t *)sys_reboot, .sy_auevent = AUE_REBOOT, .sy_flags = 0, .sy_thrcnt = SY_THR_STATIC },	/* 55 = reboot */
	{ .sy_narg = AS(revoke_args), .sy_call = (sy_call_t *)sys_revoke, .sy_auevent = AUE_REVOKE, .sy_flags = 0, .sy_thrcnt = SY_THR_STATIC },	/* 56 = revoke */
	{ .sy_narg = AS(symlink_args), .sy_call = (sy_call_t *)sys_symlink, .sy_auevent = AUE_SYMLINK, .sy_flags = 0, .sy_thrcnt = SY_THR_STATIC },	/* 57 = symlink */
	{ .sy_narg = AS(readlink_args), .sy_call = (sy_call_t *)sys_readlink, .sy_auevent = AUE_READLINK, .sy_flags = 0, .sy_thrcnt = SY_THR_STATIC },	/* 58 = readlink */
	{ .sy_narg = AS(execve_args), .sy_call = (sy_call_t *)sys_execve, .sy_auevent = AUE_EXECVE, .sy_flags = 0, .sy_thrcnt = SY_THR_STATIC },	/* 59 = execve */
	{ .sy_narg = AS(umask_args), .sy_call = (sy_call_t *)sys_umask, .sy_auevent = AUE_UMASK, .sy_flags = SYF_CAPENABLED, .sy_thrcnt = SY_THR_STATIC },	/* 60 = umask */
	{ .sy_narg = AS(chroot_args), .sy_call = (sy_call_t *)sys_chroot, .sy_auevent = AUE_CHROOT, .sy_flags = 0, .sy_thrcnt = SY_THR_STATIC },	/* 61 = chroot */
	{ compat(AS(ofstat_args),fstat), .sy_auevent = AUE_FSTAT, .sy_flags = SYF_CAPENABLED, .sy_thrcnt = SY_THR_STATIC },	/* 62 = old fstat */
	{ compat(AS(ogetkerninfo_args),getkerninfo), .sy_auevent = AUE_NULL, .sy_flags = 0, .sy_thrcnt = SY_THR_STATIC },	/* 63 = old getkerninfo */
	{ compat(0,getpagesize), .sy_auevent = AUE_NULL, .sy_flags = SYF_CAPENABLED, .sy_thrcnt = SY_THR_STATIC },	/* 64 = old getpagesize */
	{ .sy_narg = AS(msync_args), .sy_call = (sy_call_t *)sys_msync, .sy_auevent = AUE_MSYNC, .sy_flags = SYF_CAPENABLED, .sy_thrcnt = SY_THR_STATIC },	/* 65 = msync */
	{ .sy_narg = 0, .sy_call = (sy_call_t *)sys_vfork, .sy_auevent = AUE_VFORK, .sy_flags = SYF_CAPENABLED, .sy_thrcnt = SY_THR_STATIC },	/* 66 = vfork */
	{ .sy_narg = 0, .sy_call = (sy_call_t *)nosys, .sy_auevent = AUE_NULL, .sy_flags = 0, .sy_thrcnt = SY_THR_ABSENT },	/* 67 = obsolete vread */
	{ .sy_narg = 0, .sy_call = (sy_call_t *)nosys, .sy_auevent = AUE_NULL, .sy_flags = 0, .sy_thrcnt = SY_THR_ABSENT },	/* 68 = obsolete vwrite */
	{ .sy_narg = 0, .sy_call = (sy_call_t *)nosys, .sy_auevent = AUE_NULL, .sy_flags = 0, .sy_thrcnt = SY_THR_ABSENT },	/* 69 = obsolete sbrk */
	{ .sy_narg = 0, .sy_call = (sy_call_t *)nosys, .sy_auevent = AUE_NULL, .sy_flags = 0, .sy_thrcnt = SY_THR_ABSENT },	/* 70 = obsolete sstk */
	{ compat(AS(ommap_args),mmap), .sy_auevent = AUE_MMAP, .sy_flags = SYF_CAPENABLED, .sy_thrcnt = SY_THR_STATIC },	/* 71 = old mmap */
	{ compat11(AS(freebsd11_vadvise_args),vadvise), .sy_auevent = AUE_O_VADVISE, .sy_flags = 0, .sy_thrcnt = SY_THR_STATIC },	/* 72 = freebsd11 vadvise */
	{ .sy_narg = AS(munmap_args), .sy_call = (sy_call_t *)sys_munmap, .sy_auevent = AUE_MUNMAP, .sy_flags = SYF_CAPENABLED, .sy_thrcnt = SY_THR_STATIC },	/* 73 = munmap */
	{ .sy_narg = AS(mprotect_args), .sy_call = (sy_call_t *)sys_mprotect, .sy_auevent = AUE_MPROTECT, .sy_flags = SYF_CAPENABLED, .sy_thrcnt = SY_THR_STATIC },	/* 74 = mprotect */
	{ .sy_narg = AS(madvise_args), .sy_call = (sy_call_t *)sys_madvise, .sy_auevent = AUE_MADVISE, .sy_flags = SYF_CAPENABLED, .sy_thrcnt = SY_THR_STATIC },	/* 75 = madvise */
	{ .sy_narg = 0, .sy_call = (sy_call_t *)nosys, .sy_auevent = AUE_NULL, .sy_flags = 0, .sy_thrcnt = SY_THR_ABSENT },	/* 76 = obsolete vhangup */
	{ .sy_narg = 0, .sy_call = (sy_call_t *)nosys, .sy_auevent = AUE_NULL, .sy_flags = 0, .sy_thrcnt = SY_THR_ABSENT },	/* 77 = obsolete vlimit */
	{ .sy_narg = AS(mincore_args), .sy_call = (sy_call_t *)sys_mincore, .sy_auevent = AUE_MINCORE, .sy_flags = SYF_CAPENABLED, .sy_thrcnt = SY_THR_STATIC },	/* 78 = mincore */
	{ .sy_narg = AS(getgroups_args), .sy_call = (sy_call_t *)sys_getgroups, .sy_auevent = AUE_GETGROUPS, .sy_flags = SYF_CAPENABLED, .sy_thrcnt = SY_THR_STATIC },	/* 79 = getgroups */
	{ .sy_narg = AS(setgroups_args), .sy_call = (sy_call_t *)sys_setgroups, .sy_auevent = AUE_SETGROUPS, .sy_flags = 0, .sy_thrcnt = SY_THR_STATIC },	/* 80 = setgroups */
	{ .sy_narg = 0, .sy_call = (sy_call_t *)sys_getpgrp, .sy_auevent = AUE_GETPGRP, .sy_flags = SYF_CAPENABLED, .sy_thrcnt = SY_THR_STATIC },	/* 81 = getpgrp */
	{ .sy_narg = AS(setpgid_args), .sy_call = (sy_call_t *)sys_setpgid, .sy_auevent = AUE_SETPGRP, .sy_flags = 0, .sy_thrcnt = SY_THR_STATIC },	/* 82 = setpgid */
	{ .sy_narg = AS(setitimer_args), .sy_call = (sy_call_t *)sys_setitimer, .sy_auevent = AUE_SETITIMER, .sy_flags = SYF_CAPENABLED, .sy_thrcnt = SY_THR_STATIC },	/* 83 = setitimer */
	{ compat(0,wait), .sy_auevent = AUE_WAIT4, .sy_flags = 0, .sy_thrcnt = SY_THR_STATIC },	/* 84 = old wait */
	{ .sy_narg = AS(swapon_args), .sy_call = (sy_call_t *)sys_swapon, .sy_auevent = AUE_SWAPON, .sy_flags = 0, .sy_thrcnt = SY_THR_STATIC },	/* 85 = swapon */
	{ .sy_narg = AS(getitimer_args), .sy_call = (sy_call_t *)sys_getitimer, .sy_auevent = AUE_GETITIMER, .sy_flags = SYF_CAPENABLED, .sy_thrcnt = SY_THR_STATIC },	/* 86 = getitimer */
	{ compat(AS(ogethostname_args),gethostname), .sy_auevent = AUE_SYSCTL, .sy_flags = SYF_CAPENABLED, .sy_thrcnt = SY_THR_STATIC },	/* 87 = old gethostname */
	{ compat(AS(osethostname_args),sethostname), .sy_auevent = AUE_SYSCTL, .sy_flags = 0, .sy_thrcnt = SY_THR_STATIC },	/* 88 = old sethostname */
	{ .sy_narg = 0, .sy_call = (sy_call_t *)sys_getdtablesize, .sy_auevent = AUE_GETDTABLESIZE, .sy_flags = SYF_CAPENABLED, .sy_thrcnt = SY_THR_STATIC },	/* 89 = getdtablesize */
	{ .sy_narg = AS(dup2_args), .sy_call = (sy_call_t *)sys_dup2, .sy_auevent = AUE_DUP2, .sy_flags = SYF_CAPENABLED, .sy_thrcnt = SY_THR_STATIC },	/* 90 = dup2 */
	{ .sy_narg = 0, .sy_call = (sy_call_t *)nosys, .sy_auevent = AUE_NULL, .sy_flags = 0, .sy_thrcnt = SY_THR_ABSENT },	/* 91 = reserved for local use */
	{ .sy_narg = AS(fcntl_args), .sy_call = (sy_call_t *)sys_fcntl, .sy_auevent = AUE_FCNTL, .sy_flags = SYF_CAPENABLED, .sy_thrcnt = SY_THR_STATIC },	/* 92 = fcntl */
	{ .sy_narg = AS(select_args), .sy_call = (sy_call_t *)sys_select, .sy_auevent = AUE_SELECT, .sy_flags = SYF_CAPENABLED, .sy_thrcnt = SY_THR_STATIC },	/* 93 = select */
	{ .sy_narg = 0, .sy_call = (sy_call_t *)nosys, .sy_auevent = AUE_NULL, .sy_flags = 0, .sy_thrcnt = SY_THR_ABSENT },	/* 94 = reserved for local use */
	{ .sy_narg = AS(fsync_args), .sy_call = (sy_call_t *)sys_fsync, .sy_auevent = AUE_FSYNC, .sy_flags = SYF_CAPENABLED, .sy_thrcnt = SY_THR_STATIC },	/* 95 = fsync */
	{ .sy_narg = AS(setpriority_args), .sy_call = (sy_call_t *)sys_setpriority, .sy_auevent = AUE_SETPRIORITY, .sy_flags = SYF_CAPENABLED, .sy_thrcnt = SY_THR_STATIC },	/* 96 = setpriority */
	{ .sy_narg = AS(socket_args), .sy_call = (sy_call_t *)sys_socket, .sy_auevent = AUE_SOCKET, .sy_flags = SYF_CAPENABLED, .sy_thrcnt = SY_THR_STATIC },	/* 97 = socket */
	{ .sy_narg = AS(connect_args), .sy_call = (sy_call_t *)sys_connect, .sy_auevent = AUE_CONNECT, .sy_flags = 0, .sy_thrcnt = SY_THR_STATIC },	/* 98 = connect */
	{ compat(AS(oaccept_args),accept), .sy_auevent = AUE_ACCEPT, .sy_flags = SYF_CAPENABLED, .sy_thrcnt = SY_THR_STATIC },	/* 99 = old accept */
	{ .sy_narg = AS(getpriority_args), .sy_call = (sy_call_t *)sys_getpriority, .sy_auevent = AUE_GETPRIORITY, .sy_flags = SYF_CAPENABLED, .sy_thrcnt = SY_THR_STATIC },	/* 100 = getpriority */
	{ compat(AS(osend_args),send), .sy_auevent = AUE_SEND, .sy_flags = SYF_CAPENABLED, .sy_thrcnt = SY_THR_STATIC },	/* 101 = old send */
	{ compat(AS(orecv_args),recv), .sy_auevent = AUE_RECV, .sy_flags = SYF_CAPENABLED, .sy_thrcnt = SY_THR_STATIC },	/* 102 = old recv */
	{ compat(AS(osigreturn_args),sigreturn), .sy_auevent = AUE_SIGRETURN, .sy_flags = SYF_CAPENABLED, .sy_thrcnt = SY_THR_STATIC },	/* 103 = old sigreturn */
	{ .sy_narg = AS(bind_args), .sy_call = (sy_call_t *)sys_bind, .sy_auevent = AUE_BIND, .sy_flags = 0, .sy_thrcnt = SY_THR_STATIC },	/* 104 = bind */
	{ .sy_narg = AS(setsockopt_args), .sy_call = (sy_call_t *)sys_setsockopt, .sy_auevent = AUE_SETSOCKOPT, .sy_flags = SYF_CAPENABLED, .sy_thrcnt = SY_THR_STATIC },	/* 105 = setsockopt */
	{ .sy_narg = AS(listen_args), .sy_call = (sy_call_t *)sys_listen, .sy_auevent = AUE_LISTEN, .sy_flags = SYF_CAPENABLED, .sy_thrcnt = SY_THR_STATIC },	/* 106 = listen */
	{ .sy_narg = 0, .sy_call = (sy_call_t *)nosys, .sy_auevent = AUE_NULL, .sy_flags = 0, .sy_thrcnt = SY_THR_ABSENT },	/* 107 = obsolete vtimes */
	{ compat(AS(osigvec_args),sigvec), .sy_auevent = AUE_NULL, .sy_flags = SYF_CAPENABLED, .sy_thrcnt = SY_THR_STATIC },	/* 108 = old sigvec */
	{ compat(AS(osigblock_args),sigblock), .sy_auevent = AUE_NULL, .sy_flags = SYF_CAPENABLED, .sy_thrcnt = SY_THR_STATIC },	/* 109 = old sigblock */
	{ compat(AS(osigsetmask_args),sigsetmask), .sy_auevent = AUE_NULL, .sy_flags = SYF_CAPENABLED, .sy_thrcnt = SY_THR_STATIC },	/* 110 = old sigsetmask */
	{ compat(AS(osigsuspend_args),sigsuspend), .sy_auevent = AUE_NULL, .sy_flags = SYF_CAPENABLED, .sy_thrcnt = SY_THR_STATIC },	/* 111 = old sigsuspend */
	{ compat(AS(osigstack_args),sigstack), .sy_auevent = AUE_NULL, .sy_flags = SYF_CAPENABLED, .sy_thrcnt = SY_THR_STATIC },	/* 112 = old sigstack */
	{ compat(AS(orecvmsg_args),recvmsg), .sy_auevent = AUE_RECVMSG, .sy_flags = SYF_CAPENABLED, .sy_thrcnt = SY_THR_STATIC },	/* 113 = old recvmsg */
	{ compat(AS(osendmsg_args),sendmsg), .sy_auevent = AUE_SENDMSG, .sy_flags = SYF_CAPENABLED, .sy_thrcnt = SY_THR_STATIC },	/* 114 = old sendmsg */
	{ .sy_narg = 0, .sy_call = (sy_call_t *)nosys, .sy_auevent = AUE_NULL, .sy_flags = 0, .sy_thrcnt = SY_THR_ABSENT },	/* 115 = obsolete vtrace */
	{ .sy_narg = AS(gettimeofday_args), .sy_call = (sy_call_t *)sys_gettimeofday, .sy_auevent = AUE_GETTIMEOFDAY, .sy_flags = SYF_CAPENABLED, .sy_thrcnt = SY_THR_STATIC },	/* 116 = gettimeofday */
	{ .sy_narg = AS(getrusage_args), .sy_call = (sy_call_t *)sys_getrusage, .sy_auevent = AUE_GETRUSAGE, .sy_flags = SYF_CAPENABLED, .sy_thrcnt = SY_THR_STATIC },	/* 117 = getrusage */
	{ .sy_narg = AS(getsockopt_args), .sy_call = (sy_call_t *)sys_getsockopt, .sy_auevent = AUE_GETSOCKOPT, .sy_flags = SYF_CAPENABLED, .sy_thrcnt = SY_THR_STATIC },	/* 118 = getsockopt */
	{ .sy_narg = 0, .sy_call = (sy_call_t *)nosys, .sy_auevent = AUE_NULL, .sy_flags = 0, .sy_thrcnt = SY_THR_ABSENT },	/* 119 = reserved for local use */
	{ .sy_narg = AS(readv_args), .sy_call = (sy_call_t *)sys_readv, .sy_auevent = AUE_READV, .sy_flags = SYF_CAPENABLED, .sy_thrcnt = SY_THR_STATIC },	/* 120 = readv */
	{ .sy_narg = AS(writev_args), .sy_call = (sy_call_t *)sys_writev, .sy_auevent = AUE_WRITEV, .sy_flags = SYF_CAPENABLED, .sy_thrcnt = SY_THR_STATIC },	/* 121 = writev */
	{ .sy_narg = AS(settimeofday_args), .sy_call = (sy_call_t *)sys_settimeofday, .sy_auevent = AUE_SETTIMEOFDAY, .sy_flags = 0, .sy_thrcnt = SY_THR_STATIC },	/* 122 = settimeofday */
	{ .sy_narg = AS(fchown_args), .sy_call = (sy_call_t *)sys_fchown, .sy_auevent = AUE_FCHOWN, .sy_flags = SYF_CAPENABLED, .sy_thrcnt = SY_THR_STATIC },	/* 123 = fchown */
	{ .sy_narg = AS(fchmod_args), .sy_call = (sy_call_t *)sys_fchmod, .sy_auevent = AUE_FCHMOD, .sy_flags = SYF_CAPENABLED, .sy_thrcnt = SY_THR_STATIC },	/* 124 = fchmod */
	{ compat(AS(orecvfrom_args),recvfrom), .sy_auevent = AUE_RECVFROM, .sy_flags = SYF_CAPENABLED, .sy_thrcnt = SY_THR_STATIC },	/* 125 = old recvfrom */
	{ .sy_narg = AS(setreuid_args), .sy_call = (sy_call_t *)sys_setreuid, .sy_auevent = AUE_SETREUID, .sy_flags = SYF_CAPENABLED, .sy_thrcnt = SY_THR_STATIC },	/* 126 = setreuid */
	{ .sy_narg = AS(setregid_args), .sy_call = (sy_call_t *)sys_setregid, .sy_auevent = AUE_SETREGID, .sy_flags = SYF_CAPENABLED, .sy_thrcnt = SY_THR_STATIC },	/* 127 = setregid */
	{ .sy_narg = AS(rename_args), .sy_call = (sy_call_t *)sys_rename, .sy_auevent = AUE_RENAME, .sy_flags = 0, .sy_thrcnt = SY_THR_STATIC },	/* 128 = rename */
	{ compat(AS(otruncate_args),truncate), .sy_auevent = AUE_TRUNCATE, .sy_flags = 0, .sy_thrcnt = SY_THR_STATIC },	/* 129 = old truncate */
	{ compat(AS(oftruncate_args),ftruncate), .sy_auevent = AUE_FTRUNCATE, .sy_flags = SYF_CAPENABLED, .sy_thrcnt = SY_THR_STATIC },	/* 130 = old ftruncate */
	{ .sy_narg = AS(flock_args), .sy_call = (sy_call_t *)sys_flock, .sy_auevent = AUE_FLOCK, .sy_flags = SYF_CAPENABLED, .sy_thrcnt = SY_THR_STATIC },	/* 131 = flock */
	{ .sy_narg = AS(mkfifo_args), .sy_call = (sy_call_t *)sys_mkfifo, .sy_auevent = AUE_MKFIFO, .sy_flags = 0, .sy_thrcnt = SY_THR_STATIC },	/* 132 = mkfifo */
	{ .sy_narg = AS(sendto_args), .sy_call = (sy_call_t *)sys_sendto, .sy_auevent = AUE_SENDTO, .sy_flags = SYF_CAPENABLED, .sy_thrcnt = SY_THR_STATIC },	/* 133 = sendto */
	{ .sy_narg = AS(shutdown_args), .sy_call = (sy_call_t *)sys_shutdown, .sy_auevent = AUE_SHUTDOWN, .sy_flags = SYF_CAPENABLED, .sy_thrcnt = SY_THR_STATIC },	/* 134 = shutdown */
	{ .sy_narg = AS(socketpair_args), .sy_call = (sy_call_t *)sys_socketpair, .sy_auevent = AUE_SOCKETPAIR, .sy_flags = SYF_CAPENABLED, .sy_thrcnt = SY_THR_STATIC },	/* 135 = socketpair */
	{ .sy_narg = AS(mkdir_args), .sy_call = (sy_call_t *)sys_mkdir, .sy_auevent = AUE_MKDIR, .sy_flags = 0, .sy_thrcnt = SY_THR_STATIC },	/* 136 = mkdir */
	{ .sy_narg = AS(rmdir_args), .sy_call = (sy_call_t *)sys_rmdir, .sy_auevent = AUE_RMDIR, .sy_flags = 0, .sy_thrcnt = SY_THR_STATIC },	/* 137 = rmdir */
	{ .sy_narg = AS(utimes_args), .sy_call = (sy_call_t *)sys_utimes, .sy_auevent = AUE_UTIMES, .sy_flags = 0, .sy_thrcnt = SY_THR_STATIC },	/* 138 = utimes */
	{ .sy_narg = 0, .sy_call = (sy_call_t *)nosys, .sy_auevent = AUE_NULL, .sy_flags = 0, .sy_thrcnt = SY_THR_ABSENT },	/* 139 = obsolete sigreturn */
	{ .sy_narg = AS(adjtime_args), .sy_call = (sy_call_t *)sys_adjtime, .sy_auevent = AUE_ADJTIME, .sy_flags = 0, .sy_thrcnt = SY_THR_STATIC },	/* 140 = adjtime */
	{ compat(AS(ogetpeername_args),getpeername), .sy_auevent = AUE_GETPEERNAME, .sy_flags = SYF_CAPENABLED, .sy_thrcnt = SY_THR_STATIC },	/* 141 = old getpeername */
	{ compat(0,gethostid), .sy_auevent = AUE_SYSCTL, .sy_flags = SYF_CAPENABLED, .sy_thrcnt = SY_THR_STATIC },	/* 142 = old gethostid */
	{ compat(AS(osethostid_args),sethostid), .sy_auevent = AUE_SYSCTL, .sy_flags = 0, .sy_thrcnt = SY_THR_STATIC },	/* 143 = old sethostid */
	{ compat(AS(ogetrlimit_args),getrlimit), .sy_auevent = AUE_GETRLIMIT, .sy_flags = SYF_CAPENABLED, .sy_thrcnt = SY_THR_STATIC },	/* 144 = old getrlimit */
	{ compat(AS(osetrlimit_args),setrlimit), .sy_auevent = AUE_SETRLIMIT, .sy_flags = SYF_CAPENABLED, .sy_thrcnt = SY_THR_STATIC },	/* 145 = old setrlimit */
	{ compat(AS(okillpg_args),killpg), .sy_auevent = AUE_KILLPG, .sy_flags = 0, .sy_thrcnt = SY_THR_STATIC },	/* 146 = old killpg */
	{ .sy_narg = 0, .sy_call = (sy_call_t *)sys_setsid, .sy_auevent = AUE_SETSID, .sy_flags = SYF_CAPENABLED, .sy_thrcnt = SY_THR_STATIC },	/* 147 = setsid */
	{ .sy_narg = AS(quotactl_args), .sy_call = (sy_call_t *)sys_quotactl, .sy_auevent = AUE_QUOTACTL, .sy_flags = 0, .sy_thrcnt = SY_THR_STATIC },	/* 148 = quotactl */
	{ compat(0,quota), .sy_auevent = AUE_O_QUOTA, .sy_flags = 0, .sy_thrcnt = SY_THR_STATIC },	/* 149 = old quota */
	{ compat(AS(ogetsockname_args),getsockname), .sy_auevent = AUE_GETSOCKNAME, .sy_flags = SYF_CAPENABLED, .sy_thrcnt = SY_THR_STATIC },	/* 150 = old getsockname */
	{ .sy_narg = 0, .sy_call = (sy_call_t *)nosys, .sy_auevent = AUE_NULL, .sy_flags = 0, .sy_thrcnt = SY_THR_ABSENT },	/* 151 = reserved for local use */
	{ .sy_narg = 0, .sy_call = (sy_call_t *)nosys, .sy_auevent = AUE_NULL, .sy_flags = 0, .sy_thrcnt = SY_THR_ABSENT },	/* 152 = reserved for local use */
	{ .sy_narg = 0, .sy_call = (sy_call_t *)nosys, .sy_auevent = AUE_NULL, .sy_flags = 0, .sy_thrcnt = SY_THR_ABSENT },	/* 153 = reserved for local use */
	{ .sy_narg = AS(nlm_syscall_args), .sy_call = (sy_call_t *)lkmressys, .sy_auevent = AUE_NULL, .sy_flags = 0, .sy_thrcnt = SY_THR_ABSENT },	/* 154 = nlm_syscall */
	{ .sy_narg = AS(nfssvc_args), .sy_call = (sy_call_t *)lkmressys, .sy_auevent = AUE_NULL, .sy_flags = 0, .sy_thrcnt = SY_THR_ABSENT },	/* 155 = nfssvc */
	{ compat(AS(ogetdirentries_args),getdirentries), .sy_auevent = AUE_GETDIRENTRIES, .sy_flags = SYF_CAPENABLED, .sy_thrcnt = SY_THR_STATIC },	/* 156 = old getdirentries */
	{ compat4(AS(freebsd4_statfs_args),statfs), .sy_auevent = AUE_STATFS, .sy_flags = 0, .sy_thrcnt = SY_THR_STATIC },	/* 157 = freebsd4 statfs */
	{ compat4(AS(freebsd4_fstatfs_args),fstatfs), .sy_auevent = AUE_FSTATFS, .sy_flags = SYF_CAPENABLED, .sy_thrcnt = SY_THR_STATIC },	/* 158 = freebsd4 fstatfs */
	{ .sy_narg = 0, .sy_call = (sy_call_t *)nosys, .sy_auevent = AUE_NULL, .sy_flags = 0, .sy_thrcnt = SY_THR_ABSENT },	/* 159 = reserved for local use */
	{ .sy_narg = AS(lgetfh_args), .sy_call = (sy_call_t *)sys_lgetfh, .sy_auevent = AUE_LGETFH, .sy_flags = 0, .sy_thrcnt = SY_THR_STATIC },	/* 160 = lgetfh */
	{ .sy_narg = AS(getfh_args), .sy_call = (sy_call_t *)sys_getfh, .sy_auevent = AUE_NFS_GETFH, .sy_flags = 0, .sy_thrcnt = SY_THR_STATIC },	/* 161 = getfh */
	{ compat4(AS(freebsd4_getdomainname_args),getdomainname), .sy_auevent = AUE_SYSCTL, .sy_flags = SYF_CAPENABLED, .sy_thrcnt = SY_THR_STATIC },	/* 162 = freebsd4 getdomainname */
	{ compat4(AS(freebsd4_setdomainname_args),setdomainname), .sy_auevent = AUE_SYSCTL, .sy_flags = 0, .sy_thrcnt = SY_THR_STATIC },	/* 163 = freebsd4 setdomainname */
	{ compat4(AS(freebsd4_uname_args),uname), .sy_auevent = AUE_NULL, .sy_flags = 0, .sy_thrcnt = SY_THR_STATIC },	/* 164 = freebsd4 uname */
	{ .sy_narg = AS(sysarch_args), .sy_call = (sy_call_t *)sysarch, .sy_auevent = AUE_SYSARCH, .sy_flags = SYF_CAPENABLED, .sy_thrcnt = SY_THR_STATIC },	/* 165 = sysarch */
	{ .sy_narg = AS(rtprio_args), .sy_call = (sy_call_t *)sys_rtprio, .sy_auevent = AUE_RTPRIO, .sy_flags = SYF_CAPENABLED, .sy_thrcnt = SY_THR_STATIC },	/* 166 = rtprio */
	{ .sy_narg = 0, .sy_call = (sy_call_t *)nosys, .sy_auevent = AUE_NULL, .sy_flags = 0, .sy_thrcnt = SY_THR_ABSENT },	/* 167 = reserved for local use */
	{ .sy_narg = 0, .sy_call = (sy_call_t *)nosys, .sy_auevent = AUE_NULL, .sy_flags = 0, .sy_thrcnt = SY_THR_ABSENT },	/* 168 = reserved for local use */
	{ .sy_narg = AS(semsys_args), .sy_call = (sy_call_t *)lkmressys, .sy_auevent = AUE_NULL, .sy_flags = 0, .sy_thrcnt = SY_THR_ABSENT },	/* 169 = semsys */
	{ .sy_narg = AS(msgsys_args), .sy_call = (sy_call_t *)lkmressys, .sy_auevent = AUE_NULL, .sy_flags = 0, .sy_thrcnt = SY_THR_ABSENT },	/* 170 = msgsys */
	{ .sy_narg = AS(shmsys_args), .sy_call = (sy_call_t *)lkmressys, .sy_auevent = AUE_NULL, .sy_flags = 0, .sy_thrcnt = SY_THR_ABSENT },	/* 171 = shmsys */
	{ .sy_narg = 0, .sy_call = (sy_call_t *)nosys, .sy_auevent = AUE_NULL, .sy_flags = 0, .sy_thrcnt = SY_THR_ABSENT },	/* 172 = reserved for local use */
	{ compat6(AS(freebsd6_pread_args),pread), .sy_auevent = AUE_PREAD, .sy_flags = SYF_CAPENABLED, .sy_thrcnt = SY_THR_STATIC },	/* 173 = freebsd6 pread */
	{ compat6(AS(freebsd6_pwrite_args),pwrite), .sy_auevent = AUE_PWRITE, .sy_flags = SYF_CAPENABLED, .sy_thrcnt = SY_THR_STATIC },	/* 174 = freebsd6 pwrite */
	{ .sy_narg = AS(setfib_args), .sy_call = (sy_call_t *)sys_setfib, .sy_auevent = AUE_SETFIB, .sy_flags = 0, .sy_thrcnt = SY_THR_STATIC },	/* 175 = setfib */
	{ .sy_narg = AS(ntp_adjtime_args), .sy_call = (sy_call_t *)sys_ntp_adjtime, .sy_auevent = AUE_NTP_ADJTIME, .sy_flags = 0, .sy_thrcnt = SY_THR_STATIC },	/* 176 = ntp_adjtime */
	{ .sy_narg = 0, .sy_call = (sy_call_t *)nosys, .sy_auevent = AUE_NULL, .sy_flags = 0, .sy_thrcnt = SY_THR_ABSENT },	/* 177 = reserved for local use */
	{ .sy_narg = 0, .sy_call = (sy_call_t *)nosys, .sy_auevent = AUE_NULL, .sy_flags = 0, .sy_thrcnt = SY_THR_ABSENT },	/* 178 = reserved for local use */
	{ .sy_narg = 0, .sy_call = (sy_call_t *)nosys, .sy_auevent = AUE_NULL, .sy_flags = 0, .sy_thrcnt = SY_THR_ABSENT },	/* 179 = reserved for local use */
	{ .sy_narg = 0, .sy_call = (sy_call_t *)nosys, .sy_auevent = AUE_NULL, .sy_flags = 0, .sy_thrcnt = SY_THR_ABSENT },	/* 180 = reserved for local use */
	{ .sy_narg = AS(setgid_args), .sy_call = (sy_call_t *)sys_setgid, .sy_auevent = AUE_SETGID, .sy_flags = SYF_CAPENABLED, .sy_thrcnt = SY_THR_STATIC },	/* 181 = setgid */
	{ .sy_narg = AS(setegid_args), .sy_call = (sy_call_t *)sys_setegid, .sy_auevent = AUE_SETEGID, .sy_flags = SYF_CAPENABLED, .sy_thrcnt = SY_THR_STATIC },	/* 182 = setegid */
	{ .sy_narg = AS(seteuid_args), .sy_call = (sy_call_t *)sys_seteuid, .sy_auevent = AUE_SETEUID, .sy_flags = SYF_CAPENABLED, .sy_thrcnt = SY_THR_STATIC },	/* 183 = seteuid */
	{ .sy_narg = 0, .sy_call = (sy_call_t *)nosys, .sy_auevent = AUE_NULL, .sy_flags = 0, .sy_thrcnt = SY_THR_ABSENT },	/* 184 = obsolete lfs_bmapv */
	{ .sy_narg = 0, .sy_call = (sy_call_t *)nosys, .sy_auevent = AUE_NULL, .sy_flags = 0, .sy_thrcnt = SY_THR_ABSENT },	/* 185 = obsolete lfs_markv */
	{ .sy_narg = 0, .sy_call = (sy_call_t *)nosys, .sy_auevent = AUE_NULL, .sy_flags = 0, .sy_thrcnt = SY_THR_ABSENT },	/* 186 = obsolete lfs_segclean */
	{ .sy_narg = 0, .sy_call = (sy_call_t *)nosys, .sy_auevent = AUE_NULL, .sy_flags = 0, .sy_thrcnt = SY_THR_ABSENT },	/* 187 = obsolete lfs_segwait */
	{ compat11(AS(freebsd11_stat_args),stat), .sy_auevent = AUE_STAT, .sy_flags = 0, .sy_thrcnt = SY_THR_STATIC },	/* 188 = freebsd11 stat */
	{ compat11(AS(freebsd11_fstat_args),fstat), .sy_auevent = AUE_FSTAT, .sy_flags = SYF_CAPENABLED, .sy_thrcnt = SY_THR_STATIC },	/* 189 = freebsd11 fstat */
	{ compat11(AS(freebsd11_lstat_args),lstat), .sy_auevent = AUE_LSTAT, .sy_flags = 0, .sy_thrcnt = SY_THR_STATIC },	/* 190 = freebsd11 lstat */
	{ .sy_narg = AS(pathconf_args), .sy_call = (sy_call_t *)sys_pathconf, .sy_auevent = AUE_PATHCONF, .sy_flags = 0, .sy_thrcnt = SY_THR_STATIC },	/* 191 = pathconf */
	{ .sy_narg = AS(fpathconf_args), .sy_call = (sy_call_t *)sys_fpathconf, .sy_auevent = AUE_FPATHCONF, .sy_flags = SYF_CAPENABLED, .sy_thrcnt = SY_THR_STATIC },	/* 192 = fpathconf */
	{ .sy_narg = 0, .sy_call = (sy_call_t *)nosys, .sy_auevent = AUE_NULL, .sy_flags = 0, .sy_thrcnt = SY_THR_ABSENT },	/* 193 = reserved for local use */
	{ .sy_narg = AS(getrlimit_args), .sy_call = (sy_call_t *)sys_getrlimit, .sy_auevent = AUE_GETRLIMIT, .sy_flags = SYF_CAPENABLED, .sy_thrcnt = SY_THR_STATIC },	/* 194 = getrlimit */
	{ .sy_narg = AS(setrlimit_args), .sy_call = (sy_call_t *)sys_setrlimit, .sy_auevent = AUE_SETRLIMIT, .sy_flags = SYF_CAPENABLED, .sy_thrcnt = SY_THR_STATIC },	/* 195 = setrlimit */
	{ compat11(AS(freebsd11_getdirentries_args),getdirentries), .sy_auevent = AUE_GETDIRENTRIES, .sy_flags = SYF_CAPENABLED, .sy_thrcnt = SY_THR_STATIC },	/* 196 = freebsd11 getdirentries */
	{ compat6(AS(freebsd6_mmap_args),mmap), .sy_auevent = AUE_MMAP, .sy_flags = SYF_CAPENABLED, .sy_thrcnt = SY_THR_STATIC },	/* 197 = freebsd6 mmap */
	{ .sy_narg = 0, .sy_call = (sy_call_t *)nosys, .sy_auevent = AUE_NULL, .sy_flags = 0, .sy_thrcnt = SY_THR_STATIC },	/* 198 = __syscall */
	{ compat6(AS(freebsd6_lseek_args),lseek), .sy_auevent = AUE_LSEEK, .sy_flags = SYF_CAPENABLED, .sy_thrcnt = SY_THR_STATIC },	/* 199 = freebsd6 lseek */
	{ compat6(AS(freebsd6_truncate_args),truncate), .sy_auevent = AUE_TRUNCATE, .sy_flags = 0, .sy_thrcnt = SY_THR_STATIC },	/* 200 = freebsd6 truncate */
	{ compat6(AS(freebsd6_ftruncate_args),ftruncate), .sy_auevent = AUE_FTRUNCATE, .sy_flags = SYF_CAPENABLED, .sy_thrcnt = SY_THR_STATIC },	/* 201 = freebsd6 ftruncate */
	{ .sy_narg = AS(__sysctl_args), .sy_call = (sy_call_t *)sys___sysctl, .sy_auevent = AUE_SYSCTL, .sy_flags = SYF_CAPENABLED, .sy_thrcnt = SY_THR_STATIC },	/* 202 = __sysctl */
	{ .sy_narg = AS(mlock_args), .sy_call = (sy_call_t *)sys_mlock, .sy_auevent = AUE_MLOCK, .sy_flags = SYF_CAPENABLED, .sy_thrcnt = SY_THR_STATIC },	/* 203 = mlock */
	{ .sy_narg = AS(munlock_args), .sy_call = (sy_call_t *)sys_munlock, .sy_auevent = AUE_MUNLOCK, .sy_flags = SYF_CAPENABLED, .sy_thrcnt = SY_THR_STATIC },	/* 204 = munlock */
	{ .sy_narg = AS(undelete_args), .sy_call = (sy_call_t *)sys_undelete, .sy_auevent = AUE_UNDELETE, .sy_flags = 0, .sy_thrcnt = SY_THR_STATIC },	/* 205 = undelete */
	{ .sy_narg = AS(futimes_args), .sy_call = (sy_call_t *)sys_futimes, .sy_auevent = AUE_FUTIMES, .sy_flags = SYF_CAPENABLED, .sy_thrcnt = SY_THR_STATIC },	/* 206 = futimes */
	{ .sy_narg = AS(getpgid_args), .sy_call = (sy_call_t *)sys_getpgid, .sy_auevent = AUE_GETPGID, .sy_flags = SYF_CAPENABLED, .sy_thrcnt = SY_THR_STATIC },	/* 207 = getpgid */
	{ .sy_narg = 0, .sy_call = (sy_call_t *)nosys, .sy_auevent = AUE_NULL, .sy_flags = 0, .sy_thrcnt = SY_THR_ABSENT },	/* 208 = reserved for local use */
	{ .sy_narg = AS(poll_args), .sy_call = (sy_call_t *)sys_poll, .sy_auevent = AUE_POLL, .sy_flags = SYF_CAPENABLED, .sy_thrcnt = SY_THR_STATIC },	/* 209 = poll */
	{ .sy_narg = AS(nosys_args), .sy_call = (sy_call_t *)lkmnosys, .sy_auevent = AUE_NULL, .sy_flags = 0, .sy_thrcnt = SY_THR_ABSENT },	/* 210 = lkmnosys */
	{ .sy_narg = AS(nosys_args), .sy_call = (sy_call_t *)lkmnosys, .sy_auevent = AUE_NULL, .sy_flags = 0, .sy_thrcnt = SY_THR_ABSENT },	/* 211 = lkmnosys */
	{ .sy_narg = AS(nosys_args), .sy_call = (sy_call_t *)lkmnosys, .sy_auevent = AUE_NULL, .sy_flags = 0, .sy_thrcnt = SY_THR_ABSENT },	/* 212 = lkmnosys */
	{ .sy_narg = AS(nosys_args), .sy_call = (sy_call_t *)lkmnosys, .sy_auevent = AUE_NULL, .sy_flags = 0, .sy_thrcnt = SY_THR_ABSENT },	/* 213 = lkmnosys */
	{ .sy_narg = AS(nosys_args), .sy_call = (sy_call_t *)lkmnosys, .sy_auevent = AUE_NULL, .sy_flags = 0, .sy_thrcnt = SY_THR_ABSENT },	/* 214 = lkmnosys */
	{ .sy_narg = AS(nosys_args), .sy_call = (sy_call_t *)lkmnosys, .sy_auevent = AUE_NULL, .sy_flags = 0, .sy_thrcnt = SY_THR_ABSENT },	/* 215 = lkmnosys */
	{ .sy_narg = AS(nosys_args), .sy_call = (sy_call_t *)lkmnosys, .sy_auevent = AUE_NULL, .sy_flags = 0, .sy_thrcnt = SY_THR_ABSENT },	/* 216 = lkmnosys */
	{ .sy_narg = AS(nosys_args), .sy_call = (sy_call_t *)lkmnosys, .sy_auevent = AUE_NULL, .sy_flags = 0, .sy_thrcnt = SY_THR_ABSENT },	/* 217 = lkmnosys */
	{ .sy_narg = AS(nosys_args), .sy_call = (sy_call_t *)lkmnosys, .sy_auevent = AUE_NULL, .sy_flags = 0, .sy_thrcnt = SY_THR_ABSENT },	/* 218 = lkmnosys */
	{ .sy_narg = AS(nosys_args), .sy_call = (sy_call_t *)lkmnosys, .sy_auevent = AUE_NULL, .sy_flags = 0, .sy_thrcnt = SY_THR_ABSENT },	/* 219 = lkmnosys */
	{ .sy_narg = 0, .sy_call = (sy_call_t *)lkmressys, .sy_auevent = AUE_NULL, .sy_flags = 0, .sy_thrcnt = SY_THR_ABSENT },	/* 220 = freebsd7 __semctl */
	{ .sy_narg = AS(semget_args), .sy_call = (sy_call_t *)lkmressys, .sy_auevent = AUE_NULL, .sy_flags = 0, .sy_thrcnt = SY_THR_ABSENT },	/* 221 = semget */
	{ .sy_narg = AS(semop_args), .sy_call = (sy_call_t *)lkmressys, .sy_auevent = AUE_NULL, .sy_flags = 0, .sy_thrcnt = SY_THR_ABSENT },	/* 222 = semop */
	{ .sy_narg = 0, .sy_call = (sy_call_t *)nosys, .sy_auevent = AUE_NULL, .sy_flags = 0, .sy_thrcnt = SY_THR_ABSENT },	/* 223 = obsolete semconfig */
	{ .sy_narg = 0, .sy_call = (sy_call_t *)lkmressys, .sy_auevent = AUE_NULL, .sy_flags = 0, .sy_thrcnt = SY_THR_ABSENT },	/* 224 = freebsd7 msgctl */
	{ .sy_narg = AS(msgget_args), .sy_call = (sy_call_t *)lkmressys, .sy_auevent = AUE_NULL, .sy_flags = 0, .sy_thrcnt = SY_THR_ABSENT },	/* 225 = msgget */
	{ .sy_narg = AS(msgsnd_args), .sy_call = (sy_call_t *)lkmressys, .sy_auevent = AUE_NULL, .sy_flags = 0, .sy_thrcnt = SY_THR_ABSENT },	/* 226 = msgsnd */
	{ .sy_narg = AS(msgrcv_args), .sy_call = (sy_call_t *)lkmressys, .sy_auevent = AUE_NULL, .sy_flags = 0, .sy_thrcnt = SY_THR_ABSENT },	/* 227 = msgrcv */
	{ .sy_narg = AS(shmat_args), .sy_call = (sy_call_t *)lkmressys, .sy_auevent = AUE_NULL, .sy_flags = 0, .sy_thrcnt = SY_THR_ABSENT },	/* 228 = shmat */
	{ .sy_narg = 0, .sy_call = (sy_call_t *)lkmressys, .sy_auevent = AUE_NULL, .sy_flags = 0, .sy_thrcnt = SY_THR_ABSENT },	/* 229 = freebsd7 shmctl */
	{ .sy_narg = AS(shmdt_args), .sy_call = (sy_call_t *)lkmressys, .sy_auevent = AUE_NULL, .sy_flags = 0, .sy_thrcnt = SY_THR_ABSENT },	/* 230 = shmdt */
	{ .sy_narg = AS(shmget_args), .sy_call = (sy_call_t *)lkmressys, .sy_auevent = AUE_NULL, .sy_flags = 0, .sy_thrcnt = SY_THR_ABSENT },	/* 231 = shmget */
	{ .sy_narg = AS(clock_gettime_args), .sy_call = (sy_call_t *)sys_clock_gettime, .sy_auevent = AUE_NULL, .sy_flags = SYF_CAPENABLED, .sy_thrcnt = SY_THR_STATIC },	/* 232 = clock_gettime */
	{ .sy_narg = AS(clock_settime_args), .sy_call = (sy_call_t *)sys_clock_settime, .sy_auevent = AUE_CLOCK_SETTIME, .sy_flags = 0, .sy_thrcnt = SY_THR_STATIC },	/* 233 = clock_settime */
	{ .sy_narg = AS(clock_getres_args), .sy_call = (sy_call_t *)sys_clock_getres, .sy_auevent = AUE_NULL, .sy_flags = SYF_CAPENABLED, .sy_thrcnt = SY_THR_STATIC },	/* 234 = clock_getres */
	{ .sy_narg = AS(ktimer_create_args), .sy_call = (sy_call_t *)sys_ktimer_create, .sy_auevent = AUE_NULL, .sy_flags = SYF_CAPENABLED, .sy_thrcnt = SY_THR_STATIC },	/* 235 = ktimer_create */
	{ .sy_narg = AS(ktimer_delete_args), .sy_call = (sy_call_t *)sys_ktimer_delete, .sy_auevent = AUE_NULL, .sy_flags = SYF_CAPENABLED, .sy_thrcnt = SY_THR_STATIC },	/* 236 = ktimer_delete */
	{ .sy_narg = AS(ktimer_settime_args), .sy_call = (sy_call_t *)sys_ktimer_settime, .sy_auevent = AUE_NULL, .sy_flags = SYF_CAPENABLED, .sy_thrcnt = SY_THR_STATIC },	/* 237 = ktimer_settime */
	{ .sy_narg = AS(ktimer_gettime_args), .sy_call = (sy_call_t *)sys_ktimer_gettime, .sy_auevent = AUE_NULL, .sy_flags = SYF_CAPENABLED, .sy_thrcnt = SY_THR_STATIC },	/* 238 = ktimer_gettime */
	{ .sy_narg = AS(ktimer_getoverrun_args), .sy_call = (sy_call_t *)sys_ktimer_getoverrun, .sy_auevent = AUE_NULL, .sy_flags = SYF_CAPENABLED, .sy_thrcnt = SY_THR_STATIC },	/* 239 = ktimer_getoverrun */
	{ .sy_narg = AS(nanosleep_args), .sy_call = (sy_call_t *)sys_nanosleep, .sy_auevent = AUE_NULL, .sy_flags = SYF_CAPENABLED, .sy_thrcnt = SY_THR_STATIC },	/* 240 = nanosleep */
	{ .sy_narg = AS(ffclock_getcounter_args), .sy_call = (sy_call_t *)sys_ffclock_getcounter, .sy_auevent = AUE_NULL, .sy_flags = 0, .sy_thrcnt = SY_THR_STATIC },	/* 241 = ffclock_getcounter */
	{ .sy_narg = AS(ffclock_setestimate_args), .sy_call = (sy_call_t *)sys_ffclock_setestimate, .sy_auevent = AUE_NULL, .sy_flags = 0, .sy_thrcnt = SY_THR_STATIC },	/* 242 = ffclock_setestimate */
	{ .sy_narg = AS(ffclock_getestimate_args), .sy_call = (sy_call_t *)sys_ffclock_getestimate, .sy_auevent = AUE_NULL, .sy_flags = 0, .sy_thrcnt = SY_THR_STATIC },	/* 243 = ffclock_getestimate */
	{ .sy_narg = AS(clock_nanosleep_args), .sy_call = (sy_call_t *)sys_clock_nanosleep, .sy_auevent = AUE_NULL, .sy_flags = 0, .sy_thrcnt = SY_THR_STATIC },	/* 244 = clock_nanosleep */
	{ .sy_narg = 0, .sy_call = (sy_call_t *)nosys, .sy_auevent = AUE_NULL, .sy_flags = 0, .sy_thrcnt = SY_THR_ABSENT },	/* 245 = reserved for local use */
	{ .sy_narg = 0, .sy_call = (sy_call_t *)nosys, .sy_auevent = AUE_NULL, .sy_flags = 0, .sy_thrcnt = SY_THR_ABSENT },	/* 246 = reserved for local use */
	{ .sy_narg = AS(clock_getcpuclockid2_args), .sy_call = (sy_call_t *)sys_clock_getcpuclockid2, .sy_auevent = AUE_NULL, .sy_flags = 0, .sy_thrcnt = SY_THR_STATIC },	/* 247 = clock_getcpuclockid2 */
	{ .sy_narg = AS(ntp_gettime_args), .sy_call = (sy_call_t *)sys_ntp_gettime, .sy_auevent = AUE_NULL, .sy_flags = SYF_CAPENABLED, .sy_thrcnt = SY_THR_STATIC },	/* 248 = ntp_gettime */
	{ .sy_narg = 0, .sy_call = (sy_call_t *)nosys, .sy_auevent = AUE_NULL, .sy_flags = 0, .sy_thrcnt = SY_THR_ABSENT },	/* 249 = reserved for local use */
	{ .sy_narg = AS(minherit_args), .sy_call = (sy_call_t *)sys_minherit, .sy_auevent = AUE_MINHERIT, .sy_flags = SYF_CAPENABLED, .sy_thrcnt = SY_THR_STATIC },	/* 250 = minherit */
	{ .sy_narg = AS(rfork_args), .sy_call = (sy_call_t *)sys_rfork, .sy_auevent = AUE_RFORK, .sy_flags = SYF_CAPENABLED, .sy_thrcnt = SY_THR_STATIC },	/* 251 = rfork */
	{ .sy_narg = 0, .sy_call = (sy_call_t *)nosys, .sy_auevent = AUE_NULL, .sy_flags = 0, .sy_thrcnt = SY_THR_ABSENT },	/* 252 = obsolete openbsd_poll */
	{ .sy_narg = 0, .sy_call = (sy_call_t *)sys_issetugid, .sy_auevent = AUE_ISSETUGID, .sy_flags = SYF_CAPENABLED, .sy_thrcnt = SY_THR_STATIC },	/* 253 = issetugid */
	{ .sy_narg = AS(lchown_args), .sy_call = (sy_call_t *)sys_lchown, .sy_auevent = AUE_LCHOWN, .sy_flags = 0, .sy_thrcnt = SY_THR_STATIC },	/* 254 = lchown */
	{ .sy_narg = AS(aio_read_args), .sy_call = (sy_call_t *)sys_aio_read, .sy_auevent = AUE_AIO_READ, .sy_flags = SYF_CAPENABLED, .sy_thrcnt = SY_THR_STATIC },	/* 255 = aio_read */
	{ .sy_narg = AS(aio_write_args), .sy_call = (sy_call_t *)sys_aio_write, .sy_auevent = AUE_AIO_WRITE, .sy_flags = SYF_CAPENABLED, .sy_thrcnt = SY_THR_STATIC },	/* 256 = aio_write */
	{ .sy_narg = AS(lio_listio_args), .sy_call = (sy_call_t *)sys_lio_listio, .sy_auevent = AUE_LIO_LISTIO, .sy_flags = SYF_CAPENABLED, .sy_thrcnt = SY_THR_STATIC },	/* 257 = lio_listio */
	{ .sy_narg = AS(__proc_info_args), .sy_call = (sy_call_t *)lkmressys, .sy_auevent = AUE_NULL, .sy_flags = 0, .sy_thrcnt = SY_THR_ABSENT },	/* 258 = __proc_info */
	{ .sy_narg = AS(__iopolicysys_args), .sy_call = (sy_call_t *)lkmressys, .sy_auevent = AUE_NULL, .sy_flags = 0, .sy_thrcnt = SY_THR_ABSENT },	/* 259 = __iopolicysys */
	{ .sy_narg = 0, .sy_call = (sy_call_t *)nosys, .sy_auevent = AUE_NULL, .sy_flags = 0, .sy_thrcnt = SY_THR_ABSENT },	/* 260 = reserved for local use */
	{ .sy_narg = 0, .sy_call = (sy_call_t *)nosys, .sy_auevent = AUE_NULL, .sy_flags = 0, .sy_thrcnt = SY_THR_ABSENT },	/* 261 = reserved for local use */
	{ .sy_narg = 0, .sy_call = (sy_call_t *)nosys, .sy_auevent = AUE_NULL, .sy_flags = 0, .sy_thrcnt = SY_THR_ABSENT },	/* 262 = reserved for local use */
	{ .sy_narg = 0, .sy_call = (sy_call_t *)nosys, .sy_auevent = AUE_NULL, .sy_flags = 0, .sy_thrcnt = SY_THR_ABSENT },	/* 263 = reserved for local use */
	{ .sy_narg = 0, .sy_call = (sy_call_t *)nosys, .sy_auevent = AUE_NULL, .sy_flags = 0, .sy_thrcnt = SY_THR_ABSENT },	/* 264 = reserved for local use */
	{ .sy_narg = 0, .sy_call = (sy_call_t *)nosys, .sy_auevent = AUE_NULL, .sy_flags = 0, .sy_thrcnt = SY_THR_ABSENT },	/* 265 = reserved for local use */
	{ .sy_narg = 0, .sy_call = (sy_call_t *)nosys, .sy_auevent = AUE_NULL, .sy_flags = 0, .sy_thrcnt = SY_THR_ABSENT },	/* 266 = reserved for local use */
	{ .sy_narg = 0, .sy_call = (sy_call_t *)nosys, .sy_auevent = AUE_NULL, .sy_flags = 0, .sy_thrcnt = SY_THR_ABSENT },	/* 267 = reserved for local use */
	{ .sy_narg = 0, .sy_call = (sy_call_t *)nosys, .sy_auevent = AUE_NULL, .sy_flags = 0, .sy_thrcnt = SY_THR_ABSENT },	/* 268 = reserved for local use */
	{ .sy_narg = 0, .sy_call = (sy_call_t *)nosys, .sy_auevent = AUE_NULL, .sy_flags = 0, .sy_thrcnt = SY_THR_ABSENT },	/* 269 = reserved for local use */
	{ .sy_narg = 0, .sy_call = (sy_call_t *)nosys, .sy_auevent = AUE_NULL, .sy_flags = 0, .sy_thrcnt = SY_THR_ABSENT },	/* 270 = reserved for local use */
	{ .sy_narg = 0, .sy_call = (sy_call_t *)nosys, .sy_auevent = AUE_NULL, .sy_flags = 0, .sy_thrcnt = SY_THR_ABSENT },	/* 271 = reserved for local use */
	{ compat11(AS(freebsd11_getdents_args),getdents), .sy_auevent = AUE_O_GETDENTS, .sy_flags = SYF_CAPENABLED, .sy_thrcnt = SY_THR_STATIC },	/* 272 = freebsd11 getdents */
	{ .sy_narg = 0, .sy_call = (sy_call_t *)nosys, .sy_auevent = AUE_NULL, .sy_flags = 0, .sy_thrcnt = SY_THR_ABSENT },	/* 273 = reserved for local use */
	{ .sy_narg = AS(lchmod_args), .sy_call = (sy_call_t *)sys_lchmod, .sy_auevent = AUE_LCHMOD, .sy_flags = 0, .sy_thrcnt = SY_THR_STATIC },	/* 274 = lchmod */
	{ .sy_narg = 0, .sy_call = (sy_call_t *)nosys, .sy_auevent = AUE_NULL, .sy_flags = 0, .sy_thrcnt = SY_THR_ABSENT },	/* 275 = obsolete netbsd_lchown */
	{ .sy_narg = AS(lutimes_args), .sy_call = (sy_call_t *)sys_lutimes, .sy_auevent = AUE_LUTIMES, .sy_flags = 0, .sy_thrcnt = SY_THR_STATIC },	/* 276 = lutimes */
	{ .sy_narg = 0, .sy_call = (sy_call_t *)nosys, .sy_auevent = AUE_NULL, .sy_flags = 0, .sy_thrcnt = SY_THR_ABSENT },	/* 277 = obsolete netbsd_msync */
	{ compat11(AS(freebsd11_nstat_args),nstat), .sy_auevent = AUE_STAT, .sy_flags = 0, .sy_thrcnt = SY_THR_STATIC },	/* 278 = freebsd11 nstat */
	{ compat11(AS(freebsd11_nfstat_args),nfstat), .sy_auevent = AUE_FSTAT, .sy_flags = 0, .sy_thrcnt = SY_THR_STATIC },	/* 279 = freebsd11 nfstat */
	{ compat11(AS(freebsd11_nlstat_args),nlstat), .sy_auevent = AUE_LSTAT, .sy_flags = 0, .sy_thrcnt = SY_THR_STATIC },	/* 280 = freebsd11 nlstat */
	{ .sy_narg = 0, .sy_call = (sy_call_t *)lkmressys, .sy_auevent = AUE_NULL, .sy_flags = 0, .sy_thrcnt = SY_THR_ABSENT },	/* 281 = audit_session_self */
	{ .sy_narg = AS(audit_session_join_args), .sy_call = (sy_call_t *)lkmressys, .sy_auevent = AUE_NULL, .sy_flags = 0, .sy_thrcnt = SY_THR_ABSENT },	/* 282 = audit_session_join */
	{ .sy_narg = AS(audit_session_port_args), .sy_call = (sy_call_t *)lkmressys, .sy_auevent = AUE_NULL, .sy_flags = 0, .sy_thrcnt = SY_THR_ABSENT },	/* 283 = audit_session_port */
	{ .sy_narg = 0, .sy_call = (sy_call_t *)nosys, .sy_auevent = AUE_NULL, .sy_flags = 0, .sy_thrcnt = SY_THR_ABSENT },	/* 284 = reserved for local use */
	{ .sy_narg = 0, .sy_call = (sy_call_t *)nosys, .sy_auevent = AUE_NULL, .sy_flags = 0, .sy_thrcnt = SY_THR_ABSENT },	/* 285 = reserved for local use */
	{ .sy_narg = 0, .sy_call = (sy_call_t *)nosys, .sy_auevent = AUE_NULL, .sy_flags = 0, .sy_thrcnt = SY_THR_ABSENT },	/* 286 = reserved for local use */
	{ .sy_narg = 0, .sy_call = (sy_call_t *)nosys, .sy_auevent = AUE_NULL, .sy_flags = 0, .sy_thrcnt = SY_THR_ABSENT },	/* 287 = reserved for local use */
	{ .sy_narg = 0, .sy_call = (sy_call_t *)nosys, .sy_auevent = AUE_NULL, .sy_flags = 0, .sy_thrcnt = SY_THR_ABSENT },	/* 288 = reserved for local use */
	{ .sy_narg = AS(preadv_args), .sy_call = (sy_call_t *)sys_preadv, .sy_auevent = AUE_PREADV, .sy_flags = SYF_CAPENABLED, .sy_thrcnt = SY_THR_STATIC },	/* 289 = preadv */
	{ .sy_narg = AS(pwritev_args), .sy_call = (sy_call_t *)sys_pwritev, .sy_auevent = AUE_PWRITEV, .sy_flags = SYF_CAPENABLED, .sy_thrcnt = SY_THR_STATIC },	/* 290 = pwritev */
	{ .sy_narg = 0, .sy_call = (sy_call_t *)nosys, .sy_auevent = AUE_NULL, .sy_flags = 0, .sy_thrcnt = SY_THR_ABSENT },	/* 291 = reserved for local use */
	{ .sy_narg = 0, .sy_call = (sy_call_t *)nosys, .sy_auevent = AUE_NULL, .sy_flags = 0, .sy_thrcnt = SY_THR_ABSENT },	/* 292 = reserved for local use */
	{ .sy_narg = 0, .sy_call = (sy_call_t *)nosys, .sy_auevent = AUE_NULL, .sy_flags = 0, .sy_thrcnt = SY_THR_ABSENT },	/* 293 = reserved for local use */
	{ .sy_narg = 0, .sy_call = (sy_call_t *)nosys, .sy_auevent = AUE_NULL, .sy_flags = 0, .sy_thrcnt = SY_THR_ABSENT },	/* 294 = reserved for local use */
	{ .sy_narg = 0, .sy_call = (sy_call_t *)nosys, .sy_auevent = AUE_NULL, .sy_flags = 0, .sy_thrcnt = SY_THR_ABSENT },	/* 295 = reserved for local use */
	{ .sy_narg = 0, .sy_call = (sy_call_t *)nosys, .sy_auevent = AUE_NULL, .sy_flags = 0, .sy_thrcnt = SY_THR_ABSENT },	/* 296 = reserved for local use */
	{ compat4(AS(freebsd4_fhstatfs_args),fhstatfs), .sy_auevent = AUE_FHSTATFS, .sy_flags = 0, .sy_thrcnt = SY_THR_STATIC },	/* 297 = freebsd4 fhstatfs */
	{ .sy_narg = AS(fhopen_args), .sy_call = (sy_call_t *)sys_fhopen, .sy_auevent = AUE_FHOPEN, .sy_flags = 0, .sy_thrcnt = SY_THR_STATIC },	/* 298 = fhopen */
	{ compat11(AS(freebsd11_fhstat_args),fhstat), .sy_auevent = AUE_FHSTAT, .sy_flags = 0, .sy_thrcnt = SY_THR_STATIC },	/* 299 = freebsd11 fhstat */
	{ .sy_narg = AS(modnext_args), .sy_call = (sy_call_t *)sys_modnext, .sy_auevent = AUE_NULL, .sy_flags = 0, .sy_thrcnt = SY_THR_STATIC },	/* 300 = modnext */
	{ .sy_narg = AS(modstat_args), .sy_call = (sy_call_t *)sys_modstat, .sy_auevent = AUE_NULL, .sy_flags = 0, .sy_thrcnt = SY_THR_STATIC },	/* 301 = modstat */
	{ .sy_narg = AS(modfnext_args), .sy_call = (sy_call_t *)sys_modfnext, .sy_auevent = AUE_NULL, .sy_flags = 0, .sy_thrcnt = SY_THR_STATIC },	/* 302 = modfnext */
	{ .sy_narg = AS(modfind_args), .sy_call = (sy_call_t *)sys_modfind, .sy_auevent = AUE_NULL, .sy_flags = 0, .sy_thrcnt = SY_THR_STATIC },	/* 303 = modfind */
	{ .sy_narg = AS(kldload_args), .sy_call = (sy_call_t *)sys_kldload, .sy_auevent = AUE_MODLOAD, .sy_flags = 0, .sy_thrcnt = SY_THR_STATIC },	/* 304 = kldload */
	{ .sy_narg = AS(kldunload_args), .sy_call = (sy_call_t *)sys_kldunload, .sy_auevent = AUE_MODUNLOAD, .sy_flags = 0, .sy_thrcnt = SY_THR_STATIC },	/* 305 = kldunload */
	{ .sy_narg = AS(kldfind_args), .sy_call = (sy_call_t *)sys_kldfind, .sy_auevent = AUE_NULL, .sy_flags = 0, .sy_thrcnt = SY_THR_STATIC },	/* 306 = kldfind */
	{ .sy_narg = AS(kldnext_args), .sy_call = (sy_call_t *)sys_kldnext, .sy_auevent = AUE_NULL, .sy_flags = 0, .sy_thrcnt = SY_THR_STATIC },	/* 307 = kldnext */
	{ .sy_narg = AS(kldstat_args), .sy_call = (sy_call_t *)sys_kldstat, .sy_auevent = AUE_NULL, .sy_flags = 0, .sy_thrcnt = SY_THR_STATIC },	/* 308 = kldstat */
	{ .sy_narg = AS(kldfirstmod_args), .sy_call = (sy_call_t *)sys_kldfirstmod, .sy_auevent = AUE_NULL, .sy_flags = 0, .sy_thrcnt = SY_THR_STATIC },	/* 309 = kldfirstmod */
	{ .sy_narg = AS(getsid_args), .sy_call = (sy_call_t *)sys_getsid, .sy_auevent = AUE_GETSID, .sy_flags = SYF_CAPENABLED, .sy_thrcnt = SY_THR_STATIC },	/* 310 = getsid */
	{ .sy_narg = AS(setresuid_args), .sy_call = (sy_call_t *)sys_setresuid, .sy_auevent = AUE_SETRESUID, .sy_flags = SYF_CAPENABLED, .sy_thrcnt = SY_THR_STATIC },	/* 311 = setresuid */
	{ .sy_narg = AS(setresgid_args), .sy_call = (sy_call_t *)sys_setresgid, .sy_auevent = AUE_SETRESGID, .sy_flags = SYF_CAPENABLED, .sy_thrcnt = SY_THR_STATIC },	/* 312 = setresgid */
	{ .sy_narg = 0, .sy_call = (sy_call_t *)nosys, .sy_auevent = AUE_NULL, .sy_flags = 0, .sy_thrcnt = SY_THR_ABSENT },	/* 313 = obsolete signanosleep */
	{ .sy_narg = AS(aio_return_args), .sy_call = (sy_call_t *)sys_aio_return, .sy_auevent = AUE_AIO_RETURN, .sy_flags = SYF_CAPENABLED, .sy_thrcnt = SY_THR_STATIC },	/* 314 = aio_return */
	{ .sy_narg = AS(aio_suspend_args), .sy_call = (sy_call_t *)sys_aio_suspend, .sy_auevent = AUE_AIO_SUSPEND, .sy_flags = SYF_CAPENABLED, .sy_thrcnt = SY_THR_STATIC },	/* 315 = aio_suspend */
	{ .sy_narg = AS(aio_cancel_args), .sy_call = (sy_call_t *)sys_aio_cancel, .sy_auevent = AUE_AIO_CANCEL, .sy_flags = SYF_CAPENABLED, .sy_thrcnt = SY_THR_STATIC },	/* 316 = aio_cancel */
	{ .sy_narg = AS(aio_error_args), .sy_call = (sy_call_t *)sys_aio_error, .sy_auevent = AUE_AIO_ERROR, .sy_flags = SYF_CAPENABLED, .sy_thrcnt = SY_THR_STATIC },	/* 317 = aio_error */
	{ compat6(AS(freebsd6_aio_read_args),aio_read), .sy_auevent = AUE_AIO_READ, .sy_flags = SYF_CAPENABLED, .sy_thrcnt = SY_THR_STATIC },	/* 318 = freebsd6 aio_read */
	{ compat6(AS(freebsd6_aio_write_args),aio_write), .sy_auevent = AUE_AIO_WRITE, .sy_flags = SYF_CAPENABLED, .sy_thrcnt = SY_THR_STATIC },	/* 319 = freebsd6 aio_write */
	{ compat6(AS(freebsd6_lio_listio_args),lio_listio), .sy_auevent = AUE_LIO_LISTIO, .sy_flags = SYF_CAPENABLED, .sy_thrcnt = SY_THR_STATIC },	/* 320 = freebsd6 lio_listio */
	{ .sy_narg = 0, .sy_call = (sy_call_t *)sys_yield, .sy_auevent = AUE_NULL, .sy_flags = SYF_CAPENABLED, .sy_thrcnt = SY_THR_STATIC },	/* 321 = yield */
	{ .sy_narg = 0, .sy_call = (sy_call_t *)nosys, .sy_auevent = AUE_NULL, .sy_flags = 0, .sy_thrcnt = SY_THR_ABSENT },	/* 322 = obsolete thr_sleep */
	{ .sy_narg = 0, .sy_call = (sy_call_t *)nosys, .sy_auevent = AUE_NULL, .sy_flags = 0, .sy_thrcnt = SY_THR_ABSENT },	/* 323 = obsolete thr_wakeup */
	{ .sy_narg = AS(mlockall_args), .sy_call = (sy_call_t *)sys_mlockall, .sy_auevent = AUE_MLOCKALL, .sy_flags = SYF_CAPENABLED, .sy_thrcnt = SY_THR_STATIC },	/* 324 = mlockall */
	{ .sy_narg = 0, .sy_call = (sy_call_t *)sys_munlockall, .sy_auevent = AUE_MUNLOCKALL, .sy_flags = SYF_CAPENABLED, .sy_thrcnt = SY_THR_STATIC },	/* 325 = munlockall */
	{ .sy_narg = AS(__getcwd_args), .sy_call = (sy_call_t *)sys___getcwd, .sy_auevent = AUE_GETCWD, .sy_flags = 0, .sy_thrcnt = SY_THR_STATIC },	/* 326 = __getcwd */
	{ .sy_narg = AS(sched_setparam_args), .sy_call = (sy_call_t *)sys_sched_setparam, .sy_auevent = AUE_NULL, .sy_flags = SYF_CAPENABLED, .sy_thrcnt = SY_THR_STATIC },	/* 327 = sched_setparam */
	{ .sy_narg = AS(sched_getparam_args), .sy_call = (sy_call_t *)sys_sched_getparam, .sy_auevent = AUE_NULL, .sy_flags = SYF_CAPENABLED, .sy_thrcnt = SY_THR_STATIC },	/* 328 = sched_getparam */
	{ .sy_narg = AS(sched_setscheduler_args), .sy_call = (sy_call_t *)sys_sched_setscheduler, .sy_auevent = AUE_NULL, .sy_flags = SYF_CAPENABLED, .sy_thrcnt = SY_THR_STATIC },	/* 329 = sched_setscheduler */
	{ .sy_narg = AS(sched_getscheduler_args), .sy_call = (sy_call_t *)sys_sched_getscheduler, .sy_auevent = AUE_NULL, .sy_flags = SYF_CAPENABLED, .sy_thrcnt = SY_THR_STATIC },	/* 330 = sched_getscheduler */
	{ .sy_narg = 0, .sy_call = (sy_call_t *)sys_sched_yield, .sy_auevent = AUE_NULL, .sy_flags = SYF_CAPENABLED, .sy_thrcnt = SY_THR_STATIC },	/* 331 = sched_yield */
	{ .sy_narg = AS(sched_get_priority_max_args), .sy_call = (sy_call_t *)sys_sched_get_priority_max, .sy_auevent = AUE_NULL, .sy_flags = SYF_CAPENABLED, .sy_thrcnt = SY_THR_STATIC },	/* 332 = sched_get_priority_max */
	{ .sy_narg = AS(sched_get_priority_min_args), .sy_call = (sy_call_t *)sys_sched_get_priority_min, .sy_auevent = AUE_NULL, .sy_flags = SYF_CAPENABLED, .sy_thrcnt = SY_THR_STATIC },	/* 333 = sched_get_priority_min */
	{ .sy_narg = AS(sched_rr_get_interval_args), .sy_call = (sy_call_t *)sys_sched_rr_get_interval, .sy_auevent = AUE_NULL, .sy_flags = SYF_CAPENABLED, .sy_thrcnt = SY_THR_STATIC },	/* 334 = sched_rr_get_interval */
	{ .sy_narg = AS(utrace_args), .sy_call = (sy_call_t *)sys_utrace, .sy_auevent = AUE_NULL, .sy_flags = SYF_CAPENABLED, .sy_thrcnt = SY_THR_STATIC },	/* 335 = utrace */
	{ compat4(AS(freebsd4_sendfile_args),sendfile), .sy_auevent = AUE_SENDFILE, .sy_flags = SYF_CAPENABLED, .sy_thrcnt = SY_THR_STATIC },	/* 336 = freebsd4 sendfile */
	{ .sy_narg = AS(kldsym_args), .sy_call = (sy_call_t *)sys_kldsym, .sy_auevent = AUE_NULL, .sy_flags = 0, .sy_thrcnt = SY_THR_STATIC },	/* 337 = kldsym */
	{ .sy_narg = AS(jail_args), .sy_call = (sy_call_t *)sys_jail, .sy_auevent = AUE_JAIL, .sy_flags = 0, .sy_thrcnt = SY_THR_STATIC },	/* 338 = jail */
	{ .sy_narg = AS(nnpfs_syscall_args), .sy_call = (sy_call_t *)lkmressys, .sy_auevent = AUE_NULL, .sy_flags = 0, .sy_thrcnt = SY_THR_ABSENT },	/* 339 = nnpfs_syscall */
	{ .sy_narg = AS(sigprocmask_args), .sy_call = (sy_call_t *)sys_sigprocmask, .sy_auevent = AUE_SIGPROCMASK, .sy_flags = SYF_CAPENABLED, .sy_thrcnt = SY_THR_STATIC },	/* 340 = sigprocmask */
	{ .sy_narg = AS(sigsuspend_args), .sy_call = (sy_call_t *)sys_sigsuspend, .sy_auevent = AUE_SIGSUSPEND, .sy_flags = SYF_CAPENABLED, .sy_thrcnt = SY_THR_STATIC },	/* 341 = sigsuspend */
	{ compat4(AS(freebsd4_sigaction_args),sigaction), .sy_auevent = AUE_SIGACTION, .sy_flags = SYF_CAPENABLED, .sy_thrcnt = SY_THR_STATIC },	/* 342 = freebsd4 sigaction */
	{ .sy_narg = AS(sigpending_args), .sy_call = (sy_call_t *)sys_sigpending, .sy_auevent = AUE_SIGPENDING, .sy_flags = SYF_CAPENABLED, .sy_thrcnt = SY_THR_STATIC },	/* 343 = sigpending */
	{ compat4(AS(freebsd4_sigreturn_args),sigreturn), .sy_auevent = AUE_SIGRETURN, .sy_flags = SYF_CAPENABLED, .sy_thrcnt = SY_THR_STATIC },	/* 344 = freebsd4 sigreturn */
	{ .sy_narg = AS(sigtimedwait_args), .sy_call = (sy_call_t *)sys_sigtimedwait, .sy_auevent = AUE_SIGWAIT, .sy_flags = SYF_CAPENABLED, .sy_thrcnt = SY_THR_STATIC },	/* 345 = sigtimedwait */
	{ .sy_narg = AS(sigwaitinfo_args), .sy_call = (sy_call_t *)sys_sigwaitinfo, .sy_auevent = AUE_NULL, .sy_flags = SYF_CAPENABLED, .sy_thrcnt = SY_THR_STATIC },	/* 346 = sigwaitinfo */
	{ .sy_narg = AS(__acl_get_file_args), .sy_call = (sy_call_t *)sys___acl_get_file, .sy_auevent = AUE_ACL_GET_FILE, .sy_flags = 0, .sy_thrcnt = SY_THR_STATIC },	/* 347 = __acl_get_file */
	{ .sy_narg = AS(__acl_set_file_args), .sy_call = (sy_call_t *)sys___acl_set_file, .sy_auevent = AUE_ACL_SET_FILE, .sy_flags = 0, .sy_thrcnt = SY_THR_STATIC },	/* 348 = __acl_set_file */
	{ .sy_narg = AS(__acl_get_fd_args), .sy_call = (sy_call_t *)sys___acl_get_fd, .sy_auevent = AUE_ACL_GET_FD, .sy_flags = SYF_CAPENABLED, .sy_thrcnt = SY_THR_STATIC },	/* 349 = __acl_get_fd */
	{ .sy_narg = AS(__acl_set_fd_args), .sy_call = (sy_call_t *)sys___acl_set_fd, .sy_auevent = AUE_ACL_SET_FD, .sy_flags = SYF_CAPENABLED, .sy_thrcnt = SY_THR_STATIC },	/* 350 = __acl_set_fd */
	{ .sy_narg = AS(__acl_delete_file_args), .sy_call = (sy_call_t *)sys___acl_delete_file, .sy_auevent = AUE_ACL_DELETE_FILE, .sy_flags = 0, .sy_thrcnt = SY_THR_STATIC },	/* 351 = __acl_delete_file */
	{ .sy_narg = AS(__acl_delete_fd_args), .sy_call = (sy_call_t *)sys___acl_delete_fd, .sy_auevent = AUE_ACL_DELETE_FD, .sy_flags = SYF_CAPENABLED, .sy_thrcnt = SY_THR_STATIC },	/* 352 = __acl_delete_fd */
	{ .sy_narg = AS(__acl_aclcheck_file_args), .sy_call = (sy_call_t *)sys___acl_aclcheck_file, .sy_auevent = AUE_ACL_CHECK_FILE, .sy_flags = 0, .sy_thrcnt = SY_THR_STATIC },	/* 353 = __acl_aclcheck_file */
	{ .sy_narg = AS(__acl_aclcheck_fd_args), .sy_call = (sy_call_t *)sys___acl_aclcheck_fd, .sy_auevent = AUE_ACL_CHECK_FD, .sy_flags = SYF_CAPENABLED, .sy_thrcnt = SY_THR_STATIC },	/* 354 = __acl_aclcheck_fd */
	{ .sy_narg = AS(extattrctl_args), .sy_call = (sy_call_t *)sys_extattrctl, .sy_auevent = AUE_EXTATTRCTL, .sy_flags = 0, .sy_thrcnt = SY_THR_STATIC },	/* 355 = extattrctl */
	{ .sy_narg = AS(extattr_set_file_args), .sy_call = (sy_call_t *)sys_extattr_set_file, .sy_auevent = AUE_EXTATTR_SET_FILE, .sy_flags = 0, .sy_thrcnt = SY_THR_STATIC },	/* 356 = extattr_set_file */
	{ .sy_narg = AS(extattr_get_file_args), .sy_call = (sy_call_t *)sys_extattr_get_file, .sy_auevent = AUE_EXTATTR_GET_FILE, .sy_flags = 0, .sy_thrcnt = SY_THR_STATIC },	/* 357 = extattr_get_file */
	{ .sy_narg = AS(extattr_delete_file_args), .sy_call = (sy_call_t *)sys_extattr_delete_file, .sy_auevent = AUE_EXTATTR_DELETE_FILE, .sy_flags = 0, .sy_thrcnt = SY_THR_STATIC },	/* 358 = extattr_delete_file */
	{ .sy_narg = AS(aio_waitcomplete_args), .sy_call = (sy_call_t *)sys_aio_waitcomplete, .sy_auevent = AUE_AIO_WAITCOMPLETE, .sy_flags = SYF_CAPENABLED, .sy_thrcnt = SY_THR_STATIC },	/* 359 = aio_waitcomplete */
	{ .sy_narg = AS(getresuid_args), .sy_call = (sy_call_t *)sys_getresuid, .sy_auevent = AUE_GETRESUID, .sy_flags = SYF_CAPENABLED, .sy_thrcnt = SY_THR_STATIC },	/* 360 = getresuid */
	{ .sy_narg = AS(getresgid_args), .sy_call = (sy_call_t *)sys_getresgid, .sy_auevent = AUE_GETRESGID, .sy_flags = SYF_CAPENABLED, .sy_thrcnt = SY_THR_STATIC },	/* 361 = getresgid */
	{ .sy_narg = 0, .sy_call = (sy_call_t *)sys_kqueue, .sy_auevent = AUE_KQUEUE, .sy_flags = SYF_CAPENABLED, .sy_thrcnt = SY_THR_STATIC },	/* 362 = kqueue */
	{ compat11(AS(freebsd11_kevent_args),kevent), .sy_auevent = AUE_KEVENT, .sy_flags = SYF_CAPENABLED, .sy_thrcnt = SY_THR_STATIC },	/* 363 = freebsd11 kevent */
	{ .sy_narg = 0, .sy_call = (sy_call_t *)nosys, .sy_auevent = AUE_NULL, .sy_flags = 0, .sy_thrcnt = SY_THR_ABSENT },	/* 364 = obsolete __cap_get_proc */
	{ .sy_narg = 0, .sy_call = (sy_call_t *)nosys, .sy_auevent = AUE_NULL, .sy_flags = 0, .sy_thrcnt = SY_THR_ABSENT },	/* 365 = obsolete __cap_set_proc */
	{ .sy_narg = 0, .sy_call = (sy_call_t *)nosys, .sy_auevent = AUE_NULL, .sy_flags = 0, .sy_thrcnt = SY_THR_ABSENT },	/* 366 = obsolete __cap_get_fd */
	{ .sy_narg = 0, .sy_call = (sy_call_t *)nosys, .sy_auevent = AUE_NULL, .sy_flags = 0, .sy_thrcnt = SY_THR_ABSENT },	/* 367 = obsolete __cap_get_file */
	{ .sy_narg = 0, .sy_call = (sy_call_t *)nosys, .sy_auevent = AUE_NULL, .sy_flags = 0, .sy_thrcnt = SY_THR_ABSENT },	/* 368 = obsolete __cap_set_fd */
	{ .sy_narg = 0, .sy_call = (sy_call_t *)nosys, .sy_auevent = AUE_NULL, .sy_flags = 0, .sy_thrcnt = SY_THR_ABSENT },	/* 369 = obsolete __cap_set_file */
	{ .sy_narg = AS(kevent64_args), .sy_call = (sy_call_t *)sys_kevent64, .sy_auevent = AUE_NULL, .sy_flags = 0, .sy_thrcnt = SY_THR_STATIC },	/* 370 = kevent64 */
	{ .sy_narg = AS(extattr_set_fd_args), .sy_call = (sy_call_t *)sys_extattr_set_fd, .sy_auevent = AUE_EXTATTR_SET_FD, .sy_flags = SYF_CAPENABLED, .sy_thrcnt = SY_THR_STATIC },	/* 371 = extattr_set_fd */
	{ .sy_narg = AS(extattr_get_fd_args), .sy_call = (sy_call_t *)sys_extattr_get_fd, .sy_auevent = AUE_EXTATTR_GET_FD, .sy_flags = SYF_CAPENABLED, .sy_thrcnt = SY_THR_STATIC },	/* 372 = extattr_get_fd */
	{ .sy_narg = AS(extattr_delete_fd_args), .sy_call = (sy_call_t *)sys_extattr_delete_fd, .sy_auevent = AUE_EXTATTR_DELETE_FD, .sy_flags = SYF_CAPENABLED, .sy_thrcnt = SY_THR_STATIC },	/* 373 = extattr_delete_fd */
	{ .sy_narg = AS(__setugid_args), .sy_call = (sy_call_t *)sys___setugid, .sy_auevent = AUE_SETUGID, .sy_flags = 0, .sy_thrcnt = SY_THR_STATIC },	/* 374 = __setugid */
	{ .sy_narg = 0, .sy_call = (sy_call_t *)nosys, .sy_auevent = AUE_NULL, .sy_flags = 0, .sy_thrcnt = SY_THR_ABSENT },	/* 375 = obsolete nfsclnt */
	{ .sy_narg = AS(eaccess_args), .sy_call = (sy_call_t *)sys_eaccess, .sy_auevent = AUE_EACCESS, .sy_flags = 0, .sy_thrcnt = SY_THR_STATIC },	/* 376 = eaccess */
	{ .sy_narg = AS(afs3_syscall_args), .sy_call = (sy_call_t *)lkmressys, .sy_auevent = AUE_NULL, .sy_flags = 0, .sy_thrcnt = SY_THR_ABSENT },	/* 377 = afs3_syscall */
	{ .sy_narg = AS(nmount_args), .sy_call = (sy_call_t *)sys_nmount, .sy_auevent = AUE_NMOUNT, .sy_flags = 0, .sy_thrcnt = SY_THR_STATIC },	/* 378 = nmount */
	{ .sy_narg = 0, .sy_call = (sy_call_t *)nosys, .sy_auevent = AUE_NULL, .sy_flags = 0, .sy_thrcnt = SY_THR_ABSENT },	/* 379 = obsolete kse_exit */
	{ .sy_narg = 0, .sy_call = (sy_call_t *)nosys, .sy_auevent = AUE_NULL, .sy_flags = 0, .sy_thrcnt = SY_THR_ABSENT },	/* 380 = obsolete kse_wakeup */
	{ .sy_narg = 0, .sy_call = (sy_call_t *)nosys, .sy_auevent = AUE_NULL, .sy_flags = 0, .sy_thrcnt = SY_THR_ABSENT },	/* 381 = obsolete kse_create */
	{ .sy_narg = 0, .sy_call = (sy_call_t *)nosys, .sy_auevent = AUE_NULL, .sy_flags = 0, .sy_thrcnt = SY_THR_ABSENT },	/* 382 = obsolete kse_thr_interrupt */
	{ .sy_narg = 0, .sy_call = (sy_call_t *)nosys, .sy_auevent = AUE_NULL, .sy_flags = 0, .sy_thrcnt = SY_THR_ABSENT },	/* 383 = obsolete kse_release */
	{ .sy_narg = AS(__mac_get_proc_args), .sy_call = (sy_call_t *)sys___mac_get_proc, .sy_auevent = AUE_NULL, .sy_flags = SYF_CAPENABLED, .sy_thrcnt = SY_THR_STATIC },	/* 384 = __mac_get_proc */
	{ .sy_narg = AS(__mac_set_proc_args), .sy_call = (sy_call_t *)sys___mac_set_proc, .sy_auevent = AUE_NULL, .sy_flags = SYF_CAPENABLED, .sy_thrcnt = SY_THR_STATIC },	/* 385 = __mac_set_proc */
	{ .sy_narg = AS(__mac_get_fd_args), .sy_call = (sy_call_t *)sys___mac_get_fd, .sy_auevent = AUE_NULL, .sy_flags = SYF_CAPENABLED, .sy_thrcnt = SY_THR_STATIC },	/* 386 = __mac_get_fd */
	{ .sy_narg = AS(__mac_get_file_args), .sy_call = (sy_call_t *)sys___mac_get_file, .sy_auevent = AUE_NULL, .sy_flags = 0, .sy_thrcnt = SY_THR_STATIC },	/* 387 = __mac_get_file */
	{ .sy_narg = AS(__mac_set_fd_args), .sy_call = (sy_call_t *)sys___mac_set_fd, .sy_auevent = AUE_NULL, .sy_flags = SYF_CAPENABLED, .sy_thrcnt = SY_THR_STATIC },	/* 388 = __mac_set_fd */
	{ .sy_narg = AS(__mac_set_file_args), .sy_call = (sy_call_t *)sys___mac_set_file, .sy_auevent = AUE_NULL, .sy_flags = 0, .sy_thrcnt = SY_THR_STATIC },	/* 389 = __mac_set_file */
	{ .sy_narg = AS(kenv_args), .sy_call = (sy_call_t *)sys_kenv, .sy_auevent = AUE_NULL, .sy_flags = 0, .sy_thrcnt = SY_THR_STATIC },	/* 390 = kenv */
	{ .sy_narg = AS(lchflags_args), .sy_call = (sy_call_t *)sys_lchflags, .sy_auevent = AUE_LCHFLAGS, .sy_flags = 0, .sy_thrcnt = SY_THR_STATIC },	/* 391 = lchflags */
	{ .sy_narg = AS(uuidgen_args), .sy_call = (sy_call_t *)sys_uuidgen, .sy_auevent = AUE_NULL, .sy_flags = SYF_CAPENABLED, .sy_thrcnt = SY_THR_STATIC },	/* 392 = uuidgen */
	{ .sy_narg = AS(sendfile_args), .sy_call = (sy_call_t *)sys_sendfile, .sy_auevent = AUE_SENDFILE, .sy_flags = SYF_CAPENABLED, .sy_thrcnt = SY_THR_STATIC },	/* 393 = sendfile */
	{ .sy_narg = AS(mac_syscall_args), .sy_call = (sy_call_t *)sys_mac_syscall, .sy_auevent = AUE_NULL, .sy_flags = 0, .sy_thrcnt = SY_THR_STATIC },	/* 394 = mac_syscall */
	{ compat11(AS(freebsd11_getfsstat_args),getfsstat), .sy_auevent = AUE_GETFSSTAT, .sy_flags = 0, .sy_thrcnt = SY_THR_STATIC },	/* 395 = freebsd11 getfsstat */
	{ compat11(AS(freebsd11_statfs_args),statfs), .sy_auevent = AUE_STATFS, .sy_flags = 0, .sy_thrcnt = SY_THR_STATIC },	/* 396 = freebsd11 statfs */
	{ compat11(AS(freebsd11_fstatfs_args),fstatfs), .sy_auevent = AUE_FSTATFS, .sy_flags = SYF_CAPENABLED, .sy_thrcnt = SY_THR_STATIC },	/* 397 = freebsd11 fstatfs */
	{ compat11(AS(freebsd11_fhstatfs_args),fhstatfs), .sy_auevent = AUE_FHSTATFS, .sy_flags = 0, .sy_thrcnt = SY_THR_STATIC },	/* 398 = freebsd11 fhstatfs */
	{ .sy_narg = 0, .sy_call = (sy_call_t *)nosys, .sy_auevent = AUE_NULL, .sy_flags = 0, .sy_thrcnt = SY_THR_ABSENT },	/* 399 = reserved for local use */
	{ .sy_narg = AS(ksem_close_args), .sy_call = (sy_call_t *)lkmressys, .sy_auevent = AUE_NULL, .sy_flags = 0, .sy_thrcnt = SY_THR_ABSENT },	/* 400 = ksem_close */
	{ .sy_narg = AS(ksem_post_args), .sy_call = (sy_call_t *)lkmressys, .sy_auevent = AUE_NULL, .sy_flags = 0, .sy_thrcnt = SY_THR_ABSENT },	/* 401 = ksem_post */
	{ .sy_narg = AS(ksem_wait_args), .sy_call = (sy_call_t *)lkmressys, .sy_auevent = AUE_NULL, .sy_flags = 0, .sy_thrcnt = SY_THR_ABSENT },	/* 402 = ksem_wait */
	{ .sy_narg = AS(ksem_trywait_args), .sy_call = (sy_call_t *)lkmressys, .sy_auevent = AUE_NULL, .sy_flags = 0, .sy_thrcnt = SY_THR_ABSENT },	/* 403 = ksem_trywait */
	{ .sy_narg = AS(ksem_init_args), .sy_call = (sy_call_t *)lkmressys, .sy_auevent = AUE_NULL, .sy_flags = 0, .sy_thrcnt = SY_THR_ABSENT },	/* 404 = ksem_init */
	{ .sy_narg = AS(ksem_open_args), .sy_call = (sy_call_t *)lkmressys, .sy_auevent = AUE_NULL, .sy_flags = 0, .sy_thrcnt = SY_THR_ABSENT },	/* 405 = ksem_open */
	{ .sy_narg = AS(ksem_unlink_args), .sy_call = (sy_call_t *)lkmressys, .sy_auevent = AUE_NULL, .sy_flags = 0, .sy_thrcnt = SY_THR_ABSENT },	/* 406 = ksem_unlink */
	{ .sy_narg = AS(ksem_getvalue_args), .sy_call = (sy_call_t *)lkmressys, .sy_auevent = AUE_NULL, .sy_flags = 0, .sy_thrcnt = SY_THR_ABSENT },	/* 407 = ksem_getvalue */
	{ .sy_narg = AS(ksem_destroy_args), .sy_call = (sy_call_t *)lkmressys, .sy_auevent = AUE_NULL, .sy_flags = 0, .sy_thrcnt = SY_THR_ABSENT },	/* 408 = ksem_destroy */
	{ .sy_narg = AS(__mac_get_pid_args), .sy_call = (sy_call_t *)sys___mac_get_pid, .sy_auevent = AUE_NULL, .sy_flags = 0, .sy_thrcnt = SY_THR_STATIC },	/* 409 = __mac_get_pid */
	{ .sy_narg = AS(__mac_get_link_args), .sy_call = (sy_call_t *)sys___mac_get_link, .sy_auevent = AUE_NULL, .sy_flags = 0, .sy_thrcnt = SY_THR_STATIC },	/* 410 = __mac_get_link */
	{ .sy_narg = AS(__mac_set_link_args), .sy_call = (sy_call_t *)sys___mac_set_link, .sy_auevent = AUE_NULL, .sy_flags = 0, .sy_thrcnt = SY_THR_STATIC },	/* 411 = __mac_set_link */
	{ .sy_narg = AS(extattr_set_link_args), .sy_call = (sy_call_t *)sys_extattr_set_link, .sy_auevent = AUE_EXTATTR_SET_LINK, .sy_flags = 0, .sy_thrcnt = SY_THR_STATIC },	/* 412 = extattr_set_link */
	{ .sy_narg = AS(extattr_get_link_args), .sy_call = (sy_call_t *)sys_extattr_get_link, .sy_auevent = AUE_EXTATTR_GET_LINK, .sy_flags = 0, .sy_thrcnt = SY_THR_STATIC },	/* 413 = extattr_get_link */
	{ .sy_narg = AS(extattr_delete_link_args), .sy_call = (sy_call_t *)sys_extattr_delete_link, .sy_auevent = AUE_EXTATTR_DELETE_LINK, .sy_flags = 0, .sy_thrcnt = SY_THR_STATIC },	/* 414 = extattr_delete_link */
	{ .sy_narg = AS(__mac_execve_args), .sy_call = (sy_call_t *)sys___mac_execve, .sy_auevent = AUE_NULL, .sy_flags = 0, .sy_thrcnt = SY_THR_STATIC },	/* 415 = __mac_execve */
	{ .sy_narg = AS(sigaction_args), .sy_call = (sy_call_t *)sys_sigaction, .sy_auevent = AUE_SIGACTION, .sy_flags = SYF_CAPENABLED, .sy_thrcnt = SY_THR_STATIC },	/* 416 = sigaction */
	{ .sy_narg = AS(sigreturn_args), .sy_call = (sy_call_t *)sys_sigreturn, .sy_auevent = AUE_SIGRETURN, .sy_flags = SYF_CAPENABLED, .sy_thrcnt = SY_THR_STATIC },	/* 417 = sigreturn */
	{ .sy_narg = 0, .sy_call = (sy_call_t *)nosys, .sy_auevent = AUE_NULL, .sy_flags = 0, .sy_thrcnt = SY_THR_ABSENT },	/* 418 = reserved for local use */
	{ .sy_narg = 0, .sy_call = (sy_call_t *)nosys, .sy_auevent = AUE_NULL, .sy_flags = 0, .sy_thrcnt = SY_THR_ABSENT },	/* 419 = reserved for local use */
	{ .sy_narg = 0, .sy_call = (sy_call_t *)nosys, .sy_auevent = AUE_NULL, .sy_flags = 0, .sy_thrcnt = SY_THR_ABSENT },	/* 420 = reserved for local use */
	{ .sy_narg = AS(getcontext_args), .sy_call = (sy_call_t *)sys_getcontext, .sy_auevent = AUE_NULL, .sy_flags = SYF_CAPENABLED, .sy_thrcnt = SY_THR_STATIC },	/* 421 = getcontext */
	{ .sy_narg = AS(setcontext_args), .sy_call = (sy_call_t *)sys_setcontext, .sy_auevent = AUE_NULL, .sy_flags = SYF_CAPENABLED, .sy_thrcnt = SY_THR_STATIC },	/* 422 = setcontext */
	{ .sy_narg = AS(swapcontext_args), .sy_call = (sy_call_t *)sys_swapcontext, .sy_auevent = AUE_NULL, .sy_flags = 0, .sy_thrcnt = SY_THR_STATIC },	/* 423 = swapcontext */
	{ compat13(AS(freebsd13_swapoff_args),swapoff), .sy_auevent = AUE_SWAPOFF, .sy_flags = 0, .sy_thrcnt = SY_THR_STATIC },	/* 424 = freebsd13 swapoff */
	{ .sy_narg = AS(__acl_get_link_args), .sy_call = (sy_call_t *)sys___acl_get_link, .sy_auevent = AUE_ACL_GET_LINK, .sy_flags = 0, .sy_thrcnt = SY_THR_STATIC },	/* 425 = __acl_get_link */
	{ .sy_narg = AS(__acl_set_link_args), .sy_call = (sy_call_t *)sys___acl_set_link, .sy_auevent = AUE_ACL_SET_LINK, .sy_flags = 0, .sy_thrcnt = SY_THR_STATIC },	/* 426 = __acl_set_link */
	{ .sy_narg = AS(__acl_delete_link_args), .sy_call = (sy_call_t *)sys___acl_delete_link, .sy_auevent = AUE_ACL_DELETE_LINK, .sy_flags = 0, .sy_thrcnt = SY_THR_STATIC },	/* 427 = __acl_delete_link */
	{ .sy_narg = AS(__acl_aclcheck_link_args), .sy_call = (sy_call_t *)sys___acl_aclcheck_link, .sy_auevent = AUE_ACL_CHECK_LINK, .sy_flags = 0, .sy_thrcnt = SY_THR_STATIC },	/* 428 = __acl_aclcheck_link */
	{ .sy_narg = AS(sigwait_args), .sy_call = (sy_call_t *)sys_sigwait, .sy_auevent = AUE_SIGWAIT, .sy_flags = SYF_CAPENABLED, .sy_thrcnt = SY_THR_STATIC },	/* 429 = sigwait */
	{ .sy_narg = AS(thr_create_args), .sy_call = (sy_call_t *)sys_thr_create, .sy_auevent = AUE_THR_CREATE, .sy_flags = SYF_CAPENABLED, .sy_thrcnt = SY_THR_STATIC },	/* 430 = thr_create */
	{ .sy_narg = AS(thr_exit_args), .sy_call = (sy_call_t *)sys_thr_exit, .sy_auevent = AUE_THR_EXIT, .sy_flags = SYF_CAPENABLED, .sy_thrcnt = SY_THR_STATIC },	/* 431 = thr_exit */
	{ .sy_narg = AS(thr_self_args), .sy_call = (sy_call_t *)sys_thr_self, .sy_auevent = AUE_NULL, .sy_flags = SYF_CAPENABLED, .sy_thrcnt = SY_THR_STATIC },	/* 432 = thr_self */
	{ .sy_narg = AS(thr_kill_args), .sy_call = (sy_call_t *)sys_thr_kill, .sy_auevent = AUE_THR_KILL, .sy_flags = SYF_CAPENABLED, .sy_thrcnt = SY_THR_STATIC },	/* 433 = thr_kill */
	{ compat10(AS(freebsd10__umtx_lock_args),_umtx_lock), .sy_auevent = AUE_NULL, .sy_flags = 0, .sy_thrcnt = SY_THR_STATIC },	/* 434 = freebsd10 _umtx_lock */
	{ compat10(AS(freebsd10__umtx_unlock_args),_umtx_unlock), .sy_auevent = AUE_NULL, .sy_flags = 0, .sy_thrcnt = SY_THR_STATIC },	/* 435 = freebsd10 _umtx_unlock */
	{ .sy_narg = AS(jail_attach_args), .sy_call = (sy_call_t *)sys_jail_attach, .sy_auevent = AUE_JAIL_ATTACH, .sy_flags = 0, .sy_thrcnt = SY_THR_STATIC },	/* 436 = jail_attach */
	{ .sy_narg = AS(extattr_list_fd_args), .sy_call = (sy_call_t *)sys_extattr_list_fd, .sy_auevent = AUE_EXTATTR_LIST_FD, .sy_flags = SYF_CAPENABLED, .sy_thrcnt = SY_THR_STATIC },	/* 437 = extattr_list_fd */
	{ .sy_narg = AS(extattr_list_file_args), .sy_call = (sy_call_t *)sys_extattr_list_file, .sy_auevent = AUE_EXTATTR_LIST_FILE, .sy_flags = 0, .sy_thrcnt = SY_THR_STATIC },	/* 438 = extattr_list_file */
	{ .sy_narg = AS(extattr_list_link_args), .sy_call = (sy_call_t *)sys_extattr_list_link, .sy_auevent = AUE_EXTATTR_LIST_LINK, .sy_flags = 0, .sy_thrcnt = SY_THR_STATIC },	/* 439 = extattr_list_link */
	{ .sy_narg = 0, .sy_call = (sy_call_t *)nosys, .sy_auevent = AUE_NULL, .sy_flags = 0, .sy_thrcnt = SY_THR_ABSENT },	/* 440 = obsolete kse_switchin */
	{ .sy_narg = AS(ksem_timedwait_args), .sy_call = (sy_call_t *)lkmressys, .sy_auevent = AUE_NULL, .sy_flags = 0, .sy_thrcnt = SY_THR_ABSENT },	/* 441 = ksem_timedwait */
	{ .sy_narg = AS(thr_suspend_args), .sy_call = (sy_call_t *)sys_thr_suspend, .sy_auevent = AUE_NULL, .sy_flags = SYF_CAPENABLED, .sy_thrcnt = SY_THR_STATIC },	/* 442 = thr_suspend */
	{ .sy_narg = AS(thr_wake_args), .sy_call = (sy_call_t *)sys_thr_wake, .sy_auevent = AUE_NULL, .sy_flags = SYF_CAPENABLED, .sy_thrcnt = SY_THR_STATIC },	/* 443 = thr_wake */
	{ .sy_narg = AS(kldunloadf_args), .sy_call = (sy_call_t *)sys_kldunloadf, .sy_auevent = AUE_MODUNLOAD, .sy_flags = 0, .sy_thrcnt = SY_THR_STATIC },	/* 444 = kldunloadf */
	{ .sy_narg = AS(audit_args), .sy_call = (sy_call_t *)sys_audit, .sy_auevent = AUE_AUDIT, .sy_flags = 0, .sy_thrcnt = SY_THR_STATIC },	/* 445 = audit */
	{ .sy_narg = AS(auditon_args), .sy_call = (sy_call_t *)sys_auditon, .sy_auevent = AUE_AUDITON, .sy_flags = 0, .sy_thrcnt = SY_THR_STATIC },	/* 446 = auditon */
	{ .sy_narg = AS(getauid_args), .sy_call = (sy_call_t *)sys_getauid, .sy_auevent = AUE_GETAUID, .sy_flags = SYF_CAPENABLED, .sy_thrcnt = SY_THR_STATIC },	/* 447 = getauid */
	{ .sy_narg = AS(setauid_args), .sy_call = (sy_call_t *)sys_setauid, .sy_auevent = AUE_SETAUID, .sy_flags = SYF_CAPENABLED, .sy_thrcnt = SY_THR_STATIC },	/* 448 = setauid */
	{ .sy_narg = AS(getaudit_args), .sy_call = (sy_call_t *)sys_getaudit, .sy_auevent = AUE_GETAUDIT, .sy_flags = SYF_CAPENABLED, .sy_thrcnt = SY_THR_STATIC },	/* 449 = getaudit */
	{ .sy_narg = AS(setaudit_args), .sy_call = (sy_call_t *)sys_setaudit, .sy_auevent = AUE_SETAUDIT, .sy_flags = SYF_CAPENABLED, .sy_thrcnt = SY_THR_STATIC },	/* 450 = setaudit */
	{ .sy_narg = AS(getaudit_addr_args), .sy_call = (sy_call_t *)sys_getaudit_addr, .sy_auevent = AUE_GETAUDIT_ADDR, .sy_flags = SYF_CAPENABLED, .sy_thrcnt = SY_THR_STATIC },	/* 451 = getaudit_addr */
	{ .sy_narg = AS(setaudit_addr_args), .sy_call = (sy_call_t *)sys_setaudit_addr, .sy_auevent = AUE_SETAUDIT_ADDR, .sy_flags = SYF_CAPENABLED, .sy_thrcnt = SY_THR_STATIC },	/* 452 = setaudit_addr */
	{ .sy_narg = AS(auditctl_args), .sy_call = (sy_call_t *)sys_auditctl, .sy_auevent = AUE_AUDITCTL, .sy_flags = 0, .sy_thrcnt = SY_THR_STATIC },	/* 453 = auditctl */
	{ .sy_narg = AS(_umtx_op_args), .sy_call = (sy_call_t *)sys__umtx_op, .sy_auevent = AUE_NULL, .sy_flags = SYF_CAPENABLED, .sy_thrcnt = SY_THR_STATIC },	/* 454 = _umtx_op */
	{ .sy_narg = AS(thr_new_args), .sy_call = (sy_call_t *)sys_thr_new, .sy_auevent = AUE_THR_NEW, .sy_flags = SYF_CAPENABLED, .sy_thrcnt = SY_THR_STATIC },	/* 455 = thr_new */
	{ .sy_narg = AS(sigqueue_args), .sy_call = (sy_call_t *)sys_sigqueue, .sy_auevent = AUE_NULL, .sy_flags = SYF_CAPENABLED, .sy_thrcnt = SY_THR_STATIC },	/* 456 = sigqueue */
	{ .sy_narg = AS(kmq_open_args), .sy_call = (sy_call_t *)lkmressys, .sy_auevent = AUE_NULL, .sy_flags = 0, .sy_thrcnt = SY_THR_ABSENT },	/* 457 = kmq_open */
	{ .sy_narg = AS(kmq_setattr_args), .sy_call = (sy_call_t *)lkmressys, .sy_auevent = AUE_NULL, .sy_flags = SYF_CAPENABLED, .sy_thrcnt = SY_THR_ABSENT },	/* 458 = kmq_setattr */
	{ .sy_narg = AS(kmq_timedreceive_args), .sy_call = (sy_call_t *)lkmressys, .sy_auevent = AUE_NULL, .sy_flags = SYF_CAPENABLED, .sy_thrcnt = SY_THR_ABSENT },	/* 459 = kmq_timedreceive */
	{ .sy_narg = AS(kmq_timedsend_args), .sy_call = (sy_call_t *)lkmressys, .sy_auevent = AUE_NULL, .sy_flags = SYF_CAPENABLED, .sy_thrcnt = SY_THR_ABSENT },	/* 460 = kmq_timedsend */
	{ .sy_narg = AS(kmq_notify_args), .sy_call = (sy_call_t *)lkmressys, .sy_auevent = AUE_NULL, .sy_flags = SYF_CAPENABLED, .sy_thrcnt = SY_THR_ABSENT },	/* 461 = kmq_notify */
	{ .sy_narg = AS(kmq_unlink_args), .sy_call = (sy_call_t *)lkmressys, .sy_auevent = AUE_NULL, .sy_flags = 0, .sy_thrcnt = SY_THR_ABSENT },	/* 462 = kmq_unlink */
	{ .sy_narg = AS(abort2_args), .sy_call = (sy_call_t *)sys_abort2, .sy_auevent = AUE_NULL, .sy_flags = SYF_CAPENABLED, .sy_thrcnt = SY_THR_STATIC },	/* 463 = abort2 */
	{ .sy_narg = AS(thr_set_name_args), .sy_call = (sy_call_t *)sys_thr_set_name, .sy_auevent = AUE_NULL, .sy_flags = SYF_CAPENABLED, .sy_thrcnt = SY_THR_STATIC },	/* 464 = thr_set_name */
	{ .sy_narg = AS(aio_fsync_args), .sy_call = (sy_call_t *)sys_aio_fsync, .sy_auevent = AUE_AIO_FSYNC, .sy_flags = SYF_CAPENABLED, .sy_thrcnt = SY_THR_STATIC },	/* 465 = aio_fsync */
	{ .sy_narg = AS(rtprio_thread_args), .sy_call = (sy_call_t *)sys_rtprio_thread, .sy_auevent = AUE_RTPRIO, .sy_flags = SYF_CAPENABLED, .sy_thrcnt = SY_THR_STATIC },	/* 466 = rtprio_thread */
	{ .sy_narg = AS(thr_stack_args), .sy_call = (sy_call_t *)sys_thr_stack, .sy_auevent = AUE_NULL, .sy_flags = 0, .sy_thrcnt = SY_THR_STATIC },	/* 467 = thr_stack */
	{ .sy_narg = AS(thr_workq_args), .sy_call = (sy_call_t *)sys_thr_workq, .sy_auevent = AUE_NULL, .sy_flags = 0, .sy_thrcnt = SY_THR_STATIC },	/* 468 = thr_workq */
	{ .sy_narg = 0, .sy_call = (sy_call_t *)nosys, .sy_auevent = AUE_NULL, .sy_flags = 0, .sy_thrcnt = SY_THR_ABSENT },	/* 469 = __getpath_fromfd */
	{ .sy_narg = 0, .sy_call = (sy_call_t *)nosys, .sy_auevent = AUE_NULL, .sy_flags = 0, .sy_thrcnt = SY_THR_ABSENT },	/* 470 = __getpath_fromaddr */
	{ .sy_narg = AS(sctp_peeloff_args), .sy_call = (sy_call_t *)lkmressys, .sy_auevent = AUE_NULL, .sy_flags = SYF_CAPENABLED, .sy_thrcnt = SY_THR_ABSENT },	/* 471 = sctp_peeloff */
	{ .sy_narg = AS(sctp_generic_sendmsg_args), .sy_call = (sy_call_t *)lkmressys, .sy_auevent = AUE_NULL, .sy_flags = SYF_CAPENABLED, .sy_thrcnt = SY_THR_ABSENT },	/* 472 = sctp_generic_sendmsg */
	{ .sy_narg = AS(sctp_generic_sendmsg_iov_args), .sy_call = (sy_call_t *)lkmressys, .sy_auevent = AUE_NULL, .sy_flags = SYF_CAPENABLED, .sy_thrcnt = SY_THR_ABSENT },	/* 473 = sctp_generic_sendmsg_iov */
	{ .sy_narg = AS(sctp_generic_recvmsg_args), .sy_call = (sy_call_t *)lkmressys, .sy_auevent = AUE_NULL, .sy_flags = SYF_CAPENABLED, .sy_thrcnt = SY_THR_ABSENT },	/* 474 = sctp_generic_recvmsg */
	{ .sy_narg = AS(pread_args), .sy_call = (sy_call_t *)sys_pread, .sy_auevent = AUE_PREAD, .sy_flags = SYF_CAPENABLED, .sy_thrcnt = SY_THR_STATIC },	/* 475 = pread */
	{ .sy_narg = AS(pwrite_args), .sy_call = (sy_call_t *)sys_pwrite, .sy_auevent = AUE_PWRITE, .sy_flags = SYF_CAPENABLED, .sy_thrcnt = SY_THR_STATIC },	/* 476 = pwrite */
	{ .sy_narg = AS(mmap_args), .sy_call = (sy_call_t *)sys_mmap, .sy_auevent = AUE_MMAP, .sy_flags = SYF_CAPENABLED, .sy_thrcnt = SY_THR_STATIC },	/* 477 = mmap */
	{ .sy_narg = AS(lseek_args), .sy_call = (sy_call_t *)sys_lseek, .sy_auevent = AUE_LSEEK, .sy_flags = SYF_CAPENABLED, .sy_thrcnt = SY_THR_STATIC },	/* 478 = lseek */
	{ .sy_narg = AS(truncate_args), .sy_call = (sy_call_t *)sys_truncate, .sy_auevent = AUE_TRUNCATE, .sy_flags = 0, .sy_thrcnt = SY_THR_STATIC },	/* 479 = truncate */
	{ .sy_narg = AS(ftruncate_args), .sy_call = (sy_call_t *)sys_ftruncate, .sy_auevent = AUE_FTRUNCATE, .sy_flags = SYF_CAPENABLED, .sy_thrcnt = SY_THR_STATIC },	/* 480 = ftruncate */
	{ .sy_narg = AS(thr_kill2_args), .sy_call = (sy_call_t *)sys_thr_kill2, .sy_auevent = AUE_THR_KILL2, .sy_flags = 0, .sy_thrcnt = SY_THR_STATIC },	/* 481 = thr_kill2 */
	{ compat12(AS(freebsd12_shm_open_args),shm_open), .sy_auevent = AUE_SHMOPEN, .sy_flags = SYF_CAPENABLED, .sy_thrcnt = SY_THR_STATIC },	/* 482 = freebsd12 shm_open */
	{ .sy_narg = AS(shm_unlink_args), .sy_call = (sy_call_t *)sys_shm_unlink, .sy_auevent = AUE_SHMUNLINK, .sy_flags = 0, .sy_thrcnt = SY_THR_STATIC },	/* 483 = shm_unlink */
	{ .sy_narg = AS(cpuset_args), .sy_call = (sy_call_t *)sys_cpuset, .sy_auevent = AUE_NULL, .sy_flags = 0, .sy_thrcnt = SY_THR_STATIC },	/* 484 = cpuset */
	{ .sy_narg = AS(cpuset_setid_args), .sy_call = (sy_call_t *)sys_cpuset_setid, .sy_auevent = AUE_NULL, .sy_flags = 0, .sy_thrcnt = SY_THR_STATIC },	/* 485 = cpuset_setid */
	{ .sy_narg = AS(cpuset_getid_args), .sy_call = (sy_call_t *)sys_cpuset_getid, .sy_auevent = AUE_NULL, .sy_flags = 0, .sy_thrcnt = SY_THR_STATIC },	/* 486 = cpuset_getid */
	{ .sy_narg = AS(cpuset_getaffinity_args), .sy_call = (sy_call_t *)sys_cpuset_getaffinity, .sy_auevent = AUE_NULL, .sy_flags = SYF_CAPENABLED, .sy_thrcnt = SY_THR_STATIC },	/* 487 = cpuset_getaffinity */
	{ .sy_narg = AS(cpuset_setaffinity_args), .sy_call = (sy_call_t *)sys_cpuset_setaffinity, .sy_auevent = AUE_NULL, .sy_flags = SYF_CAPENABLED, .sy_thrcnt = SY_THR_STATIC },	/* 488 = cpuset_setaffinity */
	{ .sy_narg = AS(faccessat_args), .sy_call = (sy_call_t *)sys_faccessat, .sy_auevent = AUE_FACCESSAT, .sy_flags = SYF_CAPENABLED, .sy_thrcnt = SY_THR_STATIC },	/* 489 = faccessat */
	{ .sy_narg = AS(fchmodat_args), .sy_call = (sy_call_t *)sys_fchmodat, .sy_auevent = AUE_FCHMODAT, .sy_flags = SYF_CAPENABLED, .sy_thrcnt = SY_THR_STATIC },	/* 490 = fchmodat */
	{ .sy_narg = AS(fchownat_args), .sy_call = (sy_call_t *)sys_fchownat, .sy_auevent = AUE_FCHOWNAT, .sy_flags = SYF_CAPENABLED, .sy_thrcnt = SY_THR_STATIC },	/* 491 = fchownat */
	{ .sy_narg = AS(fexecve_args), .sy_call = (sy_call_t *)sys_fexecve, .sy_auevent = AUE_FEXECVE, .sy_flags = SYF_CAPENABLED, .sy_thrcnt = SY_THR_STATIC },	/* 492 = fexecve */
	{ compat11(AS(freebsd11_fstatat_args),fstatat), .sy_auevent = AUE_FSTATAT, .sy_flags = SYF_CAPENABLED, .sy_thrcnt = SY_THR_STATIC },	/* 493 = freebsd11 fstatat */
	{ .sy_narg = AS(futimesat_args), .sy_call = (sy_call_t *)sys_futimesat, .sy_auevent = AUE_FUTIMESAT, .sy_flags = SYF_CAPENABLED, .sy_thrcnt = SY_THR_STATIC },	/* 494 = futimesat */
	{ .sy_narg = AS(linkat_args), .sy_call = (sy_call_t *)sys_linkat, .sy_auevent = AUE_LINKAT, .sy_flags = SYF_CAPENABLED, .sy_thrcnt = SY_THR_STATIC },	/* 495 = linkat */
	{ .sy_narg = AS(mkdirat_args), .sy_call = (sy_call_t *)sys_mkdirat, .sy_auevent = AUE_MKDIRAT, .sy_flags = SYF_CAPENABLED, .sy_thrcnt = SY_THR_STATIC },	/* 496 = mkdirat */
	{ .sy_narg = AS(mkfifoat_args), .sy_call = (sy_call_t *)sys_mkfifoat, .sy_auevent = AUE_MKFIFOAT, .sy_flags = SYF_CAPENABLED, .sy_thrcnt = SY_THR_STATIC },	/* 497 = mkfifoat */
	{ compat11(AS(freebsd11_mknodat_args),mknodat), .sy_auevent = AUE_MKNODAT, .sy_flags = SYF_CAPENABLED, .sy_thrcnt = SY_THR_STATIC },	/* 498 = freebsd11 mknodat */
	{ .sy_narg = AS(openat_args), .sy_call = (sy_call_t *)sys_openat, .sy_auevent = AUE_OPENAT_RWTC, .sy_flags = SYF_CAPENABLED, .sy_thrcnt = SY_THR_STATIC },	/* 499 = openat */
	{ .sy_narg = AS(readlinkat_args), .sy_call = (sy_call_t *)sys_readlinkat, .sy_auevent = AUE_READLINKAT, .sy_flags = SYF_CAPENABLED, .sy_thrcnt = SY_THR_STATIC },	/* 500 = readlinkat */
	{ .sy_narg = AS(renameat_args), .sy_call = (sy_call_t *)sys_renameat, .sy_auevent = AUE_RENAMEAT, .sy_flags = SYF_CAPENABLED, .sy_thrcnt = SY_THR_STATIC },	/* 501 = renameat */
	{ .sy_narg = AS(symlinkat_args), .sy_call = (sy_call_t *)sys_symlinkat, .sy_auevent = AUE_SYMLINKAT, .sy_flags = SYF_CAPENABLED, .sy_thrcnt = SY_THR_STATIC },	/* 502 = symlinkat */
	{ .sy_narg = AS(unlinkat_args), .sy_call = (sy_call_t *)sys_unlinkat, .sy_auevent = AUE_UNLINKAT, .sy_flags = SYF_CAPENABLED, .sy_thrcnt = SY_THR_STATIC },	/* 503 = unlinkat */
	{ .sy_narg = AS(posix_openpt_args), .sy_call = (sy_call_t *)sys_posix_openpt, .sy_auevent = AUE_POSIX_OPENPT, .sy_flags = 0, .sy_thrcnt = SY_THR_STATIC },	/* 504 = posix_openpt */
	{ .sy_narg = AS(gssd_syscall_args), .sy_call = (sy_call_t *)lkmressys, .sy_auevent = AUE_NULL, .sy_flags = 0, .sy_thrcnt = SY_THR_ABSENT },	/* 505 = gssd_syscall */
	{ .sy_narg = AS(jail_get_args), .sy_call = (sy_call_t *)sys_jail_get, .sy_auevent = AUE_JAIL_GET, .sy_flags = 0, .sy_thrcnt = SY_THR_STATIC },	/* 506 = jail_get */
	{ .sy_narg = AS(jail_set_args), .sy_call = (sy_call_t *)sys_jail_set, .sy_auevent = AUE_JAIL_SET, .sy_flags = 0, .sy_thrcnt = SY_THR_STATIC },	/* 507 = jail_set */
	{ .sy_narg = AS(jail_remove_args), .sy_call = (sy_call_t *)sys_jail_remove, .sy_auevent = AUE_JAIL_REMOVE, .sy_flags = 0, .sy_thrcnt = SY_THR_STATIC },	/* 508 = jail_remove */
	{ compat12(AS(freebsd12_closefrom_args),closefrom), .sy_auevent = AUE_CLOSEFROM, .sy_flags = SYF_CAPENABLED, .sy_thrcnt = SY_THR_STATIC },	/* 509 = freebsd12 closefrom */
	{ .sy_narg = AS(__semctl_args), .sy_call = (sy_call_t *)lkmressys, .sy_auevent = AUE_NULL, .sy_flags = 0, .sy_thrcnt = SY_THR_ABSENT },	/* 510 = __semctl */
	{ .sy_narg = AS(msgctl_args), .sy_call = (sy_call_t *)lkmressys, .sy_auevent = AUE_NULL, .sy_flags = 0, .sy_thrcnt = SY_THR_ABSENT },	/* 511 = msgctl */
	{ .sy_narg = AS(shmctl_args), .sy_call = (sy_call_t *)lkmressys, .sy_auevent = AUE_NULL, .sy_flags = 0, .sy_thrcnt = SY_THR_ABSENT },	/* 512 = shmctl */
	{ .sy_narg = AS(lpathconf_args), .sy_call = (sy_call_t *)sys_lpathconf, .sy_auevent = AUE_LPATHCONF, .sy_flags = 0, .sy_thrcnt = SY_THR_STATIC },	/* 513 = lpathconf */
	{ .sy_narg = 0, .sy_call = (sy_call_t *)nosys, .sy_auevent = AUE_NULL, .sy_flags = 0, .sy_thrcnt = SY_THR_ABSENT },	/* 514 = obsolete cap_new */
	{ .sy_narg = AS(__cap_rights_get_args), .sy_call = (sy_call_t *)sys___cap_rights_get, .sy_auevent = AUE_CAP_RIGHTS_GET, .sy_flags = SYF_CAPENABLED, .sy_thrcnt = SY_THR_STATIC },	/* 515 = __cap_rights_get */
	{ .sy_narg = 0, .sy_call = (sy_call_t *)sys_cap_enter, .sy_auevent = AUE_CAP_ENTER, .sy_flags = SYF_CAPENABLED, .sy_thrcnt = SY_THR_STATIC },	/* 516 = cap_enter */
	{ .sy_narg = AS(cap_getmode_args), .sy_call = (sy_call_t *)sys_cap_getmode, .sy_auevent = AUE_CAP_GETMODE, .sy_flags = SYF_CAPENABLED, .sy_thrcnt = SY_THR_STATIC },	/* 517 = cap_getmode */
	{ .sy_narg = AS(pdfork_args), .sy_call = (sy_call_t *)sys_pdfork, .sy_auevent = AUE_PDFORK, .sy_flags = SYF_CAPENABLED, .sy_thrcnt = SY_THR_STATIC },	/* 518 = pdfork */
	{ .sy_narg = AS(pdkill_args), .sy_call = (sy_call_t *)sys_pdkill, .sy_auevent = AUE_PDKILL, .sy_flags = SYF_CAPENABLED, .sy_thrcnt = SY_THR_STATIC },	/* 519 = pdkill */
	{ .sy_narg = AS(pdgetpid_args), .sy_call = (sy_call_t *)sys_pdgetpid, .sy_auevent = AUE_PDGETPID, .sy_flags = SYF_CAPENABLED, .sy_thrcnt = SY_THR_STATIC },	/* 520 = pdgetpid */
	{ .sy_narg = 0, .sy_call = (sy_call_t *)nosys, .sy_auevent = AUE_NULL, .sy_flags = 0, .sy_thrcnt = SY_THR_ABSENT },	/* 521 = reserved for local use */
	{ .sy_narg = AS(pselect_args), .sy_call = (sy_call_t *)sys_pselect, .sy_auevent = AUE_SELECT, .sy_flags = SYF_CAPENABLED, .sy_thrcnt = SY_THR_STATIC },	/* 522 = pselect */
	{ .sy_narg = AS(getloginclass_args), .sy_call = (sy_call_t *)sys_getloginclass, .sy_auevent = AUE_GETLOGINCLASS, .sy_flags = SYF_CAPENABLED, .sy_thrcnt = SY_THR_STATIC },	/* 523 = getloginclass */
	{ .sy_narg = AS(setloginclass_args), .sy_call = (sy_call_t *)sys_setloginclass, .sy_auevent = AUE_SETLOGINCLASS, .sy_flags = 0, .sy_thrcnt = SY_THR_STATIC },	/* 524 = setloginclass */
	{ .sy_narg = AS(rctl_get_racct_args), .sy_call = (sy_call_t *)sys_rctl_get_racct, .sy_auevent = AUE_NULL, .sy_flags = 0, .sy_thrcnt = SY_THR_STATIC },	/* 525 = rctl_get_racct */
	{ .sy_narg = AS(rctl_get_rules_args), .sy_call = (sy_call_t *)sys_rctl_get_rules, .sy_auevent = AUE_NULL, .sy_flags = 0, .sy_thrcnt = SY_THR_STATIC },	/* 526 = rctl_get_rules */
	{ .sy_narg = AS(rctl_get_limits_args), .sy_call = (sy_call_t *)sys_rctl_get_limits, .sy_auevent = AUE_NULL, .sy_flags = 0, .sy_thrcnt = SY_THR_STATIC },	/* 527 = rctl_get_limits */
	{ .sy_narg = AS(rctl_add_rule_args), .sy_call = (sy_call_t *)sys_rctl_add_rule, .sy_auevent = AUE_NULL, .sy_flags = 0, .sy_thrcnt = SY_THR_STATIC },	/* 528 = rctl_add_rule */
	{ .sy_narg = AS(rctl_remove_rule_args), .sy_call = (sy_call_t *)sys_rctl_remove_rule, .sy_auevent = AUE_NULL, .sy_flags = 0, .sy_thrcnt = SY_THR_STATIC },	/* 529 = rctl_remove_rule */
	{ .sy_narg = AS(posix_fallocate_args), .sy_call = (sy_call_t *)sys_posix_fallocate, .sy_auevent = AUE_POSIX_FALLOCATE, .sy_flags = SYF_CAPENABLED, .sy_thrcnt = SY_THR_STATIC },	/* 530 = posix_fallocate */
	{ .sy_narg = AS(posix_fadvise_args), .sy_call = (sy_call_t *)sys_posix_fadvise, .sy_auevent = AUE_POSIX_FADVISE, .sy_flags = SYF_CAPENABLED, .sy_thrcnt = SY_THR_STATIC },	/* 531 = posix_fadvise */
	{ .sy_narg = AS(wait6_args), .sy_call = (sy_call_t *)sys_wait6, .sy_auevent = AUE_WAIT6, .sy_flags = 0, .sy_thrcnt = SY_THR_STATIC },	/* 532 = wait6 */
	{ .sy_narg = AS(cap_rights_limit_args), .sy_call = (sy_call_t *)sys_cap_rights_limit, .sy_auevent = AUE_CAP_RIGHTS_LIMIT, .sy_flags = SYF_CAPENABLED, .sy_thrcnt = SY_THR_STATIC },	/* 533 = cap_rights_limit */
	{ .sy_narg = AS(cap_ioctls_limit_args), .sy_call = (sy_call_t *)sys_cap_ioctls_limit, .sy_auevent = AUE_CAP_IOCTLS_LIMIT, .sy_flags = SYF_CAPENABLED, .sy_thrcnt = SY_THR_STATIC },	/* 534 = cap_ioctls_limit */
	{ .sy_narg = AS(cap_ioctls_get_args), .sy_call = (sy_call_t *)sys_cap_ioctls_get, .sy_auevent = AUE_CAP_IOCTLS_GET, .sy_flags = SYF_CAPENABLED, .sy_thrcnt = SY_THR_STATIC },	/* 535 = cap_ioctls_get */
	{ .sy_narg = AS(cap_fcntls_limit_args), .sy_call = (sy_call_t *)sys_cap_fcntls_limit, .sy_auevent = AUE_CAP_FCNTLS_LIMIT, .sy_flags = SYF_CAPENABLED, .sy_thrcnt = SY_THR_STATIC },	/* 536 = cap_fcntls_limit */
	{ .sy_narg = AS(cap_fcntls_get_args), .sy_call = (sy_call_t *)sys_cap_fcntls_get, .sy_auevent = AUE_CAP_FCNTLS_GET, .sy_flags = SYF_CAPENABLED, .sy_thrcnt = SY_THR_STATIC },	/* 537 = cap_fcntls_get */
	{ .sy_narg = AS(bindat_args), .sy_call = (sy_call_t *)sys_bindat, .sy_auevent = AUE_BINDAT, .sy_flags = SYF_CAPENABLED, .sy_thrcnt = SY_THR_STATIC },	/* 538 = bindat */
	{ .sy_narg = AS(connectat_args), .sy_call = (sy_call_t *)sys_connectat, .sy_auevent = AUE_CONNECTAT, .sy_flags = SYF_CAPENABLED, .sy_thrcnt = SY_THR_STATIC },	/* 539 = connectat */
	{ .sy_narg = AS(chflagsat_args), .sy_call = (sy_call_t *)sys_chflagsat, .sy_auevent = AUE_CHFLAGSAT, .sy_flags = SYF_CAPENABLED, .sy_thrcnt = SY_THR_STATIC },	/* 540 = chflagsat */
	{ .sy_narg = AS(accept4_args), .sy_call = (sy_call_t *)sys_accept4, .sy_auevent = AUE_ACCEPT, .sy_flags = SYF_CAPENABLED, .sy_thrcnt = SY_THR_STATIC },	/* 541 = accept4 */
	{ .sy_narg = AS(pipe2_args), .sy_call = (sy_call_t *)sys_pipe2, .sy_auevent = AUE_PIPE, .sy_flags = SYF_CAPENABLED, .sy_thrcnt = SY_THR_STATIC },	/* 542 = pipe2 */
	{ .sy_narg = AS(aio_mlock_args), .sy_call = (sy_call_t *)sys_aio_mlock, .sy_auevent = AUE_AIO_MLOCK, .sy_flags = 0, .sy_thrcnt = SY_THR_STATIC },	/* 543 = aio_mlock */
	{ .sy_narg = AS(procctl_args), .sy_call = (sy_call_t *)sys_procctl, .sy_auevent = AUE_PROCCTL, .sy_flags = 0, .sy_thrcnt = SY_THR_STATIC },	/* 544 = procctl */
	{ .sy_narg = AS(ppoll_args), .sy_call = (sy_call_t *)sys_ppoll, .sy_auevent = AUE_POLL, .sy_flags = SYF_CAPENABLED, .sy_thrcnt = SY_THR_STATIC },	/* 545 = ppoll */
	{ .sy_narg = AS(futimens_args), .sy_call = (sy_call_t *)sys_futimens, .sy_auevent = AUE_FUTIMES, .sy_flags = SYF_CAPENABLED, .sy_thrcnt = SY_THR_STATIC },	/* 546 = futimens */
	{ .sy_narg = AS(utimensat_args), .sy_call = (sy_call_t *)sys_utimensat, .sy_auevent = AUE_FUTIMESAT, .sy_flags = SYF_CAPENABLED, .sy_thrcnt = SY_THR_STATIC },	/* 547 = utimensat */
	{ .sy_narg = 0, .sy_call = (sy_call_t *)nosys, .sy_auevent = AUE_NULL, .sy_flags = 0, .sy_thrcnt = SY_THR_ABSENT },	/* 548 = obsolete numa_getaffinity */
	{ .sy_narg = 0, .sy_call = (sy_call_t *)nosys, .sy_auevent = AUE_NULL, .sy_flags = 0, .sy_thrcnt = SY_THR_ABSENT },	/* 549 = obsolete numa_setaffinity */
	{ .sy_narg = AS(fdatasync_args), .sy_call = (sy_call_t *)sys_fdatasync, .sy_auevent = AUE_FSYNC, .sy_flags = SYF_CAPENABLED, .sy_thrcnt = SY_THR_STATIC },	/* 550 = fdatasync */
	{ .sy_narg = AS(fstat_args), .sy_call = (sy_call_t *)sys_fstat, .sy_auevent = AUE_FSTAT, .sy_flags = SYF_CAPENABLED, .sy_thrcnt = SY_THR_STATIC },	/* 551 = fstat */
	{ .sy_narg = AS(fstatat_args), .sy_call = (sy_call_t *)sys_fstatat, .sy_auevent = AUE_FSTATAT, .sy_flags = SYF_CAPENABLED, .sy_thrcnt = SY_THR_STATIC },	/* 552 = fstatat */
	{ .sy_narg = AS(fhstat_args), .sy_call = (sy_call_t *)sys_fhstat, .sy_auevent = AUE_FHSTAT, .sy_flags = 0, .sy_thrcnt = SY_THR_STATIC },	/* 553 = fhstat */
	{ .sy_narg = AS(getdirentries_args), .sy_call = (sy_call_t *)sys_getdirentries, .sy_auevent = AUE_GETDIRENTRIES, .sy_flags = SYF_CAPENABLED, .sy_thrcnt = SY_THR_STATIC },	/* 554 = getdirentries */
	{ .sy_narg = AS(statfs_args), .sy_call = (sy_call_t *)sys_statfs, .sy_auevent = AUE_STATFS, .sy_flags = 0, .sy_thrcnt = SY_THR_STATIC },	/* 555 = statfs */
	{ .sy_narg = AS(fstatfs_args), .sy_call = (sy_call_t *)sys_fstatfs, .sy_auevent = AUE_FSTATFS, .sy_flags = SYF_CAPENABLED, .sy_thrcnt = SY_THR_STATIC },	/* 556 = fstatfs */
	{ .sy_narg = AS(getfsstat_args), .sy_call = (sy_call_t *)sys_getfsstat, .sy_auevent = AUE_GETFSSTAT, .sy_flags = 0, .sy_thrcnt = SY_THR_STATIC },	/* 557 = getfsstat */
	{ .sy_narg = AS(fhstatfs_args), .sy_call = (sy_call_t *)sys_fhstatfs, .sy_auevent = AUE_FHSTATFS, .sy_flags = 0, .sy_thrcnt = SY_THR_STATIC },	/* 558 = fhstatfs */
	{ .sy_narg = AS(mknodat_args), .sy_call = (sy_call_t *)sys_mknodat, .sy_auevent = AUE_MKNODAT, .sy_flags = SYF_CAPENABLED, .sy_thrcnt = SY_THR_STATIC },	/* 559 = mknodat */
	{ .sy_narg = AS(kevent_args), .sy_call = (sy_call_t *)sys_kevent, .sy_auevent = AUE_KEVENT, .sy_flags = SYF_CAPENABLED, .sy_thrcnt = SY_THR_STATIC },	/* 560 = kevent */
	{ .sy_narg = AS(cpuset_getdomain_args), .sy_call = (sy_call_t *)sys_cpuset_getdomain, .sy_auevent = AUE_NULL, .sy_flags = SYF_CAPENABLED, .sy_thrcnt = SY_THR_STATIC },	/* 561 = cpuset_getdomain */
	{ .sy_narg = AS(cpuset_setdomain_args), .sy_call = (sy_call_t *)sys_cpuset_setdomain, .sy_auevent = AUE_NULL, .sy_flags = SYF_CAPENABLED, .sy_thrcnt = SY_THR_STATIC },	/* 562 = cpuset_setdomain */
	{ .sy_narg = AS(getrandom_args), .sy_call = (sy_call_t *)sys_getrandom, .sy_auevent = AUE_NULL, .sy_flags = SYF_CAPENABLED, .sy_thrcnt = SY_THR_STATIC },	/* 563 = getrandom */
	{ .sy_narg = AS(getfhat_args), .sy_call = (sy_call_t *)sys_getfhat, .sy_auevent = AUE_NULL, .sy_flags = 0, .sy_thrcnt = SY_THR_STATIC },	/* 564 = getfhat */
	{ .sy_narg = AS(fhlink_args), .sy_call = (sy_call_t *)sys_fhlink, .sy_auevent = AUE_NULL, .sy_flags = 0, .sy_thrcnt = SY_THR_STATIC },	/* 565 = fhlink */
	{ .sy_narg = AS(fhlinkat_args), .sy_call = (sy_call_t *)sys_fhlinkat, .sy_auevent = AUE_NULL, .sy_flags = 0, .sy_thrcnt = SY_THR_STATIC },	/* 566 = fhlinkat */
	{ .sy_narg = AS(fhreadlink_args), .sy_call = (sy_call_t *)sys_fhreadlink, .sy_auevent = AUE_NULL, .sy_flags = 0, .sy_thrcnt = SY_THR_STATIC },	/* 567 = fhreadlink */
	{ .sy_narg = AS(funlinkat_args), .sy_call = (sy_call_t *)sys_funlinkat, .sy_auevent = AUE_UNLINKAT, .sy_flags = SYF_CAPENABLED, .sy_thrcnt = SY_THR_STATIC },	/* 568 = funlinkat */
	{ .sy_narg = AS(copy_file_range_args), .sy_call = (sy_call_t *)sys_copy_file_range, .sy_auevent = AUE_NULL, .sy_flags = SYF_CAPENABLED, .sy_thrcnt = SY_THR_STATIC },	/* 569 = copy_file_range */
	{ .sy_narg = AS(__sysctlbyname_args), .sy_call = (sy_call_t *)sys___sysctlbyname, .sy_auevent = AUE_SYSCTL, .sy_flags = SYF_CAPENABLED, .sy_thrcnt = SY_THR_STATIC },	/* 570 = __sysctlbyname */
	{ .sy_narg = AS(shm_open2_args), .sy_call = (sy_call_t *)sys_shm_open2, .sy_auevent = AUE_SHMOPEN, .sy_flags = SYF_CAPENABLED, .sy_thrcnt = SY_THR_STATIC },	/* 571 = shm_open2 */
	{ .sy_narg = AS(shm_rename_args), .sy_call = (sy_call_t *)sys_shm_rename, .sy_auevent = AUE_SHMRENAME, .sy_flags = 0, .sy_thrcnt = SY_THR_STATIC },	/* 572 = shm_rename */
	{ .sy_narg = AS(sigfastblock_args), .sy_call = (sy_call_t *)sys_sigfastblock, .sy_auevent = AUE_NULL, .sy_flags = SYF_CAPENABLED, .sy_thrcnt = SY_THR_STATIC },	/* 573 = sigfastblock */
	{ .sy_narg = AS(__realpathat_args), .sy_call = (sy_call_t *)sys___realpathat, .sy_auevent = AUE_REALPATHAT, .sy_flags = 0, .sy_thrcnt = SY_THR_STATIC },	/* 574 = __realpathat */
	{ .sy_narg = AS(close_range_args), .sy_call = (sy_call_t *)sys_close_range, .sy_auevent = AUE_CLOSERANGE, .sy_flags = SYF_CAPENABLED, .sy_thrcnt = SY_THR_STATIC },	/* 575 = close_range */
	{ .sy_narg = AS(rpctls_syscall_args), .sy_call = (sy_call_t *)lkmressys, .sy_auevent = AUE_NULL, .sy_flags = 0, .sy_thrcnt = SY_THR_ABSENT },	/* 576 = rpctls_syscall */
	{ .sy_narg = AS(__specialfd_args), .sy_call = (sy_call_t *)sys___specialfd, .sy_auevent = AUE_SPECIALFD, .sy_flags = SYF_CAPENABLED, .sy_thrcnt = SY_THR_STATIC },	/* 577 = __specialfd */
	{ .sy_narg = AS(aio_writev_args), .sy_call = (sy_call_t *)sys_aio_writev, .sy_auevent = AUE_AIO_WRITEV, .sy_flags = SYF_CAPENABLED, .sy_thrcnt = SY_THR_STATIC },	/* 578 = aio_writev */
	{ .sy_narg = AS(aio_readv_args), .sy_call = (sy_call_t *)sys_aio_readv, .sy_auevent = AUE_AIO_READV, .sy_flags = SYF_CAPENABLED, .sy_thrcnt = SY_THR_STATIC },	/* 579 = aio_readv */
	{ .sy_narg = AS(fspacectl_args), .sy_call = (sy_call_t *)sys_fspacectl, .sy_auevent = AUE_FSPACECTL, .sy_flags = SYF_CAPENABLED, .sy_thrcnt = SY_THR_STATIC },	/* 580 = fspacectl */
	{ .sy_narg = 0, .sy_call = (sy_call_t *)sys_sched_getcpu, .sy_auevent = AUE_NULL, .sy_flags = SYF_CAPENABLED, .sy_thrcnt = SY_THR_STATIC },	/* 581 = sched_getcpu */
	{ .sy_narg = AS(swapoff_args), .sy_call = (sy_call_t *)sys_swapoff, .sy_auevent = AUE_SWAPOFF, .sy_flags = 0, .sy_thrcnt = SY_THR_STATIC },	/* 582 = swapoff */
	{ .sy_narg = AS(kqueuex_args), .sy_call = (sy_call_t *)sys_kqueuex, .sy_auevent = AUE_KQUEUE, .sy_flags = SYF_CAPENABLED, .sy_thrcnt = SY_THR_STATIC },	/* 583 = kqueuex */
	{ .sy_narg = AS(membarrier_args), .sy_call = (sy_call_t *)sys_membarrier, .sy_auevent = AUE_NULL, .sy_flags = SYF_CAPENABLED, .sy_thrcnt = SY_THR_STATIC },	/* 584 = membarrier */
	{ .sy_narg = AS(timerfd_create_args), .sy_call = (sy_call_t *)sys_timerfd_create, .sy_auevent = AUE_TIMERFD, .sy_flags = SYF_CAPENABLED, .sy_thrcnt = SY_THR_STATIC },	/* 585 = timerfd_create */
	{ .sy_narg = AS(timerfd_gettime_args), .sy_call = (sy_call_t *)sys_timerfd_gettime, .sy_auevent = AUE_TIMERFD, .sy_flags = SYF_CAPENABLED, .sy_thrcnt = SY_THR_STATIC },	/* 586 = timerfd_gettime */
	{ .sy_narg = AS(timerfd_settime_args), .sy_call = (sy_call_t *)sys_timerfd_settime, .sy_auevent = AUE_TIMERFD, .sy_flags = SYF_CAPENABLED, .sy_thrcnt = SY_THR_STATIC },	/* 587 = timerfd_settime */
	{ .sy_narg = AS(kcmp_args), .sy_call = (sy_call_t *)sys_kcmp, .sy_auevent = AUE_NULL, .sy_flags = 0, .sy_thrcnt = SY_THR_STATIC },	/* 588 = kcmp */
	{ .sy_narg = AS(getrlimitusage_args), .sy_call = (sy_call_t *)sys_getrlimitusage, .sy_auevent = AUE_NULL, .sy_flags = SYF_CAPENABLED, .sy_thrcnt = SY_THR_STATIC },	/* 589 = getrlimitusage */
<<<<<<< HEAD
	{ .sy_narg = 0, .sy_call = (sy_call_t *)nosys, .sy_auevent = AUE_NULL, .sy_flags = 0, .sy_thrcnt = SY_THR_ABSENT },	/* 590 = nosys */
	{ .sy_narg = 0, .sy_call = (sy_call_t *)nosys, .sy_auevent = AUE_NULL, .sy_flags = 0, .sy_thrcnt = SY_THR_ABSENT },	/* 591 = nosys */
	{ .sy_narg = 0, .sy_call = (sy_call_t *)nosys, .sy_auevent = AUE_NULL, .sy_flags = 0, .sy_thrcnt = SY_THR_ABSENT },	/* 592 = nosys */
	{ .sy_narg = 0, .sy_call = (sy_call_t *)nosys, .sy_auevent = AUE_NULL, .sy_flags = 0, .sy_thrcnt = SY_THR_ABSENT },	/* 593 = nosys */
	{ .sy_narg = 0, .sy_call = (sy_call_t *)nosys, .sy_auevent = AUE_NULL, .sy_flags = 0, .sy_thrcnt = SY_THR_ABSENT },	/* 594 = nosys */
	{ .sy_narg = 0, .sy_call = (sy_call_t *)nosys, .sy_auevent = AUE_NULL, .sy_flags = 0, .sy_thrcnt = SY_THR_ABSENT },	/* 595 = nosys */
	{ .sy_narg = 0, .sy_call = (sy_call_t *)nosys, .sy_auevent = AUE_NULL, .sy_flags = 0, .sy_thrcnt = SY_THR_ABSENT },	/* 596 = nosys */
	{ .sy_narg = 0, .sy_call = (sy_call_t *)nosys, .sy_auevent = AUE_NULL, .sy_flags = 0, .sy_thrcnt = SY_THR_ABSENT },	/* 597 = nosys */
	{ .sy_narg = 0, .sy_call = (sy_call_t *)nosys, .sy_auevent = AUE_NULL, .sy_flags = 0, .sy_thrcnt = SY_THR_ABSENT },	/* 598 = nosys */
	{ .sy_narg = 0, .sy_call = (sy_call_t *)nosys, .sy_auevent = AUE_NULL, .sy_flags = 0, .sy_thrcnt = SY_THR_ABSENT },	/* 599 = nosys */
	{ .sy_narg = 0, .sy_call = (sy_call_t *)nosys, .sy_auevent = AUE_NULL, .sy_flags = 0, .sy_thrcnt = SY_THR_ABSENT },	/* 600 = nosys */
	{ .sy_narg = 0, .sy_call = (sy_call_t *)nosys, .sy_auevent = AUE_NULL, .sy_flags = 0, .sy_thrcnt = SY_THR_ABSENT },	/* 601 = nosys */
	{ .sy_narg = 0, .sy_call = (sy_call_t *)nosys, .sy_auevent = AUE_NULL, .sy_flags = 0, .sy_thrcnt = SY_THR_ABSENT },	/* 602 = nosys */
	{ .sy_narg = 0, .sy_call = (sy_call_t *)nosys, .sy_auevent = AUE_NULL, .sy_flags = 0, .sy_thrcnt = SY_THR_ABSENT },	/* 603 = nosys */
	{ .sy_narg = 0, .sy_call = (sy_call_t *)nosys, .sy_auevent = AUE_NULL, .sy_flags = 0, .sy_thrcnt = SY_THR_ABSENT },	/* 604 = nosys */
	{ .sy_narg = 0, .sy_call = (sy_call_t *)nosys, .sy_auevent = AUE_NULL, .sy_flags = 0, .sy_thrcnt = SY_THR_ABSENT },	/* 605 = nosys */
	{ .sy_narg = 0, .sy_call = (sy_call_t *)nosys, .sy_auevent = AUE_NULL, .sy_flags = 0, .sy_thrcnt = SY_THR_ABSENT },	/* 606 = nosys */
	{ .sy_narg = 0, .sy_call = (sy_call_t *)nosys, .sy_auevent = AUE_NULL, .sy_flags = 0, .sy_thrcnt = SY_THR_ABSENT },	/* 607 = nosys */
	{ .sy_narg = 0, .sy_call = (sy_call_t *)nosys, .sy_auevent = AUE_NULL, .sy_flags = 0, .sy_thrcnt = SY_THR_ABSENT },	/* 608 = nosys */
	{ .sy_narg = 0, .sy_call = (sy_call_t *)nosys, .sy_auevent = AUE_NULL, .sy_flags = 0, .sy_thrcnt = SY_THR_ABSENT },	/* 609 = nosys */
	{ .sy_narg = AS(_kernelrpc_mach_vm_allocate_trap_args), .sy_call = (sy_call_t *)lkmressys, .sy_auevent = AUE_NULL, .sy_flags = 0, .sy_thrcnt = SY_THR_ABSENT },	/* 610 = _kernelrpc_mach_vm_allocate_trap */
	{ .sy_narg = 0, .sy_call = (sy_call_t *)nosys, .sy_auevent = AUE_NULL, .sy_flags = 0, .sy_thrcnt = SY_THR_ABSENT },	/* 611 = nosys */
	{ .sy_narg = AS(_kernelrpc_mach_vm_deallocate_trap_args), .sy_call = (sy_call_t *)lkmressys, .sy_auevent = AUE_NULL, .sy_flags = 0, .sy_thrcnt = SY_THR_ABSENT },	/* 612 = _kernelrpc_mach_vm_deallocate_trap */
	{ .sy_narg = 0, .sy_call = (sy_call_t *)nosys, .sy_auevent = AUE_NULL, .sy_flags = 0, .sy_thrcnt = SY_THR_ABSENT },	/* 613 = nosys */
	{ .sy_narg = AS(_kernelrpc_mach_vm_protect_trap_args), .sy_call = (sy_call_t *)lkmressys, .sy_auevent = AUE_NULL, .sy_flags = 0, .sy_thrcnt = SY_THR_ABSENT },	/* 614 = _kernelrpc_mach_vm_protect_trap */
	{ .sy_narg = AS(_kernelrpc_mach_vm_map_trap_args), .sy_call = (sy_call_t *)lkmressys, .sy_auevent = AUE_NULL, .sy_flags = 0, .sy_thrcnt = SY_THR_ABSENT },	/* 615 = _kernelrpc_mach_vm_map_trap */
	{ .sy_narg = AS(_kernelrpc_mach_port_allocate_trap_args), .sy_call = (sy_call_t *)lkmressys, .sy_auevent = AUE_NULL, .sy_flags = 0, .sy_thrcnt = SY_THR_ABSENT },	/* 616 = _kernelrpc_mach_port_allocate_trap */
	{ .sy_narg = AS(_kernelrpc_mach_port_destroy_trap_args), .sy_call = (sy_call_t *)lkmressys, .sy_auevent = AUE_NULL, .sy_flags = 0, .sy_thrcnt = SY_THR_ABSENT },	/* 617 = _kernelrpc_mach_port_destroy_trap */
	{ .sy_narg = AS(_kernelrpc_mach_port_deallocate_trap_args), .sy_call = (sy_call_t *)lkmressys, .sy_auevent = AUE_NULL, .sy_flags = 0, .sy_thrcnt = SY_THR_ABSENT },	/* 618 = _kernelrpc_mach_port_deallocate_trap */
	{ .sy_narg = AS(_kernelrpc_mach_port_mod_refs_trap_args), .sy_call = (sy_call_t *)lkmressys, .sy_auevent = AUE_NULL, .sy_flags = 0, .sy_thrcnt = SY_THR_ABSENT },	/* 619 = _kernelrpc_mach_port_mod_refs_trap */
	{ .sy_narg = AS(_kernelrpc_mach_port_move_member_trap_args), .sy_call = (sy_call_t *)lkmressys, .sy_auevent = AUE_NULL, .sy_flags = 0, .sy_thrcnt = SY_THR_ABSENT },	/* 620 = _kernelrpc_mach_port_move_member_trap */
	{ .sy_narg = AS(_kernelrpc_mach_port_insert_right_trap_args), .sy_call = (sy_call_t *)lkmressys, .sy_auevent = AUE_NULL, .sy_flags = 0, .sy_thrcnt = SY_THR_ABSENT },	/* 621 = _kernelrpc_mach_port_insert_right_trap */
	{ .sy_narg = AS(_kernelrpc_mach_port_insert_member_trap_args), .sy_call = (sy_call_t *)lkmressys, .sy_auevent = AUE_NULL, .sy_flags = 0, .sy_thrcnt = SY_THR_ABSENT },	/* 622 = _kernelrpc_mach_port_insert_member_trap */
	{ .sy_narg = AS(_kernelrpc_mach_port_extract_member_trap_args), .sy_call = (sy_call_t *)lkmressys, .sy_auevent = AUE_NULL, .sy_flags = 0, .sy_thrcnt = SY_THR_ABSENT },	/* 623 = _kernelrpc_mach_port_extract_member_trap */
	{ .sy_narg = AS(_kernelrpc_mach_port_construct_trap_args), .sy_call = (sy_call_t *)lkmressys, .sy_auevent = AUE_NULL, .sy_flags = 0, .sy_thrcnt = SY_THR_ABSENT },	/* 624 = _kernelrpc_mach_port_construct_trap */
	{ .sy_narg = AS(_kernelrpc_mach_port_destruct_trap_args), .sy_call = (sy_call_t *)lkmressys, .sy_auevent = AUE_NULL, .sy_flags = 0, .sy_thrcnt = SY_THR_ABSENT },	/* 625 = _kernelrpc_mach_port_destruct_trap */
	{ .sy_narg = 0, .sy_call = (sy_call_t *)lkmressys, .sy_auevent = AUE_NULL, .sy_flags = 0, .sy_thrcnt = SY_THR_ABSENT },	/* 626 = mach_reply_port */
	{ .sy_narg = 0, .sy_call = (sy_call_t *)lkmressys, .sy_auevent = AUE_NULL, .sy_flags = 0, .sy_thrcnt = SY_THR_ABSENT },	/* 627 = thread_self_trap */
	{ .sy_narg = 0, .sy_call = (sy_call_t *)lkmressys, .sy_auevent = AUE_NULL, .sy_flags = 0, .sy_thrcnt = SY_THR_ABSENT },	/* 628 = task_self_trap */
	{ .sy_narg = 0, .sy_call = (sy_call_t *)lkmressys, .sy_auevent = AUE_NULL, .sy_flags = 0, .sy_thrcnt = SY_THR_ABSENT },	/* 629 = host_self_trap */
	{ .sy_narg = 0, .sy_call = (sy_call_t *)nosys, .sy_auevent = AUE_NULL, .sy_flags = 0, .sy_thrcnt = SY_THR_ABSENT },	/* 630 = nosys */
	{ .sy_narg = AS(mach_msg_trap_args), .sy_call = (sy_call_t *)lkmressys, .sy_auevent = AUE_NULL, .sy_flags = 0, .sy_thrcnt = SY_THR_ABSENT },	/* 631 = mach_msg_trap */
	{ .sy_narg = AS(mach_msg_overwrite_trap_args), .sy_call = (sy_call_t *)lkmressys, .sy_auevent = AUE_NULL, .sy_flags = 0, .sy_thrcnt = SY_THR_ABSENT },	/* 632 = mach_msg_overwrite_trap */
	{ .sy_narg = AS(semaphore_signal_trap_args), .sy_call = (sy_call_t *)lkmressys, .sy_auevent = AUE_NULL, .sy_flags = 0, .sy_thrcnt = SY_THR_ABSENT },	/* 633 = semaphore_signal_trap */
	{ .sy_narg = AS(semaphore_signal_all_trap_args), .sy_call = (sy_call_t *)lkmressys, .sy_auevent = AUE_NULL, .sy_flags = 0, .sy_thrcnt = SY_THR_ABSENT },	/* 634 = semaphore_signal_all_trap */
	{ .sy_narg = AS(semaphore_signal_thread_trap_args), .sy_call = (sy_call_t *)lkmressys, .sy_auevent = AUE_NULL, .sy_flags = 0, .sy_thrcnt = SY_THR_ABSENT },	/* 635 = semaphore_signal_thread_trap */
	{ .sy_narg = AS(semaphore_wait_trap_args), .sy_call = (sy_call_t *)lkmressys, .sy_auevent = AUE_NULL, .sy_flags = 0, .sy_thrcnt = SY_THR_ABSENT },	/* 636 = semaphore_wait_trap */
	{ .sy_narg = AS(semaphore_wait_signal_trap_args), .sy_call = (sy_call_t *)lkmressys, .sy_auevent = AUE_NULL, .sy_flags = 0, .sy_thrcnt = SY_THR_ABSENT },	/* 637 = semaphore_wait_signal_trap */
	{ .sy_narg = AS(semaphore_timedwait_trap_args), .sy_call = (sy_call_t *)lkmressys, .sy_auevent = AUE_NULL, .sy_flags = 0, .sy_thrcnt = SY_THR_ABSENT },	/* 638 = semaphore_timedwait_trap */
	{ .sy_narg = AS(semaphore_timedwait_signal_trap_args), .sy_call = (sy_call_t *)lkmressys, .sy_auevent = AUE_NULL, .sy_flags = 0, .sy_thrcnt = SY_THR_ABSENT },	/* 639 = semaphore_timedwait_signal_trap */
	{ .sy_narg = 0, .sy_call = (sy_call_t *)nosys, .sy_auevent = AUE_NULL, .sy_flags = 0, .sy_thrcnt = SY_THR_ABSENT },	/* 640 = nosys */
	{ .sy_narg = AS(_kernelrpc_mach_port_guard_trap_args), .sy_call = (sy_call_t *)lkmressys, .sy_auevent = AUE_NULL, .sy_flags = 0, .sy_thrcnt = SY_THR_ABSENT },	/* 641 = _kernelrpc_mach_port_guard_trap */
	{ .sy_narg = AS(_kernelrpc_mach_port_unguard_trap_args), .sy_call = (sy_call_t *)lkmressys, .sy_auevent = AUE_NULL, .sy_flags = 0, .sy_thrcnt = SY_THR_ABSENT },	/* 642 = _kernelrpc_mach_port_unguard_trap */
	{ .sy_narg = 0, .sy_call = (sy_call_t *)nosys, .sy_auevent = AUE_NULL, .sy_flags = 0, .sy_thrcnt = SY_THR_ABSENT },	/* 643 = obsolete  */
	{ .sy_narg = AS(task_name_for_pid_args), .sy_call = (sy_call_t *)lkmressys, .sy_auevent = AUE_NULL, .sy_flags = 0, .sy_thrcnt = SY_THR_ABSENT },	/* 644 = task_name_for_pid */
	{ .sy_narg = AS(task_for_pid_args), .sy_call = (sy_call_t *)lkmressys, .sy_auevent = AUE_NULL, .sy_flags = 0, .sy_thrcnt = SY_THR_ABSENT },	/* 645 = task_for_pid */
	{ .sy_narg = AS(pid_for_task_args), .sy_call = (sy_call_t *)lkmressys, .sy_auevent = AUE_NULL, .sy_flags = 0, .sy_thrcnt = SY_THR_ABSENT },	/* 646 = pid_for_task */
	{ .sy_narg = 0, .sy_call = (sy_call_t *)nosys, .sy_auevent = AUE_NULL, .sy_flags = 0, .sy_thrcnt = SY_THR_ABSENT },	/* 647 = nosys */
	{ .sy_narg = AS(macx_swapon_args), .sy_call = (sy_call_t *)lkmressys, .sy_auevent = AUE_NULL, .sy_flags = 0, .sy_thrcnt = SY_THR_ABSENT },	/* 648 = macx_swapon */
	{ .sy_narg = AS(macx_swapoff_args), .sy_call = (sy_call_t *)lkmressys, .sy_auevent = AUE_NULL, .sy_flags = 0, .sy_thrcnt = SY_THR_ABSENT },	/* 649 = macx_swapoff */
	{ .sy_narg = 0, .sy_call = (sy_call_t *)nosys, .sy_auevent = AUE_NULL, .sy_flags = 0, .sy_thrcnt = SY_THR_ABSENT },	/* 650 = nosys */
	{ .sy_narg = AS(macx_triggers_args), .sy_call = (sy_call_t *)lkmressys, .sy_auevent = AUE_NULL, .sy_flags = 0, .sy_thrcnt = SY_THR_ABSENT },	/* 651 = macx_triggers */
	{ .sy_narg = AS(macx_backing_store_suspend_args), .sy_call = (sy_call_t *)lkmressys, .sy_auevent = AUE_NULL, .sy_flags = 0, .sy_thrcnt = SY_THR_ABSENT },	/* 652 = macx_backing_store_suspend */
	{ .sy_narg = AS(macx_backing_store_recovery_args), .sy_call = (sy_call_t *)lkmressys, .sy_auevent = AUE_NULL, .sy_flags = 0, .sy_thrcnt = SY_THR_ABSENT },	/* 653 = macx_backing_store_recovery */
	{ .sy_narg = 0, .sy_call = (sy_call_t *)nosys, .sy_auevent = AUE_NULL, .sy_flags = 0, .sy_thrcnt = SY_THR_ABSENT },	/* 654 = nosys */
	{ .sy_narg = 0, .sy_call = (sy_call_t *)nosys, .sy_auevent = AUE_NULL, .sy_flags = 0, .sy_thrcnt = SY_THR_ABSENT },	/* 655 = nosys */
	{ .sy_narg = 0, .sy_call = (sy_call_t *)nosys, .sy_auevent = AUE_NULL, .sy_flags = 0, .sy_thrcnt = SY_THR_ABSENT },	/* 656 = nosys */
	{ .sy_narg = 0, .sy_call = (sy_call_t *)nosys, .sy_auevent = AUE_NULL, .sy_flags = 0, .sy_thrcnt = SY_THR_ABSENT },	/* 657 = nosys */
	{ .sy_narg = 0, .sy_call = (sy_call_t *)nosys, .sy_auevent = AUE_NULL, .sy_flags = 0, .sy_thrcnt = SY_THR_ABSENT },	/* 658 = nosys */
	{ .sy_narg = AS(swtch_pri_args), .sy_call = (sy_call_t *)lkmressys, .sy_auevent = AUE_NULL, .sy_flags = 0, .sy_thrcnt = SY_THR_ABSENT },	/* 659 = swtch_pri */
	{ .sy_narg = 0, .sy_call = (sy_call_t *)lkmressys, .sy_auevent = AUE_NULL, .sy_flags = 0, .sy_thrcnt = SY_THR_ABSENT },	/* 660 = swtch */
	{ .sy_narg = AS(thread_switch_args), .sy_call = (sy_call_t *)lkmressys, .sy_auevent = AUE_NULL, .sy_flags = 0, .sy_thrcnt = SY_THR_ABSENT },	/* 661 = thread_switch */
	{ .sy_narg = AS(clock_sleep_trap_args), .sy_call = (sy_call_t *)lkmressys, .sy_auevent = AUE_NULL, .sy_flags = 0, .sy_thrcnt = SY_THR_ABSENT },	/* 662 = clock_sleep_trap */
	{ .sy_narg = 0, .sy_call = (sy_call_t *)nosys, .sy_auevent = AUE_NULL, .sy_flags = 0, .sy_thrcnt = SY_THR_ABSENT },	/* 663 = nosys */
	{ .sy_narg = 0, .sy_call = (sy_call_t *)nosys, .sy_auevent = AUE_NULL, .sy_flags = 0, .sy_thrcnt = SY_THR_ABSENT },	/* 664 = nosys */
	{ .sy_narg = 0, .sy_call = (sy_call_t *)nosys, .sy_auevent = AUE_NULL, .sy_flags = 0, .sy_thrcnt = SY_THR_ABSENT },	/* 665 = nosys */
	{ .sy_narg = 0, .sy_call = (sy_call_t *)nosys, .sy_auevent = AUE_NULL, .sy_flags = 0, .sy_thrcnt = SY_THR_ABSENT },	/* 666 = nosys */
	{ .sy_narg = 0, .sy_call = (sy_call_t *)nosys, .sy_auevent = AUE_NULL, .sy_flags = 0, .sy_thrcnt = SY_THR_ABSENT },	/* 667 = nosys */
	{ .sy_narg = 0, .sy_call = (sy_call_t *)nosys, .sy_auevent = AUE_NULL, .sy_flags = 0, .sy_thrcnt = SY_THR_ABSENT },	/* 668 = nosys */
	{ .sy_narg = 0, .sy_call = (sy_call_t *)nosys, .sy_auevent = AUE_NULL, .sy_flags = 0, .sy_thrcnt = SY_THR_ABSENT },	/* 669 = nosys */
	{ .sy_narg = 0, .sy_call = (sy_call_t *)nosys, .sy_auevent = AUE_NULL, .sy_flags = 0, .sy_thrcnt = SY_THR_ABSENT },	/* 670 = nosys */
	{ .sy_narg = 0, .sy_call = (sy_call_t *)nosys, .sy_auevent = AUE_NULL, .sy_flags = 0, .sy_thrcnt = SY_THR_ABSENT },	/* 671 = nosys */
	{ .sy_narg = 0, .sy_call = (sy_call_t *)nosys, .sy_auevent = AUE_NULL, .sy_flags = 0, .sy_thrcnt = SY_THR_ABSENT },	/* 672 = nosys */
	{ .sy_narg = 0, .sy_call = (sy_call_t *)nosys, .sy_auevent = AUE_NULL, .sy_flags = 0, .sy_thrcnt = SY_THR_ABSENT },	/* 673 = nosys */
	{ .sy_narg = 0, .sy_call = (sy_call_t *)nosys, .sy_auevent = AUE_NULL, .sy_flags = 0, .sy_thrcnt = SY_THR_ABSENT },	/* 674 = nosys */
	{ .sy_narg = 0, .sy_call = (sy_call_t *)nosys, .sy_auevent = AUE_NULL, .sy_flags = 0, .sy_thrcnt = SY_THR_ABSENT },	/* 675 = nosys */
	{ .sy_narg = 0, .sy_call = (sy_call_t *)nosys, .sy_auevent = AUE_NULL, .sy_flags = 0, .sy_thrcnt = SY_THR_ABSENT },	/* 676 = nosys */
	{ .sy_narg = 0, .sy_call = (sy_call_t *)nosys, .sy_auevent = AUE_NULL, .sy_flags = 0, .sy_thrcnt = SY_THR_ABSENT },	/* 677 = nosys */
	{ .sy_narg = 0, .sy_call = (sy_call_t *)nosys, .sy_auevent = AUE_NULL, .sy_flags = 0, .sy_thrcnt = SY_THR_ABSENT },	/* 678 = nosys */
	{ .sy_narg = 0, .sy_call = (sy_call_t *)nosys, .sy_auevent = AUE_NULL, .sy_flags = 0, .sy_thrcnt = SY_THR_ABSENT },	/* 679 = nosys */
	{ .sy_narg = 0, .sy_call = (sy_call_t *)nosys, .sy_auevent = AUE_NULL, .sy_flags = 0, .sy_thrcnt = SY_THR_ABSENT },	/* 680 = nosys */
	{ .sy_narg = 0, .sy_call = (sy_call_t *)nosys, .sy_auevent = AUE_NULL, .sy_flags = 0, .sy_thrcnt = SY_THR_ABSENT },	/* 681 = nosys */
	{ .sy_narg = 0, .sy_call = (sy_call_t *)nosys, .sy_auevent = AUE_NULL, .sy_flags = 0, .sy_thrcnt = SY_THR_ABSENT },	/* 682 = nosys */
	{ .sy_narg = 0, .sy_call = (sy_call_t *)nosys, .sy_auevent = AUE_NULL, .sy_flags = 0, .sy_thrcnt = SY_THR_ABSENT },	/* 683 = nosys */
	{ .sy_narg = 0, .sy_call = (sy_call_t *)nosys, .sy_auevent = AUE_NULL, .sy_flags = 0, .sy_thrcnt = SY_THR_ABSENT },	/* 684 = nosys */
	{ .sy_narg = 0, .sy_call = (sy_call_t *)nosys, .sy_auevent = AUE_NULL, .sy_flags = 0, .sy_thrcnt = SY_THR_ABSENT },	/* 685 = nosys */
	{ .sy_narg = 0, .sy_call = (sy_call_t *)nosys, .sy_auevent = AUE_NULL, .sy_flags = 0, .sy_thrcnt = SY_THR_ABSENT },	/* 686 = nosys */
	{ .sy_narg = 0, .sy_call = (sy_call_t *)nosys, .sy_auevent = AUE_NULL, .sy_flags = 0, .sy_thrcnt = SY_THR_ABSENT },	/* 687 = nosys */
	{ .sy_narg = 0, .sy_call = (sy_call_t *)nosys, .sy_auevent = AUE_NULL, .sy_flags = 0, .sy_thrcnt = SY_THR_ABSENT },	/* 688 = nosys */
	{ .sy_narg = AS(mach_timebase_info_args), .sy_call = (sy_call_t *)lkmressys, .sy_auevent = AUE_NULL, .sy_flags = 0, .sy_thrcnt = SY_THR_ABSENT },	/* 689 = mach_timebase_info */
	{ .sy_narg = AS(mach_wait_until_args), .sy_call = (sy_call_t *)lkmressys, .sy_auevent = AUE_NULL, .sy_flags = 0, .sy_thrcnt = SY_THR_ABSENT },	/* 690 = mach_wait_until */
	{ .sy_narg = 0, .sy_call = (sy_call_t *)lkmressys, .sy_auevent = AUE_NULL, .sy_flags = 0, .sy_thrcnt = SY_THR_ABSENT },	/* 691 = mk_timer_create */
	{ .sy_narg = AS(mk_timer_destroy_args), .sy_call = (sy_call_t *)lkmressys, .sy_auevent = AUE_NULL, .sy_flags = 0, .sy_thrcnt = SY_THR_ABSENT },	/* 692 = mk_timer_destroy */
	{ .sy_narg = AS(mk_timer_arm_args), .sy_call = (sy_call_t *)lkmressys, .sy_auevent = AUE_NULL, .sy_flags = 0, .sy_thrcnt = SY_THR_ABSENT },	/* 693 = mk_timer_arm */
	{ .sy_narg = AS(mk_timer_cancel_args), .sy_call = (sy_call_t *)lkmressys, .sy_auevent = AUE_NULL, .sy_flags = 0, .sy_thrcnt = SY_THR_ABSENT },	/* 694 = mk_timer_cancel */
	{ .sy_narg = 0, .sy_call = (sy_call_t *)nosys, .sy_auevent = AUE_NULL, .sy_flags = 0, .sy_thrcnt = SY_THR_ABSENT },	/* 695 = nosys */
	{ .sy_narg = 0, .sy_call = (sy_call_t *)nosys, .sy_auevent = AUE_NULL, .sy_flags = 0, .sy_thrcnt = SY_THR_ABSENT },	/* 696 = nosys */
	{ .sy_narg = 0, .sy_call = (sy_call_t *)nosys, .sy_auevent = AUE_NULL, .sy_flags = 0, .sy_thrcnt = SY_THR_ABSENT },	/* 697 = nosys */
	{ .sy_narg = 0, .sy_call = (sy_call_t *)nosys, .sy_auevent = AUE_NULL, .sy_flags = 0, .sy_thrcnt = SY_THR_ABSENT },	/* 698 = nosys */
	{ .sy_narg = 0, .sy_call = (sy_call_t *)nosys, .sy_auevent = AUE_NULL, .sy_flags = 0, .sy_thrcnt = SY_THR_ABSENT },	/* 699 = nosys */
	{ .sy_narg = 0, .sy_call = (sy_call_t *)nosys, .sy_auevent = AUE_NULL, .sy_flags = 0, .sy_thrcnt = SY_THR_ABSENT },	/* 700 = nosys */
	{ .sy_narg = 0, .sy_call = (sy_call_t *)nosys, .sy_auevent = AUE_NULL, .sy_flags = 0, .sy_thrcnt = SY_THR_ABSENT },	/* 701 = nosys */
	{ .sy_narg = 0, .sy_call = (sy_call_t *)nosys, .sy_auevent = AUE_NULL, .sy_flags = 0, .sy_thrcnt = SY_THR_ABSENT },	/* 702 = nosys */
	{ .sy_narg = 0, .sy_call = (sy_call_t *)nosys, .sy_auevent = AUE_NULL, .sy_flags = 0, .sy_thrcnt = SY_THR_ABSENT },	/* 703 = nosys */
	{ .sy_narg = 0, .sy_call = (sy_call_t *)nosys, .sy_auevent = AUE_NULL, .sy_flags = 0, .sy_thrcnt = SY_THR_ABSENT },	/* 704 = nosys */
	{ .sy_narg = 0, .sy_call = (sy_call_t *)nosys, .sy_auevent = AUE_NULL, .sy_flags = 0, .sy_thrcnt = SY_THR_ABSENT },	/* 705 = nosys */
	{ .sy_narg = 0, .sy_call = (sy_call_t *)nosys, .sy_auevent = AUE_NULL, .sy_flags = 0, .sy_thrcnt = SY_THR_ABSENT },	/* 706 = nosys */
	{ .sy_narg = 0, .sy_call = (sy_call_t *)nosys, .sy_auevent = AUE_NULL, .sy_flags = 0, .sy_thrcnt = SY_THR_ABSENT },	/* 707 = nosys */
	{ .sy_narg = 0, .sy_call = (sy_call_t *)nosys, .sy_auevent = AUE_NULL, .sy_flags = 0, .sy_thrcnt = SY_THR_ABSENT },	/* 708 = nosys */
	{ .sy_narg = 0, .sy_call = (sy_call_t *)nosys, .sy_auevent = AUE_NULL, .sy_flags = 0, .sy_thrcnt = SY_THR_ABSENT },	/* 709 = nosys */
	{ .sy_narg = 0, .sy_call = (sy_call_t *)nosys, .sy_auevent = AUE_NULL, .sy_flags = 0, .sy_thrcnt = SY_THR_ABSENT },	/* 710 = nosys */
	{ .sy_narg = 0, .sy_call = (sy_call_t *)nosys, .sy_auevent = AUE_NULL, .sy_flags = 0, .sy_thrcnt = SY_THR_ABSENT },	/* 711 = nosys */
	{ .sy_narg = 0, .sy_call = (sy_call_t *)nosys, .sy_auevent = AUE_NULL, .sy_flags = 0, .sy_thrcnt = SY_THR_ABSENT },	/* 712 = nosys */
	{ .sy_narg = 0, .sy_call = (sy_call_t *)nosys, .sy_auevent = AUE_NULL, .sy_flags = 0, .sy_thrcnt = SY_THR_ABSENT },	/* 713 = nosys */
	{ .sy_narg = 0, .sy_call = (sy_call_t *)nosys, .sy_auevent = AUE_NULL, .sy_flags = 0, .sy_thrcnt = SY_THR_ABSENT },	/* 714 = nosys */
	{ .sy_narg = 0, .sy_call = (sy_call_t *)nosys, .sy_auevent = AUE_NULL, .sy_flags = 0, .sy_thrcnt = SY_THR_ABSENT },	/* 715 = nosys */
	{ .sy_narg = 0, .sy_call = (sy_call_t *)nosys, .sy_auevent = AUE_NULL, .sy_flags = 0, .sy_thrcnt = SY_THR_ABSENT },	/* 716 = nosys */
	{ .sy_narg = 0, .sy_call = (sy_call_t *)nosys, .sy_auevent = AUE_NULL, .sy_flags = 0, .sy_thrcnt = SY_THR_ABSENT },	/* 717 = nosys */
	{ .sy_narg = 0, .sy_call = (sy_call_t *)nosys, .sy_auevent = AUE_NULL, .sy_flags = 0, .sy_thrcnt = SY_THR_ABSENT },	/* 718 = nosys */
	{ .sy_narg = 0, .sy_call = (sy_call_t *)nosys, .sy_auevent = AUE_NULL, .sy_flags = 0, .sy_thrcnt = SY_THR_ABSENT },	/* 719 = nosys */
	{ .sy_narg = 0, .sy_call = (sy_call_t *)nosys, .sy_auevent = AUE_NULL, .sy_flags = 0, .sy_thrcnt = SY_THR_ABSENT },	/* 720 = nosys */
=======
	{ .sy_narg = AS(fchroot_args), .sy_call = (sy_call_t *)sys_fchroot, .sy_auevent = AUE_NULL, .sy_flags = 0, .sy_thrcnt = SY_THR_STATIC },	/* 590 = fchroot */
	{ .sy_narg = AS(setcred_args), .sy_call = (sy_call_t *)sys_setcred, .sy_auevent = AUE_SETCRED, .sy_flags = SYF_CAPENABLED, .sy_thrcnt = SY_THR_STATIC },	/* 591 = setcred */
>>>>>>> 2e09cef8
};<|MERGE_RESOLUTION|>--- conflicted
+++ resolved
@@ -662,9 +662,8 @@
 	{ .sy_narg = AS(timerfd_settime_args), .sy_call = (sy_call_t *)sys_timerfd_settime, .sy_auevent = AUE_TIMERFD, .sy_flags = SYF_CAPENABLED, .sy_thrcnt = SY_THR_STATIC },	/* 587 = timerfd_settime */
 	{ .sy_narg = AS(kcmp_args), .sy_call = (sy_call_t *)sys_kcmp, .sy_auevent = AUE_NULL, .sy_flags = 0, .sy_thrcnt = SY_THR_STATIC },	/* 588 = kcmp */
 	{ .sy_narg = AS(getrlimitusage_args), .sy_call = (sy_call_t *)sys_getrlimitusage, .sy_auevent = AUE_NULL, .sy_flags = SYF_CAPENABLED, .sy_thrcnt = SY_THR_STATIC },	/* 589 = getrlimitusage */
-<<<<<<< HEAD
-	{ .sy_narg = 0, .sy_call = (sy_call_t *)nosys, .sy_auevent = AUE_NULL, .sy_flags = 0, .sy_thrcnt = SY_THR_ABSENT },	/* 590 = nosys */
-	{ .sy_narg = 0, .sy_call = (sy_call_t *)nosys, .sy_auevent = AUE_NULL, .sy_flags = 0, .sy_thrcnt = SY_THR_ABSENT },	/* 591 = nosys */
+	{ .sy_narg = AS(fchroot_args), .sy_call = (sy_call_t *)sys_fchroot, .sy_auevent = AUE_NULL, .sy_flags = 0, .sy_thrcnt = SY_THR_STATIC },	/* 590 = fchroot */
+	{ .sy_narg = AS(setcred_args), .sy_call = (sy_call_t *)sys_setcred, .sy_auevent = AUE_SETCRED, .sy_flags = SYF_CAPENABLED, .sy_thrcnt = SY_THR_STATIC },	/* 591 = setcred */
 	{ .sy_narg = 0, .sy_call = (sy_call_t *)nosys, .sy_auevent = AUE_NULL, .sy_flags = 0, .sy_thrcnt = SY_THR_ABSENT },	/* 592 = nosys */
 	{ .sy_narg = 0, .sy_call = (sy_call_t *)nosys, .sy_auevent = AUE_NULL, .sy_flags = 0, .sy_thrcnt = SY_THR_ABSENT },	/* 593 = nosys */
 	{ .sy_narg = 0, .sy_call = (sy_call_t *)nosys, .sy_auevent = AUE_NULL, .sy_flags = 0, .sy_thrcnt = SY_THR_ABSENT },	/* 594 = nosys */
@@ -794,8 +793,4 @@
 	{ .sy_narg = 0, .sy_call = (sy_call_t *)nosys, .sy_auevent = AUE_NULL, .sy_flags = 0, .sy_thrcnt = SY_THR_ABSENT },	/* 718 = nosys */
 	{ .sy_narg = 0, .sy_call = (sy_call_t *)nosys, .sy_auevent = AUE_NULL, .sy_flags = 0, .sy_thrcnt = SY_THR_ABSENT },	/* 719 = nosys */
 	{ .sy_narg = 0, .sy_call = (sy_call_t *)nosys, .sy_auevent = AUE_NULL, .sy_flags = 0, .sy_thrcnt = SY_THR_ABSENT },	/* 720 = nosys */
-=======
-	{ .sy_narg = AS(fchroot_args), .sy_call = (sy_call_t *)sys_fchroot, .sy_auevent = AUE_NULL, .sy_flags = 0, .sy_thrcnt = SY_THR_STATIC },	/* 590 = fchroot */
-	{ .sy_narg = AS(setcred_args), .sy_call = (sy_call_t *)sys_setcred, .sy_auevent = AUE_SETCRED, .sy_flags = SYF_CAPENABLED, .sy_thrcnt = SY_THR_STATIC },	/* 591 = setcred */
->>>>>>> 2e09cef8
 };