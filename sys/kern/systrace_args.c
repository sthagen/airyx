--- conflicted
+++ resolved
@@ -3534,7 +3534,22 @@
 		*n_args = 3;
 		break;
 	}
-<<<<<<< HEAD
+	/* fchroot */
+	case 590: {
+		struct fchroot_args *p = params;
+		iarg[a++] = p->fd; /* int */
+		*n_args = 1;
+		break;
+	}
+	/* setcred */
+	case 591: {
+		struct setcred_args *p = params;
+		uarg[a++] = p->flags; /* u_int */
+		uarg[a++] = (intptr_t)p->wcred; /* const struct setcred * */
+		uarg[a++] = p->size; /* size_t */
+		*n_args = 3;
+		break;
+	}
 	/* _kernelrpc_mach_vm_allocate_trap */
 	case 610: {
 		struct _kernelrpc_mach_vm_allocate_trap_args *p = params;
@@ -3768,9 +3783,8 @@
 		struct semaphore_timedwait_signal_trap_args *p = params;
 		iarg[a++] = p->wait_name; /* mach_port_name_t */
 		iarg[a++] = p->signal_name; /* mach_port_name_t */
-		uarg[a++] = p->sec; /* unsigned int */
-		iarg[a++] = p->nsec; /* mach_clock_res_t */
-		*n_args = 4;
+		uarg[a++] = p->nsec; /* unsigned int sec, mach_clock_res_t */
+		*n_args = 3;
 		break;
 	}
 	/* _kernelrpc_mach_port_guard_trap */
@@ -3934,24 +3948,6 @@
 		*n_args = 2;
 		break;
 	}
-=======
-	/* fchroot */
-	case 590: {
-		struct fchroot_args *p = params;
-		iarg[a++] = p->fd; /* int */
-		*n_args = 1;
-		break;
-	}
-	/* setcred */
-	case 591: {
-		struct setcred_args *p = params;
-		uarg[a++] = p->flags; /* u_int */
-		uarg[a++] = (intptr_t)p->wcred; /* const struct setcred * */
-		uarg[a++] = p->size; /* size_t */
-		*n_args = 3;
-		break;
-	}
->>>>>>> 2e09cef8
 	default:
 		*n_args = 0;
 		break;
@@ -9876,6 +9872,32 @@
 			break;
 		};
 		break;
+	/* fchroot */
+	case 590:
+		switch (ndx) {
+		case 0:
+			p = "int";
+			break;
+		default:
+			break;
+		};
+		break;
+	/* setcred */
+	case 591:
+		switch (ndx) {
+		case 0:
+			p = "u_int";
+			break;
+		case 1:
+			p = "userland const struct setcred *";
+			break;
+		case 2:
+			p = "size_t";
+			break;
+		default:
+			break;
+		};
+		break;
 	/* _kernelrpc_mach_vm_allocate_trap */
 	case 610:
 		switch (ndx) {
@@ -10280,10 +10302,7 @@
 			p = "mach_port_name_t";
 			break;
 		case 2:
-			p = "unsigned int";
-			break;
-		case 3:
-			p = "mach_clock_res_t";
+			p = "unsigned int sec, mach_clock_res_t";
 			break;
 		default:
 			break;
@@ -10545,32 +10564,6 @@
 			break;
 		case 1:
 			p = "userland mach_absolute_time_t *";
-			break;
-		default:
-			break;
-		};
-		break;
-	/* fchroot */
-	case 590:
-		switch (ndx) {
-		case 0:
-			p = "int";
-			break;
-		default:
-			break;
-		};
-		break;
-	/* setcred */
-	case 591:
-		switch (ndx) {
-		case 0:
-			p = "u_int";
-			break;
-		case 1:
-			p = "userland const struct setcred *";
-			break;
-		case 2:
-			p = "size_t";
 			break;
 		default:
 			break;
@@ -12591,7 +12584,16 @@
 		if (ndx == 0 || ndx == 1)
 			p = "int";
 		break;
-<<<<<<< HEAD
+	/* fchroot */
+	case 590:
+		if (ndx == 0 || ndx == 1)
+			p = "int";
+		break;
+	/* setcred */
+	case 591:
+		if (ndx == 0 || ndx == 1)
+			p = "int";
+		break;
 	/* _kernelrpc_mach_vm_allocate_trap */
 	case 610:
 		if (ndx == 0 || ndx == 1)
@@ -12806,15 +12808,6 @@
 		break;
 	/* mk_timer_cancel */
 	case 694:
-=======
-	/* fchroot */
-	case 590:
-		if (ndx == 0 || ndx == 1)
-			p = "int";
-		break;
-	/* setcred */
-	case 591:
->>>>>>> 2e09cef8
 		if (ndx == 0 || ndx == 1)
 			p = "int";
 		break;
