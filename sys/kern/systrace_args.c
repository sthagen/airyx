--- conflicted
+++ resolved
@@ -2214,7 +2214,7 @@
 	case 430: {
 		struct thr_create_args *p = params;
 		uarg[a++] = (intptr_t)p->ctx; /* ucontext_t * */
-		uarg[a++] = (intptr_t)p->id; /* long * */
+		uarg[a++] = (intptr_t)p->id; /* int * */
 		iarg[a++] = p->flags; /* int */
 		*n_args = 3;
 		break;
@@ -2229,14 +2229,14 @@
 	/* thr_self */
 	case 432: {
 		struct thr_self_args *p = params;
-		uarg[a++] = (intptr_t)p->id; /* long * */
+		uarg[a++] = (intptr_t)p->id; /* int * */
 		*n_args = 1;
 		break;
 	}
 	/* thr_kill */
 	case 433: {
 		struct thr_kill_args *p = params;
-		iarg[a++] = p->id; /* long */
+		iarg[a++] = p->id; /* int */
 		iarg[a++] = p->sig; /* int */
 		*n_args = 2;
 		break;
@@ -2296,7 +2296,7 @@
 	/* thr_wake */
 	case 443: {
 		struct thr_wake_args *p = params;
-		iarg[a++] = p->id; /* long */
+		iarg[a++] = p->id; /* int */
 		*n_args = 1;
 		break;
 	}
@@ -2472,7 +2472,7 @@
 	/* thr_set_name */
 	case 464: {
 		struct thr_set_name_args *p = params;
-		iarg[a++] = p->id; /* long */
+		iarg[a++] = p->id; /* int */
 		uarg[a++] = (intptr_t)p->name; /* const char * */
 		*n_args = 2;
 		break;
@@ -2618,7 +2618,7 @@
 	case 481: {
 		struct thr_kill2_args *p = params;
 		iarg[a++] = p->pid; /* pid_t */
-		iarg[a++] = p->id; /* long */
+		iarg[a++] = p->id; /* int */
 		iarg[a++] = p->sig; /* int */
 		*n_args = 3;
 		break;
@@ -3513,7 +3513,17 @@
 		*n_args = 4;
 		break;
 	}
-<<<<<<< HEAD
+	/* kcmp */
+	case 588: {
+		struct kcmp_args *p = params;
+		iarg[a++] = p->pid1; /* pid_t */
+		iarg[a++] = p->pid2; /* pid_t */
+		iarg[a++] = p->type; /* int */
+		uarg[a++] = (intptr_t)p->idx1; /* uintptr_t */
+		uarg[a++] = (intptr_t)p->idx2; /* uintptr_t */
+		*n_args = 5;
+		break;
+	}
 	/* _kernelrpc_mach_vm_allocate_trap */
 	case 610: {
 		struct _kernelrpc_mach_vm_allocate_trap_args *p = params;
@@ -3913,19 +3923,6 @@
 		*n_args = 2;
 		break;
 	}
-=======
-	/* kcmp */
-	case 588: {
-		struct kcmp_args *p = params;
-		iarg[a++] = p->pid1; /* pid_t */
-		iarg[a++] = p->pid2; /* pid_t */
-		iarg[a++] = p->type; /* int */
-		uarg[a++] = (intptr_t)p->idx1; /* uintptr_t */
-		uarg[a++] = (intptr_t)p->idx2; /* uintptr_t */
-		*n_args = 5;
-		break;
-	}
->>>>>>> ebcfab99
 	default:
 		*n_args = 0;
 		break;
@@ -7507,7 +7504,7 @@
 			p = "userland ucontext_t *";
 			break;
 		case 1:
-			p = "userland long *";
+			p = "userland int *";
 			break;
 		case 2:
 			p = "int";
@@ -7530,7 +7527,7 @@
 	case 432:
 		switch (ndx) {
 		case 0:
-			p = "userland long *";
+			p = "userland int *";
 			break;
 		default:
 			break;
@@ -7540,7 +7537,7 @@
 	case 433:
 		switch (ndx) {
 		case 0:
-			p = "long";
+			p = "int";
 			break;
 		case 1:
 			p = "int";
@@ -7643,7 +7640,7 @@
 	case 443:
 		switch (ndx) {
 		case 0:
-			p = "long";
+			p = "int";
 			break;
 		default:
 			break;
@@ -7940,7 +7937,7 @@
 	case 464:
 		switch (ndx) {
 		case 0:
-			p = "long";
+			p = "int";
 			break;
 		case 1:
 			p = "userland const char *";
@@ -8213,7 +8210,7 @@
 			p = "pid_t";
 			break;
 		case 1:
-			p = "long";
+			p = "int";
 			break;
 		case 2:
 			p = "int";
@@ -9610,7 +9607,7 @@
 			p = "int";
 			break;
 		case 1:
-			p = "userland uint32_t *";
+			p = "userland void *";
 			break;
 		default:
 			break;
@@ -9812,6 +9809,28 @@
 			break;
 		};
 		break;
+	/* kcmp */
+	case 588:
+		switch (ndx) {
+		case 0:
+			p = "pid_t";
+			break;
+		case 1:
+			p = "pid_t";
+			break;
+		case 2:
+			p = "int";
+			break;
+		case 3:
+			p = "uintptr_t";
+			break;
+		case 4:
+			p = "uintptr_t";
+			break;
+		default:
+			break;
+		};
+		break;
 	/* _kernelrpc_mach_vm_allocate_trap */
 	case 610:
 		switch (ndx) {
@@ -10299,11 +10318,7 @@
 			p = "mach_port_name_t";
 			break;
 		case 1:
-<<<<<<< HEAD
 			p = "userland int *";
-=======
-			p = "userland void *";
->>>>>>> ebcfab99
 			break;
 		default:
 			break;
@@ -10485,28 +10500,6 @@
 			break;
 		case 1:
 			p = "userland mach_absolute_time_t *";
-			break;
-		default:
-			break;
-		};
-		break;
-	/* kcmp */
-	case 588:
-		switch (ndx) {
-		case 0:
-			p = "pid_t";
-			break;
-		case 1:
-			p = "pid_t";
-			break;
-		case 2:
-			p = "int";
-			break;
-		case 3:
-			p = "uintptr_t";
-			break;
-		case 4:
-			p = "uintptr_t";
 			break;
 		default:
 			break;
@@ -12517,7 +12510,11 @@
 		if (ndx == 0 || ndx == 1)
 			p = "int";
 		break;
-<<<<<<< HEAD
+	/* kcmp */
+	case 588:
+		if (ndx == 0 || ndx == 1)
+			p = "int";
+		break;
 	/* _kernelrpc_mach_vm_allocate_trap */
 	case 610:
 		if (ndx == 0 || ndx == 1)
@@ -12732,10 +12729,6 @@
 		break;
 	/* mk_timer_cancel */
 	case 694:
-=======
-	/* kcmp */
-	case 588:
->>>>>>> ebcfab99
 		if (ndx == 0 || ndx == 1)
 			p = "int";
 		break;
