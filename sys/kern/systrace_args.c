/*
 * System call argument to DTrace register array converstion.
 *
 * This file is part of the DTrace syscall provider.
 *
 * DO NOT EDIT-- this file is automatically @generated.
 */

static void
systrace_args(int sysnum, void *params, uint64_t *uarg, int *n_args)
{
	int64_t *iarg = (int64_t *)uarg;
	int a = 0;
	switch (sysnum) {
	/* syscall */
	case 0: {
		*n_args = 0;
		break;
	}
	/* exit */
	case 1: {
		struct exit_args *p = params;
		iarg[a++] = p->rval; /* int */
		*n_args = 1;
		break;
	}
	/* fork */
	case 2: {
		*n_args = 0;
		break;
	}
	/* read */
	case 3: {
		struct read_args *p = params;
		iarg[a++] = p->fd; /* int */
		uarg[a++] = (intptr_t)p->buf; /* void * */
		uarg[a++] = p->nbyte; /* size_t */
		*n_args = 3;
		break;
	}
	/* write */
	case 4: {
		struct write_args *p = params;
		iarg[a++] = p->fd; /* int */
		uarg[a++] = (intptr_t)p->buf; /* const void * */
		uarg[a++] = p->nbyte; /* size_t */
		*n_args = 3;
		break;
	}
	/* open */
	case 5: {
		struct open_args *p = params;
		uarg[a++] = (intptr_t)p->path; /* const char * */
		iarg[a++] = p->flags; /* int */
		iarg[a++] = p->mode; /* mode_t */
		*n_args = 3;
		break;
	}
	/* close */
	case 6: {
		struct close_args *p = params;
		iarg[a++] = p->fd; /* int */
		*n_args = 1;
		break;
	}
	/* wait4 */
	case 7: {
		struct wait4_args *p = params;
		iarg[a++] = p->pid; /* int */
		uarg[a++] = (intptr_t)p->status; /* int * */
		iarg[a++] = p->options; /* int */
		uarg[a++] = (intptr_t)p->rusage; /* struct rusage * */
		*n_args = 4;
		break;
	}
	/* link */
	case 9: {
		struct link_args *p = params;
		uarg[a++] = (intptr_t)p->path; /* const char * */
		uarg[a++] = (intptr_t)p->link; /* const char * */
		*n_args = 2;
		break;
	}
	/* unlink */
	case 10: {
		struct unlink_args *p = params;
		uarg[a++] = (intptr_t)p->path; /* const char * */
		*n_args = 1;
		break;
	}
	/* chdir */
	case 12: {
		struct chdir_args *p = params;
		uarg[a++] = (intptr_t)p->path; /* const char * */
		*n_args = 1;
		break;
	}
	/* fchdir */
	case 13: {
		struct fchdir_args *p = params;
		iarg[a++] = p->fd; /* int */
		*n_args = 1;
		break;
	}
	/* chmod */
	case 15: {
		struct chmod_args *p = params;
		uarg[a++] = (intptr_t)p->path; /* const char * */
		iarg[a++] = p->mode; /* mode_t */
		*n_args = 2;
		break;
	}
	/* chown */
	case 16: {
		struct chown_args *p = params;
		uarg[a++] = (intptr_t)p->path; /* const char * */
		iarg[a++] = p->uid; /* int */
		iarg[a++] = p->gid; /* int */
		*n_args = 3;
		break;
	}
	/* break */
	case 17: {
		struct break_args *p = params;
		uarg[a++] = (intptr_t)p->nsize; /* char * */
		*n_args = 1;
		break;
	}
	/* getpid */
	case 20: {
		*n_args = 0;
		break;
	}
	/* mount */
	case 21: {
		struct mount_args *p = params;
		uarg[a++] = (intptr_t)p->type; /* const char * */
		uarg[a++] = (intptr_t)p->path; /* const char * */
		iarg[a++] = p->flags; /* int */
		uarg[a++] = (intptr_t)p->data; /* void * */
		*n_args = 4;
		break;
	}
	/* unmount */
	case 22: {
		struct unmount_args *p = params;
		uarg[a++] = (intptr_t)p->path; /* const char * */
		iarg[a++] = p->flags; /* int */
		*n_args = 2;
		break;
	}
	/* setuid */
	case 23: {
		struct setuid_args *p = params;
		uarg[a++] = p->uid; /* uid_t */
		*n_args = 1;
		break;
	}
	/* getuid */
	case 24: {
		*n_args = 0;
		break;
	}
	/* geteuid */
	case 25: {
		*n_args = 0;
		break;
	}
	/* ptrace */
	case 26: {
		struct ptrace_args *p = params;
		iarg[a++] = p->req; /* int */
		iarg[a++] = p->pid; /* pid_t */
		uarg[a++] = (intptr_t)p->addr; /* caddr_t */
		iarg[a++] = p->data; /* int */
		*n_args = 4;
		break;
	}
	/* recvmsg */
	case 27: {
		struct recvmsg_args *p = params;
		iarg[a++] = p->s; /* int */
		uarg[a++] = (intptr_t)p->msg; /* struct msghdr * */
		iarg[a++] = p->flags; /* int */
		*n_args = 3;
		break;
	}
	/* sendmsg */
	case 28: {
		struct sendmsg_args *p = params;
		iarg[a++] = p->s; /* int */
		uarg[a++] = (intptr_t)p->msg; /* const struct msghdr * */
		iarg[a++] = p->flags; /* int */
		*n_args = 3;
		break;
	}
	/* recvfrom */
	case 29: {
		struct recvfrom_args *p = params;
		iarg[a++] = p->s; /* int */
		uarg[a++] = (intptr_t)p->buf; /* void * */
		uarg[a++] = p->len; /* size_t */
		iarg[a++] = p->flags; /* int */
		uarg[a++] = (intptr_t)p->from; /* struct sockaddr * */
		uarg[a++] = (intptr_t)p->fromlenaddr; /* __socklen_t * */
		*n_args = 6;
		break;
	}
	/* accept */
	case 30: {
		struct accept_args *p = params;
		iarg[a++] = p->s; /* int */
		uarg[a++] = (intptr_t)p->name; /* struct sockaddr * */
		uarg[a++] = (intptr_t)p->anamelen; /* __socklen_t * */
		*n_args = 3;
		break;
	}
	/* getpeername */
	case 31: {
		struct getpeername_args *p = params;
		iarg[a++] = p->fdes; /* int */
		uarg[a++] = (intptr_t)p->asa; /* struct sockaddr * */
		uarg[a++] = (intptr_t)p->alen; /* __socklen_t * */
		*n_args = 3;
		break;
	}
	/* getsockname */
	case 32: {
		struct getsockname_args *p = params;
		iarg[a++] = p->fdes; /* int */
		uarg[a++] = (intptr_t)p->asa; /* struct sockaddr * */
		uarg[a++] = (intptr_t)p->alen; /* __socklen_t * */
		*n_args = 3;
		break;
	}
	/* access */
	case 33: {
		struct access_args *p = params;
		uarg[a++] = (intptr_t)p->path; /* const char * */
		iarg[a++] = p->amode; /* int */
		*n_args = 2;
		break;
	}
	/* chflags */
	case 34: {
		struct chflags_args *p = params;
		uarg[a++] = (intptr_t)p->path; /* const char * */
		uarg[a++] = p->flags; /* u_long */
		*n_args = 2;
		break;
	}
	/* fchflags */
	case 35: {
		struct fchflags_args *p = params;
		iarg[a++] = p->fd; /* int */
		uarg[a++] = p->flags; /* u_long */
		*n_args = 2;
		break;
	}
	/* sync */
	case 36: {
		*n_args = 0;
		break;
	}
	/* kill */
	case 37: {
		struct kill_args *p = params;
		iarg[a++] = p->pid; /* int */
		iarg[a++] = p->signum; /* int */
		*n_args = 2;
		break;
	}
	/* getppid */
	case 39: {
		*n_args = 0;
		break;
	}
	/* dup */
	case 41: {
		struct dup_args *p = params;
		uarg[a++] = p->fd; /* u_int */
		*n_args = 1;
		break;
	}
	/* getegid */
	case 43: {
		*n_args = 0;
		break;
	}
	/* profil */
	case 44: {
		struct profil_args *p = params;
		uarg[a++] = (intptr_t)p->samples; /* char * */
		uarg[a++] = p->size; /* size_t */
		uarg[a++] = p->offset; /* size_t */
		uarg[a++] = p->scale; /* u_int */
		*n_args = 4;
		break;
	}
	/* ktrace */
	case 45: {
		struct ktrace_args *p = params;
		uarg[a++] = (intptr_t)p->fname; /* const char * */
		iarg[a++] = p->ops; /* int */
		iarg[a++] = p->facs; /* int */
		iarg[a++] = p->pid; /* int */
		*n_args = 4;
		break;
	}
	/* getgid */
	case 47: {
		*n_args = 0;
		break;
	}
	/* getlogin */
	case 49: {
		struct getlogin_args *p = params;
		uarg[a++] = (intptr_t)p->namebuf; /* char * */
		uarg[a++] = p->namelen; /* u_int */
		*n_args = 2;
		break;
	}
	/* setlogin */
	case 50: {
		struct setlogin_args *p = params;
		uarg[a++] = (intptr_t)p->namebuf; /* const char * */
		*n_args = 1;
		break;
	}
	/* acct */
	case 51: {
		struct acct_args *p = params;
		uarg[a++] = (intptr_t)p->path; /* const char * */
		*n_args = 1;
		break;
	}
	/* sigaltstack */
	case 53: {
		struct sigaltstack_args *p = params;
		uarg[a++] = (intptr_t)p->ss; /* const struct sigaltstack * */
		uarg[a++] = (intptr_t)p->oss; /* struct sigaltstack * */
		*n_args = 2;
		break;
	}
	/* ioctl */
	case 54: {
		struct ioctl_args *p = params;
		iarg[a++] = p->fd; /* int */
		uarg[a++] = p->com; /* u_long */
		uarg[a++] = (intptr_t)p->data; /* char * */
		*n_args = 3;
		break;
	}
	/* reboot */
	case 55: {
		struct reboot_args *p = params;
		iarg[a++] = p->opt; /* int */
		*n_args = 1;
		break;
	}
	/* revoke */
	case 56: {
		struct revoke_args *p = params;
		uarg[a++] = (intptr_t)p->path; /* const char * */
		*n_args = 1;
		break;
	}
	/* symlink */
	case 57: {
		struct symlink_args *p = params;
		uarg[a++] = (intptr_t)p->path; /* const char * */
		uarg[a++] = (intptr_t)p->link; /* const char * */
		*n_args = 2;
		break;
	}
	/* readlink */
	case 58: {
		struct readlink_args *p = params;
		uarg[a++] = (intptr_t)p->path; /* const char * */
		uarg[a++] = (intptr_t)p->buf; /* char * */
		uarg[a++] = p->count; /* size_t */
		*n_args = 3;
		break;
	}
	/* execve */
	case 59: {
		struct execve_args *p = params;
		uarg[a++] = (intptr_t)p->fname; /* const char * */
		uarg[a++] = (intptr_t)p->argv; /* char ** */
		uarg[a++] = (intptr_t)p->envv; /* char ** */
		*n_args = 3;
		break;
	}
	/* umask */
	case 60: {
		struct umask_args *p = params;
		iarg[a++] = p->newmask; /* mode_t */
		*n_args = 1;
		break;
	}
	/* chroot */
	case 61: {
		struct chroot_args *p = params;
		uarg[a++] = (intptr_t)p->path; /* const char * */
		*n_args = 1;
		break;
	}
	/* msync */
	case 65: {
		struct msync_args *p = params;
		uarg[a++] = (intptr_t)p->addr; /* void * */
		uarg[a++] = p->len; /* size_t */
		iarg[a++] = p->flags; /* int */
		*n_args = 3;
		break;
	}
	/* vfork */
	case 66: {
		*n_args = 0;
		break;
	}
	/* munmap */
	case 73: {
		struct munmap_args *p = params;
		uarg[a++] = (intptr_t)p->addr; /* void * */
		uarg[a++] = p->len; /* size_t */
		*n_args = 2;
		break;
	}
	/* mprotect */
	case 74: {
		struct mprotect_args *p = params;
		uarg[a++] = (intptr_t)p->addr; /* void * */
		uarg[a++] = p->len; /* size_t */
		iarg[a++] = p->prot; /* int */
		*n_args = 3;
		break;
	}
	/* madvise */
	case 75: {
		struct madvise_args *p = params;
		uarg[a++] = (intptr_t)p->addr; /* void * */
		uarg[a++] = p->len; /* size_t */
		iarg[a++] = p->behav; /* int */
		*n_args = 3;
		break;
	}
	/* mincore */
	case 78: {
		struct mincore_args *p = params;
		uarg[a++] = (intptr_t)p->addr; /* const void * */
		uarg[a++] = p->len; /* size_t */
		uarg[a++] = (intptr_t)p->vec; /* char * */
		*n_args = 3;
		break;
	}
	/* getgroups */
	case 79: {
		struct getgroups_args *p = params;
		iarg[a++] = p->gidsetsize; /* int */
		uarg[a++] = (intptr_t)p->gidset; /* gid_t * */
		*n_args = 2;
		break;
	}
	/* setgroups */
	case 80: {
		struct setgroups_args *p = params;
		iarg[a++] = p->gidsetsize; /* int */
		uarg[a++] = (intptr_t)p->gidset; /* const gid_t * */
		*n_args = 2;
		break;
	}
	/* getpgrp */
	case 81: {
		*n_args = 0;
		break;
	}
	/* setpgid */
	case 82: {
		struct setpgid_args *p = params;
		iarg[a++] = p->pid; /* int */
		iarg[a++] = p->pgid; /* int */
		*n_args = 2;
		break;
	}
	/* setitimer */
	case 83: {
		struct setitimer_args *p = params;
		iarg[a++] = p->which; /* int */
		uarg[a++] = (intptr_t)p->itv; /* const struct itimerval * */
		uarg[a++] = (intptr_t)p->oitv; /* struct itimerval * */
		*n_args = 3;
		break;
	}
	/* swapon */
	case 85: {
		struct swapon_args *p = params;
		uarg[a++] = (intptr_t)p->name; /* const char * */
		*n_args = 1;
		break;
	}
	/* getitimer */
	case 86: {
		struct getitimer_args *p = params;
		iarg[a++] = p->which; /* int */
		uarg[a++] = (intptr_t)p->itv; /* struct itimerval * */
		*n_args = 2;
		break;
	}
	/* getdtablesize */
	case 89: {
		*n_args = 0;
		break;
	}
	/* dup2 */
	case 90: {
		struct dup2_args *p = params;
		uarg[a++] = p->from; /* u_int */
		uarg[a++] = p->to; /* u_int */
		*n_args = 2;
		break;
	}
	/* fcntl */
	case 92: {
		struct fcntl_args *p = params;
		iarg[a++] = p->fd; /* int */
		iarg[a++] = p->cmd; /* int */
		uarg[a++] = (intptr_t)p->arg; /* intptr_t */
		*n_args = 3;
		break;
	}
	/* select */
	case 93: {
		struct select_args *p = params;
		iarg[a++] = p->nd; /* int */
		uarg[a++] = (intptr_t)p->in; /* fd_set * */
		uarg[a++] = (intptr_t)p->ou; /* fd_set * */
		uarg[a++] = (intptr_t)p->ex; /* fd_set * */
		uarg[a++] = (intptr_t)p->tv; /* struct timeval * */
		*n_args = 5;
		break;
	}
	/* fsync */
	case 95: {
		struct fsync_args *p = params;
		iarg[a++] = p->fd; /* int */
		*n_args = 1;
		break;
	}
	/* setpriority */
	case 96: {
		struct setpriority_args *p = params;
		iarg[a++] = p->which; /* int */
		iarg[a++] = p->who; /* int */
		iarg[a++] = p->prio; /* int */
		*n_args = 3;
		break;
	}
	/* socket */
	case 97: {
		struct socket_args *p = params;
		iarg[a++] = p->domain; /* int */
		iarg[a++] = p->type; /* int */
		iarg[a++] = p->protocol; /* int */
		*n_args = 3;
		break;
	}
	/* connect */
	case 98: {
		struct connect_args *p = params;
		iarg[a++] = p->s; /* int */
		uarg[a++] = (intptr_t)p->name; /* const struct sockaddr * */
		iarg[a++] = p->namelen; /* __socklen_t */
		*n_args = 3;
		break;
	}
	/* getpriority */
	case 100: {
		struct getpriority_args *p = params;
		iarg[a++] = p->which; /* int */
		iarg[a++] = p->who; /* int */
		*n_args = 2;
		break;
	}
	/* bind */
	case 104: {
		struct bind_args *p = params;
		iarg[a++] = p->s; /* int */
		uarg[a++] = (intptr_t)p->name; /* const struct sockaddr * */
		iarg[a++] = p->namelen; /* __socklen_t */
		*n_args = 3;
		break;
	}
	/* setsockopt */
	case 105: {
		struct setsockopt_args *p = params;
		iarg[a++] = p->s; /* int */
		iarg[a++] = p->level; /* int */
		iarg[a++] = p->name; /* int */
		uarg[a++] = (intptr_t)p->val; /* const void * */
		iarg[a++] = p->valsize; /* __socklen_t */
		*n_args = 5;
		break;
	}
	/* listen */
	case 106: {
		struct listen_args *p = params;
		iarg[a++] = p->s; /* int */
		iarg[a++] = p->backlog; /* int */
		*n_args = 2;
		break;
	}
	/* gettimeofday */
	case 116: {
		struct gettimeofday_args *p = params;
		uarg[a++] = (intptr_t)p->tp; /* struct timeval * */
		uarg[a++] = (intptr_t)p->tzp; /* struct timezone * */
		*n_args = 2;
		break;
	}
	/* getrusage */
	case 117: {
		struct getrusage_args *p = params;
		iarg[a++] = p->who; /* int */
		uarg[a++] = (intptr_t)p->rusage; /* struct rusage * */
		*n_args = 2;
		break;
	}
	/* getsockopt */
	case 118: {
		struct getsockopt_args *p = params;
		iarg[a++] = p->s; /* int */
		iarg[a++] = p->level; /* int */
		iarg[a++] = p->name; /* int */
		uarg[a++] = (intptr_t)p->val; /* void * */
		uarg[a++] = (intptr_t)p->avalsize; /* __socklen_t * */
		*n_args = 5;
		break;
	}
	/* readv */
	case 120: {
		struct readv_args *p = params;
		iarg[a++] = p->fd; /* int */
		uarg[a++] = (intptr_t)p->iovp; /* const struct iovec * */
		uarg[a++] = p->iovcnt; /* u_int */
		*n_args = 3;
		break;
	}
	/* writev */
	case 121: {
		struct writev_args *p = params;
		iarg[a++] = p->fd; /* int */
		uarg[a++] = (intptr_t)p->iovp; /* const struct iovec * */
		uarg[a++] = p->iovcnt; /* u_int */
		*n_args = 3;
		break;
	}
	/* settimeofday */
	case 122: {
		struct settimeofday_args *p = params;
		uarg[a++] = (intptr_t)p->tv; /* const struct timeval * */
		uarg[a++] = (intptr_t)p->tzp; /* const struct timezone * */
		*n_args = 2;
		break;
	}
	/* fchown */
	case 123: {
		struct fchown_args *p = params;
		iarg[a++] = p->fd; /* int */
		iarg[a++] = p->uid; /* int */
		iarg[a++] = p->gid; /* int */
		*n_args = 3;
		break;
	}
	/* fchmod */
	case 124: {
		struct fchmod_args *p = params;
		iarg[a++] = p->fd; /* int */
		iarg[a++] = p->mode; /* mode_t */
		*n_args = 2;
		break;
	}
	/* setreuid */
	case 126: {
		struct setreuid_args *p = params;
		iarg[a++] = p->ruid; /* int */
		iarg[a++] = p->euid; /* int */
		*n_args = 2;
		break;
	}
	/* setregid */
	case 127: {
		struct setregid_args *p = params;
		iarg[a++] = p->rgid; /* int */
		iarg[a++] = p->egid; /* int */
		*n_args = 2;
		break;
	}
	/* rename */
	case 128: {
		struct rename_args *p = params;
		uarg[a++] = (intptr_t)p->from; /* const char * */
		uarg[a++] = (intptr_t)p->to; /* const char * */
		*n_args = 2;
		break;
	}
	/* flock */
	case 131: {
		struct flock_args *p = params;
		iarg[a++] = p->fd; /* int */
		iarg[a++] = p->how; /* int */
		*n_args = 2;
		break;
	}
	/* mkfifo */
	case 132: {
		struct mkfifo_args *p = params;
		uarg[a++] = (intptr_t)p->path; /* const char * */
		iarg[a++] = p->mode; /* mode_t */
		*n_args = 2;
		break;
	}
	/* sendto */
	case 133: {
		struct sendto_args *p = params;
		iarg[a++] = p->s; /* int */
		uarg[a++] = (intptr_t)p->buf; /* const void * */
		uarg[a++] = p->len; /* size_t */
		iarg[a++] = p->flags; /* int */
		uarg[a++] = (intptr_t)p->to; /* const struct sockaddr * */
		iarg[a++] = p->tolen; /* __socklen_t */
		*n_args = 6;
		break;
	}
	/* shutdown */
	case 134: {
		struct shutdown_args *p = params;
		iarg[a++] = p->s; /* int */
		iarg[a++] = p->how; /* int */
		*n_args = 2;
		break;
	}
	/* socketpair */
	case 135: {
		struct socketpair_args *p = params;
		iarg[a++] = p->domain; /* int */
		iarg[a++] = p->type; /* int */
		iarg[a++] = p->protocol; /* int */
		uarg[a++] = (intptr_t)p->rsv; /* int * */
		*n_args = 4;
		break;
	}
	/* mkdir */
	case 136: {
		struct mkdir_args *p = params;
		uarg[a++] = (intptr_t)p->path; /* const char * */
		iarg[a++] = p->mode; /* mode_t */
		*n_args = 2;
		break;
	}
	/* rmdir */
	case 137: {
		struct rmdir_args *p = params;
		uarg[a++] = (intptr_t)p->path; /* const char * */
		*n_args = 1;
		break;
	}
	/* utimes */
	case 138: {
		struct utimes_args *p = params;
		uarg[a++] = (intptr_t)p->path; /* const char * */
		uarg[a++] = (intptr_t)p->tptr; /* const struct timeval * */
		*n_args = 2;
		break;
	}
	/* adjtime */
	case 140: {
		struct adjtime_args *p = params;
		uarg[a++] = (intptr_t)p->delta; /* const struct timeval * */
		uarg[a++] = (intptr_t)p->olddelta; /* struct timeval * */
		*n_args = 2;
		break;
	}
	/* setsid */
	case 147: {
		*n_args = 0;
		break;
	}
	/* quotactl */
	case 148: {
		struct quotactl_args *p = params;
		uarg[a++] = (intptr_t)p->path; /* const char * */
		iarg[a++] = p->cmd; /* int */
		iarg[a++] = p->uid; /* int */
		uarg[a++] = (intptr_t)p->arg; /* void * */
		*n_args = 4;
		break;
	}
	/* nlm_syscall */
	case 154: {
		struct nlm_syscall_args *p = params;
		iarg[a++] = p->debug_level; /* int */
		iarg[a++] = p->grace_period; /* int */
		iarg[a++] = p->addr_count; /* int */
		uarg[a++] = (intptr_t)p->addrs; /* char ** */
		*n_args = 4;
		break;
	}
	/* nfssvc */
	case 155: {
		struct nfssvc_args *p = params;
		iarg[a++] = p->flag; /* int */
		uarg[a++] = (intptr_t)p->argp; /* void * */
		*n_args = 2;
		break;
	}
	/* lgetfh */
	case 160: {
		struct lgetfh_args *p = params;
		uarg[a++] = (intptr_t)p->fname; /* const char * */
		uarg[a++] = (intptr_t)p->fhp; /* struct fhandle * */
		*n_args = 2;
		break;
	}
	/* getfh */
	case 161: {
		struct getfh_args *p = params;
		uarg[a++] = (intptr_t)p->fname; /* const char * */
		uarg[a++] = (intptr_t)p->fhp; /* struct fhandle * */
		*n_args = 2;
		break;
	}
	/* sysarch */
	case 165: {
		struct sysarch_args *p = params;
		iarg[a++] = p->op; /* int */
		uarg[a++] = (intptr_t)p->parms; /* char * */
		*n_args = 2;
		break;
	}
	/* rtprio */
	case 166: {
		struct rtprio_args *p = params;
		iarg[a++] = p->function; /* int */
		iarg[a++] = p->pid; /* pid_t */
		uarg[a++] = (intptr_t)p->rtp; /* struct rtprio * */
		*n_args = 3;
		break;
	}
	/* semsys */
	case 169: {
		struct semsys_args *p = params;
		iarg[a++] = p->which; /* int */
		iarg[a++] = p->a2; /* int */
		iarg[a++] = p->a3; /* int */
		iarg[a++] = p->a4; /* int */
		iarg[a++] = p->a5; /* int */
		*n_args = 5;
		break;
	}
	/* msgsys */
	case 170: {
		struct msgsys_args *p = params;
		iarg[a++] = p->which; /* int */
		iarg[a++] = p->a2; /* int */
		iarg[a++] = p->a3; /* int */
		iarg[a++] = p->a4; /* int */
		iarg[a++] = p->a5; /* int */
		iarg[a++] = p->a6; /* int */
		*n_args = 6;
		break;
	}
	/* shmsys */
	case 171: {
		struct shmsys_args *p = params;
		iarg[a++] = p->which; /* int */
		iarg[a++] = p->a2; /* int */
		iarg[a++] = p->a3; /* int */
		iarg[a++] = p->a4; /* int */
		*n_args = 4;
		break;
	}
	/* setfib */
	case 175: {
		struct setfib_args *p = params;
		iarg[a++] = p->fibnum; /* int */
		*n_args = 1;
		break;
	}
	/* ntp_adjtime */
	case 176: {
		struct ntp_adjtime_args *p = params;
		uarg[a++] = (intptr_t)p->tp; /* struct timex * */
		*n_args = 1;
		break;
	}
	/* setgid */
	case 181: {
		struct setgid_args *p = params;
		iarg[a++] = p->gid; /* gid_t */
		*n_args = 1;
		break;
	}
	/* setegid */
	case 182: {
		struct setegid_args *p = params;
		iarg[a++] = p->egid; /* gid_t */
		*n_args = 1;
		break;
	}
	/* seteuid */
	case 183: {
		struct seteuid_args *p = params;
		uarg[a++] = p->euid; /* uid_t */
		*n_args = 1;
		break;
	}
	/* pathconf */
	case 191: {
		struct pathconf_args *p = params;
		uarg[a++] = (intptr_t)p->path; /* const char * */
		iarg[a++] = p->name; /* int */
		*n_args = 2;
		break;
	}
	/* fpathconf */
	case 192: {
		struct fpathconf_args *p = params;
		iarg[a++] = p->fd; /* int */
		iarg[a++] = p->name; /* int */
		*n_args = 2;
		break;
	}
	/* getrlimit */
	case 194: {
		struct getrlimit_args *p = params;
		uarg[a++] = p->which; /* u_int */
		uarg[a++] = (intptr_t)p->rlp; /* struct rlimit * */
		*n_args = 2;
		break;
	}
	/* setrlimit */
	case 195: {
		struct setrlimit_args *p = params;
		uarg[a++] = p->which; /* u_int */
		uarg[a++] = (intptr_t)p->rlp; /* struct rlimit * */
		*n_args = 2;
		break;
	}
	/* __syscall */
	case 198: {
		*n_args = 0;
		break;
	}
	/* __sysctl */
	case 202: {
		struct __sysctl_args *p = params;
		uarg[a++] = (intptr_t)p->name; /* int * */
		uarg[a++] = p->namelen; /* u_int */
		uarg[a++] = (intptr_t)p->old; /* void * */
		uarg[a++] = (intptr_t)p->oldlenp; /* size_t * */
		uarg[a++] = (intptr_t)p->new; /* const void * */
		uarg[a++] = p->newlen; /* size_t */
		*n_args = 6;
		break;
	}
	/* mlock */
	case 203: {
		struct mlock_args *p = params;
		uarg[a++] = (intptr_t)p->addr; /* const void * */
		uarg[a++] = p->len; /* size_t */
		*n_args = 2;
		break;
	}
	/* munlock */
	case 204: {
		struct munlock_args *p = params;
		uarg[a++] = (intptr_t)p->addr; /* const void * */
		uarg[a++] = p->len; /* size_t */
		*n_args = 2;
		break;
	}
	/* undelete */
	case 205: {
		struct undelete_args *p = params;
		uarg[a++] = (intptr_t)p->path; /* const char * */
		*n_args = 1;
		break;
	}
	/* futimes */
	case 206: {
		struct futimes_args *p = params;
		iarg[a++] = p->fd; /* int */
		uarg[a++] = (intptr_t)p->tptr; /* const struct timeval * */
		*n_args = 2;
		break;
	}
	/* getpgid */
	case 207: {
		struct getpgid_args *p = params;
		iarg[a++] = p->pid; /* pid_t */
		*n_args = 1;
		break;
	}
	/* poll */
	case 209: {
		struct poll_args *p = params;
		uarg[a++] = (intptr_t)p->fds; /* struct pollfd * */
		uarg[a++] = p->nfds; /* u_int */
		iarg[a++] = p->timeout; /* int */
		*n_args = 3;
		break;
	}
	/* lkmnosys */
	case 210: {
		*n_args = 0;
		break;
	}
	/* lkmnosys */
	case 211: {
		*n_args = 0;
		break;
	}
	/* lkmnosys */
	case 212: {
		*n_args = 0;
		break;
	}
	/* lkmnosys */
	case 213: {
		*n_args = 0;
		break;
	}
	/* lkmnosys */
	case 214: {
		*n_args = 0;
		break;
	}
	/* lkmnosys */
	case 215: {
		*n_args = 0;
		break;
	}
	/* lkmnosys */
	case 216: {
		*n_args = 0;
		break;
	}
	/* lkmnosys */
	case 217: {
		*n_args = 0;
		break;
	}
	/* lkmnosys */
	case 218: {
		*n_args = 0;
		break;
	}
	/* lkmnosys */
	case 219: {
		*n_args = 0;
		break;
	}
	/* semget */
	case 221: {
		struct semget_args *p = params;
		iarg[a++] = p->key; /* key_t */
		iarg[a++] = p->nsems; /* int */
		iarg[a++] = p->semflg; /* int */
		*n_args = 3;
		break;
	}
	/* semop */
	case 222: {
		struct semop_args *p = params;
		iarg[a++] = p->semid; /* int */
		uarg[a++] = (intptr_t)p->sops; /* struct sembuf * */
		uarg[a++] = p->nsops; /* size_t */
		*n_args = 3;
		break;
	}
	/* msgget */
	case 225: {
		struct msgget_args *p = params;
		iarg[a++] = p->key; /* key_t */
		iarg[a++] = p->msgflg; /* int */
		*n_args = 2;
		break;
	}
	/* msgsnd */
	case 226: {
		struct msgsnd_args *p = params;
		iarg[a++] = p->msqid; /* int */
		uarg[a++] = (intptr_t)p->msgp; /* const void * */
		uarg[a++] = p->msgsz; /* size_t */
		iarg[a++] = p->msgflg; /* int */
		*n_args = 4;
		break;
	}
	/* msgrcv */
	case 227: {
		struct msgrcv_args *p = params;
		iarg[a++] = p->msqid; /* int */
		uarg[a++] = (intptr_t)p->msgp; /* void * */
		uarg[a++] = p->msgsz; /* size_t */
		iarg[a++] = p->msgtyp; /* long */
		iarg[a++] = p->msgflg; /* int */
		*n_args = 5;
		break;
	}
	/* shmat */
	case 228: {
		struct shmat_args *p = params;
		iarg[a++] = p->shmid; /* int */
		uarg[a++] = (intptr_t)p->shmaddr; /* const void * */
		iarg[a++] = p->shmflg; /* int */
		*n_args = 3;
		break;
	}
	/* shmdt */
	case 230: {
		struct shmdt_args *p = params;
		uarg[a++] = (intptr_t)p->shmaddr; /* const void * */
		*n_args = 1;
		break;
	}
	/* shmget */
	case 231: {
		struct shmget_args *p = params;
		iarg[a++] = p->key; /* key_t */
		uarg[a++] = p->size; /* size_t */
		iarg[a++] = p->shmflg; /* int */
		*n_args = 3;
		break;
	}
	/* clock_gettime */
	case 232: {
		struct clock_gettime_args *p = params;
		iarg[a++] = p->clock_id; /* clockid_t */
		uarg[a++] = (intptr_t)p->tp; /* struct timespec * */
		*n_args = 2;
		break;
	}
	/* clock_settime */
	case 233: {
		struct clock_settime_args *p = params;
		iarg[a++] = p->clock_id; /* clockid_t */
		uarg[a++] = (intptr_t)p->tp; /* const struct timespec * */
		*n_args = 2;
		break;
	}
	/* clock_getres */
	case 234: {
		struct clock_getres_args *p = params;
		iarg[a++] = p->clock_id; /* clockid_t */
		uarg[a++] = (intptr_t)p->tp; /* struct timespec * */
		*n_args = 2;
		break;
	}
	/* ktimer_create */
	case 235: {
		struct ktimer_create_args *p = params;
		iarg[a++] = p->clock_id; /* clockid_t */
		uarg[a++] = (intptr_t)p->evp; /* struct sigevent * */
		uarg[a++] = (intptr_t)p->timerid; /* int * */
		*n_args = 3;
		break;
	}
	/* ktimer_delete */
	case 236: {
		struct ktimer_delete_args *p = params;
		iarg[a++] = p->timerid; /* int */
		*n_args = 1;
		break;
	}
	/* ktimer_settime */
	case 237: {
		struct ktimer_settime_args *p = params;
		iarg[a++] = p->timerid; /* int */
		iarg[a++] = p->flags; /* int */
		uarg[a++] = (intptr_t)p->value; /* const struct itimerspec * */
		uarg[a++] = (intptr_t)p->ovalue; /* struct itimerspec * */
		*n_args = 4;
		break;
	}
	/* ktimer_gettime */
	case 238: {
		struct ktimer_gettime_args *p = params;
		iarg[a++] = p->timerid; /* int */
		uarg[a++] = (intptr_t)p->value; /* struct itimerspec * */
		*n_args = 2;
		break;
	}
	/* ktimer_getoverrun */
	case 239: {
		struct ktimer_getoverrun_args *p = params;
		iarg[a++] = p->timerid; /* int */
		*n_args = 1;
		break;
	}
	/* nanosleep */
	case 240: {
		struct nanosleep_args *p = params;
		uarg[a++] = (intptr_t)p->rqtp; /* const struct timespec * */
		uarg[a++] = (intptr_t)p->rmtp; /* struct timespec * */
		*n_args = 2;
		break;
	}
	/* ffclock_getcounter */
	case 241: {
		struct ffclock_getcounter_args *p = params;
		uarg[a++] = (intptr_t)p->ffcount; /* ffcounter * */
		*n_args = 1;
		break;
	}
	/* ffclock_setestimate */
	case 242: {
		struct ffclock_setestimate_args *p = params;
		uarg[a++] = (intptr_t)p->cest; /* struct ffclock_estimate * */
		*n_args = 1;
		break;
	}
	/* ffclock_getestimate */
	case 243: {
		struct ffclock_getestimate_args *p = params;
		uarg[a++] = (intptr_t)p->cest; /* struct ffclock_estimate * */
		*n_args = 1;
		break;
	}
	/* clock_nanosleep */
	case 244: {
		struct clock_nanosleep_args *p = params;
		iarg[a++] = p->clock_id; /* clockid_t */
		iarg[a++] = p->flags; /* int */
		uarg[a++] = (intptr_t)p->rqtp; /* const struct timespec * */
		uarg[a++] = (intptr_t)p->rmtp; /* struct timespec * */
		*n_args = 4;
		break;
	}
	/* clock_getcpuclockid2 */
	case 247: {
		struct clock_getcpuclockid2_args *p = params;
		iarg[a++] = p->id; /* id_t */
		iarg[a++] = p->which; /* int */
		uarg[a++] = (intptr_t)p->clock_id; /* clockid_t * */
		*n_args = 3;
		break;
	}
	/* ntp_gettime */
	case 248: {
		struct ntp_gettime_args *p = params;
		uarg[a++] = (intptr_t)p->ntvp; /* struct ntptimeval * */
		*n_args = 1;
		break;
	}
	/* minherit */
	case 250: {
		struct minherit_args *p = params;
		uarg[a++] = (intptr_t)p->addr; /* void * */
		uarg[a++] = p->len; /* size_t */
		iarg[a++] = p->inherit; /* int */
		*n_args = 3;
		break;
	}
	/* rfork */
	case 251: {
		struct rfork_args *p = params;
		iarg[a++] = p->flags; /* int */
		*n_args = 1;
		break;
	}
	/* issetugid */
	case 253: {
		*n_args = 0;
		break;
	}
	/* lchown */
	case 254: {
		struct lchown_args *p = params;
		uarg[a++] = (intptr_t)p->path; /* const char * */
		iarg[a++] = p->uid; /* int */
		iarg[a++] = p->gid; /* int */
		*n_args = 3;
		break;
	}
	/* aio_read */
	case 255: {
		struct aio_read_args *p = params;
		uarg[a++] = (intptr_t)p->aiocbp; /* struct aiocb * */
		*n_args = 1;
		break;
	}
	/* aio_write */
	case 256: {
		struct aio_write_args *p = params;
		uarg[a++] = (intptr_t)p->aiocbp; /* struct aiocb * */
		*n_args = 1;
		break;
	}
	/* lio_listio */
	case 257: {
		struct lio_listio_args *p = params;
		iarg[a++] = p->mode; /* int */
		uarg[a++] = (intptr_t)p->acb_list; /* struct aiocb * const * */
		iarg[a++] = p->nent; /* int */
		uarg[a++] = (intptr_t)p->sig; /* struct sigevent * */
		*n_args = 4;
		break;
	}
	/* __proc_info */
	case 258: {
		struct __proc_info_args *p = params;
		iarg[a++] = p->callnum; /* int */
		iarg[a++] = p->pid; /* int */
		iarg[a++] = p->flavor; /* int */
		uarg[a++] = p->arg; /* uint64_t */
		uarg[a++] = (intptr_t)p->buffer; /* void * */
		iarg[a++] = p->buffersize; /* int */
		*n_args = 6;
		break;
	}
	/* __iopolicysys */
	case 259: {
		struct __iopolicysys_args *p = params;
		iarg[a++] = p->cmd; /* int */
		uarg[a++] = (intptr_t)p->param; /* struct _iopol_param_t * */
		*n_args = 2;
		break;
	}
	/* lchmod */
	case 274: {
		struct lchmod_args *p = params;
		uarg[a++] = (intptr_t)p->path; /* const char * */
		iarg[a++] = p->mode; /* mode_t */
		*n_args = 2;
		break;
	}
	/* lutimes */
	case 276: {
		struct lutimes_args *p = params;
		uarg[a++] = (intptr_t)p->path; /* const char * */
		uarg[a++] = (intptr_t)p->tptr; /* const struct timeval * */
		*n_args = 2;
		break;
	}
	/* audit_session_self */
	case 281: {
		*n_args = 0;
		break;
	}
	/* audit_session_join */
	case 282: {
		struct audit_session_join_args *p = params;
		uarg[a++] = p->port; /* uint32_t */
		*n_args = 1;
		break;
	}
	/* audit_session_port */
	case 283: {
		struct audit_session_port_args *p = params;
		iarg[a++] = p->asid; /* pid_t */
		uarg[a++] = (intptr_t)p->portnamep; /* void * */
		*n_args = 2;
		break;
	}
	/* preadv */
	case 289: {
		struct preadv_args *p = params;
		iarg[a++] = p->fd; /* int */
		uarg[a++] = (intptr_t)p->iovp; /* struct iovec * */
		uarg[a++] = p->iovcnt; /* u_int */
		iarg[a++] = p->offset; /* off_t */
		*n_args = 4;
		break;
	}
	/* pwritev */
	case 290: {
		struct pwritev_args *p = params;
		iarg[a++] = p->fd; /* int */
		uarg[a++] = (intptr_t)p->iovp; /* struct iovec * */
		uarg[a++] = p->iovcnt; /* u_int */
		iarg[a++] = p->offset; /* off_t */
		*n_args = 4;
		break;
	}
	/* fhopen */
	case 298: {
		struct fhopen_args *p = params;
		uarg[a++] = (intptr_t)p->u_fhp; /* const struct fhandle * */
		iarg[a++] = p->flags; /* int */
		*n_args = 2;
		break;
	}
	/* modnext */
	case 300: {
		struct modnext_args *p = params;
		iarg[a++] = p->modid; /* int */
		*n_args = 1;
		break;
	}
	/* modstat */
	case 301: {
		struct modstat_args *p = params;
		iarg[a++] = p->modid; /* int */
		uarg[a++] = (intptr_t)p->stat; /* struct module_stat * */
		*n_args = 2;
		break;
	}
	/* modfnext */
	case 302: {
		struct modfnext_args *p = params;
		iarg[a++] = p->modid; /* int */
		*n_args = 1;
		break;
	}
	/* modfind */
	case 303: {
		struct modfind_args *p = params;
		uarg[a++] = (intptr_t)p->name; /* const char * */
		*n_args = 1;
		break;
	}
	/* kldload */
	case 304: {
		struct kldload_args *p = params;
		uarg[a++] = (intptr_t)p->file; /* const char * */
		*n_args = 1;
		break;
	}
	/* kldunload */
	case 305: {
		struct kldunload_args *p = params;
		iarg[a++] = p->fileid; /* int */
		*n_args = 1;
		break;
	}
	/* kldfind */
	case 306: {
		struct kldfind_args *p = params;
		uarg[a++] = (intptr_t)p->file; /* const char * */
		*n_args = 1;
		break;
	}
	/* kldnext */
	case 307: {
		struct kldnext_args *p = params;
		iarg[a++] = p->fileid; /* int */
		*n_args = 1;
		break;
	}
	/* kldstat */
	case 308: {
		struct kldstat_args *p = params;
		iarg[a++] = p->fileid; /* int */
		uarg[a++] = (intptr_t)p->stat; /* struct kld_file_stat * */
		*n_args = 2;
		break;
	}
	/* kldfirstmod */
	case 309: {
		struct kldfirstmod_args *p = params;
		iarg[a++] = p->fileid; /* int */
		*n_args = 1;
		break;
	}
	/* getsid */
	case 310: {
		struct getsid_args *p = params;
		iarg[a++] = p->pid; /* pid_t */
		*n_args = 1;
		break;
	}
	/* setresuid */
	case 311: {
		struct setresuid_args *p = params;
		uarg[a++] = p->ruid; /* uid_t */
		uarg[a++] = p->euid; /* uid_t */
		uarg[a++] = p->suid; /* uid_t */
		*n_args = 3;
		break;
	}
	/* setresgid */
	case 312: {
		struct setresgid_args *p = params;
		iarg[a++] = p->rgid; /* gid_t */
		iarg[a++] = p->egid; /* gid_t */
		iarg[a++] = p->sgid; /* gid_t */
		*n_args = 3;
		break;
	}
	/* aio_return */
	case 314: {
		struct aio_return_args *p = params;
		uarg[a++] = (intptr_t)p->aiocbp; /* struct aiocb * */
		*n_args = 1;
		break;
	}
	/* aio_suspend */
	case 315: {
		struct aio_suspend_args *p = params;
		uarg[a++] = (intptr_t)p->aiocbp; /* const struct aiocb * const * */
		iarg[a++] = p->nent; /* int */
		uarg[a++] = (intptr_t)p->timeout; /* const struct timespec * */
		*n_args = 3;
		break;
	}
	/* aio_cancel */
	case 316: {
		struct aio_cancel_args *p = params;
		iarg[a++] = p->fd; /* int */
		uarg[a++] = (intptr_t)p->aiocbp; /* struct aiocb * */
		*n_args = 2;
		break;
	}
	/* aio_error */
	case 317: {
		struct aio_error_args *p = params;
		uarg[a++] = (intptr_t)p->aiocbp; /* struct aiocb * */
		*n_args = 1;
		break;
	}
	/* yield */
	case 321: {
		*n_args = 0;
		break;
	}
	/* mlockall */
	case 324: {
		struct mlockall_args *p = params;
		iarg[a++] = p->how; /* int */
		*n_args = 1;
		break;
	}
	/* munlockall */
	case 325: {
		*n_args = 0;
		break;
	}
	/* __getcwd */
	case 326: {
		struct __getcwd_args *p = params;
		uarg[a++] = (intptr_t)p->buf; /* char * */
		uarg[a++] = p->buflen; /* size_t */
		*n_args = 2;
		break;
	}
	/* sched_setparam */
	case 327: {
		struct sched_setparam_args *p = params;
		iarg[a++] = p->pid; /* pid_t */
		uarg[a++] = (intptr_t)p->param; /* const struct sched_param * */
		*n_args = 2;
		break;
	}
	/* sched_getparam */
	case 328: {
		struct sched_getparam_args *p = params;
		iarg[a++] = p->pid; /* pid_t */
		uarg[a++] = (intptr_t)p->param; /* struct sched_param * */
		*n_args = 2;
		break;
	}
	/* sched_setscheduler */
	case 329: {
		struct sched_setscheduler_args *p = params;
		iarg[a++] = p->pid; /* pid_t */
		iarg[a++] = p->policy; /* int */
		uarg[a++] = (intptr_t)p->param; /* const struct sched_param * */
		*n_args = 3;
		break;
	}
	/* sched_getscheduler */
	case 330: {
		struct sched_getscheduler_args *p = params;
		iarg[a++] = p->pid; /* pid_t */
		*n_args = 1;
		break;
	}
	/* sched_yield */
	case 331: {
		*n_args = 0;
		break;
	}
	/* sched_get_priority_max */
	case 332: {
		struct sched_get_priority_max_args *p = params;
		iarg[a++] = p->policy; /* int */
		*n_args = 1;
		break;
	}
	/* sched_get_priority_min */
	case 333: {
		struct sched_get_priority_min_args *p = params;
		iarg[a++] = p->policy; /* int */
		*n_args = 1;
		break;
	}
	/* sched_rr_get_interval */
	case 334: {
		struct sched_rr_get_interval_args *p = params;
		iarg[a++] = p->pid; /* pid_t */
		uarg[a++] = (intptr_t)p->interval; /* struct timespec * */
		*n_args = 2;
		break;
	}
	/* utrace */
	case 335: {
		struct utrace_args *p = params;
		uarg[a++] = (intptr_t)p->addr; /* const void * */
		uarg[a++] = p->len; /* size_t */
		*n_args = 2;
		break;
	}
	/* kldsym */
	case 337: {
		struct kldsym_args *p = params;
		iarg[a++] = p->fileid; /* int */
		iarg[a++] = p->cmd; /* int */
		uarg[a++] = (intptr_t)p->data; /* void * */
		*n_args = 3;
		break;
	}
	/* jail */
	case 338: {
		struct jail_args *p = params;
		uarg[a++] = (intptr_t)p->jail; /* struct jail * */
		*n_args = 1;
		break;
	}
	/* nnpfs_syscall */
	case 339: {
		struct nnpfs_syscall_args *p = params;
		iarg[a++] = p->operation; /* int */
		uarg[a++] = (intptr_t)p->a_pathP; /* char * */
		iarg[a++] = p->a_opcode; /* int */
		uarg[a++] = (intptr_t)p->a_paramsP; /* void * */
		iarg[a++] = p->a_followSymlinks; /* int */
		*n_args = 5;
		break;
	}
	/* sigprocmask */
	case 340: {
		struct sigprocmask_args *p = params;
		iarg[a++] = p->how; /* int */
		uarg[a++] = (intptr_t)p->set; /* const sigset_t * */
		uarg[a++] = (intptr_t)p->oset; /* sigset_t * */
		*n_args = 3;
		break;
	}
	/* sigsuspend */
	case 341: {
		struct sigsuspend_args *p = params;
		uarg[a++] = (intptr_t)p->sigmask; /* const sigset_t * */
		*n_args = 1;
		break;
	}
	/* sigpending */
	case 343: {
		struct sigpending_args *p = params;
		uarg[a++] = (intptr_t)p->set; /* sigset_t * */
		*n_args = 1;
		break;
	}
	/* sigtimedwait */
	case 345: {
		struct sigtimedwait_args *p = params;
		uarg[a++] = (intptr_t)p->set; /* const sigset_t * */
		uarg[a++] = (intptr_t)p->info; /* struct __siginfo * */
		uarg[a++] = (intptr_t)p->timeout; /* const struct timespec * */
		*n_args = 3;
		break;
	}
	/* sigwaitinfo */
	case 346: {
		struct sigwaitinfo_args *p = params;
		uarg[a++] = (intptr_t)p->set; /* const sigset_t * */
		uarg[a++] = (intptr_t)p->info; /* struct __siginfo * */
		*n_args = 2;
		break;
	}
	/* __acl_get_file */
	case 347: {
		struct __acl_get_file_args *p = params;
		uarg[a++] = (intptr_t)p->path; /* const char * */
		iarg[a++] = p->type; /* __acl_type_t */
		uarg[a++] = (intptr_t)p->aclp; /* struct acl * */
		*n_args = 3;
		break;
	}
	/* __acl_set_file */
	case 348: {
		struct __acl_set_file_args *p = params;
		uarg[a++] = (intptr_t)p->path; /* const char * */
		iarg[a++] = p->type; /* __acl_type_t */
		uarg[a++] = (intptr_t)p->aclp; /* struct acl * */
		*n_args = 3;
		break;
	}
	/* __acl_get_fd */
	case 349: {
		struct __acl_get_fd_args *p = params;
		iarg[a++] = p->filedes; /* int */
		iarg[a++] = p->type; /* __acl_type_t */
		uarg[a++] = (intptr_t)p->aclp; /* struct acl * */
		*n_args = 3;
		break;
	}
	/* __acl_set_fd */
	case 350: {
		struct __acl_set_fd_args *p = params;
		iarg[a++] = p->filedes; /* int */
		iarg[a++] = p->type; /* __acl_type_t */
		uarg[a++] = (intptr_t)p->aclp; /* struct acl * */
		*n_args = 3;
		break;
	}
	/* __acl_delete_file */
	case 351: {
		struct __acl_delete_file_args *p = params;
		uarg[a++] = (intptr_t)p->path; /* const char * */
		iarg[a++] = p->type; /* __acl_type_t */
		*n_args = 2;
		break;
	}
	/* __acl_delete_fd */
	case 352: {
		struct __acl_delete_fd_args *p = params;
		iarg[a++] = p->filedes; /* int */
		iarg[a++] = p->type; /* __acl_type_t */
		*n_args = 2;
		break;
	}
	/* __acl_aclcheck_file */
	case 353: {
		struct __acl_aclcheck_file_args *p = params;
		uarg[a++] = (intptr_t)p->path; /* const char * */
		iarg[a++] = p->type; /* __acl_type_t */
		uarg[a++] = (intptr_t)p->aclp; /* struct acl * */
		*n_args = 3;
		break;
	}
	/* __acl_aclcheck_fd */
	case 354: {
		struct __acl_aclcheck_fd_args *p = params;
		iarg[a++] = p->filedes; /* int */
		iarg[a++] = p->type; /* __acl_type_t */
		uarg[a++] = (intptr_t)p->aclp; /* struct acl * */
		*n_args = 3;
		break;
	}
	/* extattrctl */
	case 355: {
		struct extattrctl_args *p = params;
		uarg[a++] = (intptr_t)p->path; /* const char * */
		iarg[a++] = p->cmd; /* int */
		uarg[a++] = (intptr_t)p->filename; /* const char * */
		iarg[a++] = p->attrnamespace; /* int */
		uarg[a++] = (intptr_t)p->attrname; /* const char * */
		*n_args = 5;
		break;
	}
	/* extattr_set_file */
	case 356: {
		struct extattr_set_file_args *p = params;
		uarg[a++] = (intptr_t)p->path; /* const char * */
		iarg[a++] = p->attrnamespace; /* int */
		uarg[a++] = (intptr_t)p->attrname; /* const char * */
		uarg[a++] = (intptr_t)p->data; /* void * */
		uarg[a++] = p->nbytes; /* size_t */
		*n_args = 5;
		break;
	}
	/* extattr_get_file */
	case 357: {
		struct extattr_get_file_args *p = params;
		uarg[a++] = (intptr_t)p->path; /* const char * */
		iarg[a++] = p->attrnamespace; /* int */
		uarg[a++] = (intptr_t)p->attrname; /* const char * */
		uarg[a++] = (intptr_t)p->data; /* void * */
		uarg[a++] = p->nbytes; /* size_t */
		*n_args = 5;
		break;
	}
	/* extattr_delete_file */
	case 358: {
		struct extattr_delete_file_args *p = params;
		uarg[a++] = (intptr_t)p->path; /* const char * */
		iarg[a++] = p->attrnamespace; /* int */
		uarg[a++] = (intptr_t)p->attrname; /* const char * */
		*n_args = 3;
		break;
	}
	/* aio_waitcomplete */
	case 359: {
		struct aio_waitcomplete_args *p = params;
		uarg[a++] = (intptr_t)p->aiocbp; /* struct aiocb ** */
		uarg[a++] = (intptr_t)p->timeout; /* struct timespec * */
		*n_args = 2;
		break;
	}
	/* getresuid */
	case 360: {
		struct getresuid_args *p = params;
		uarg[a++] = (intptr_t)p->ruid; /* uid_t * */
		uarg[a++] = (intptr_t)p->euid; /* uid_t * */
		uarg[a++] = (intptr_t)p->suid; /* uid_t * */
		*n_args = 3;
		break;
	}
	/* getresgid */
	case 361: {
		struct getresgid_args *p = params;
		uarg[a++] = (intptr_t)p->rgid; /* gid_t * */
		uarg[a++] = (intptr_t)p->egid; /* gid_t * */
		uarg[a++] = (intptr_t)p->sgid; /* gid_t * */
		*n_args = 3;
		break;
	}
	/* kqueue */
	case 362: {
		*n_args = 0;
		break;
	}
	/* kevent64 */
	case 370: {
		struct kevent64_args *p = params;
		iarg[a++] = p->fd; /* int */
		uarg[a++] = (intptr_t)p->changelist; /* struct kevent64_s * */
		iarg[a++] = p->nchanges; /* int */
		uarg[a++] = (intptr_t)p->eventlist; /* struct kevent64_s * */
		iarg[a++] = p->nevents; /* int */
		uarg[a++] = p->flags; /* unsigned int */
		uarg[a++] = (intptr_t)p->timeout; /* const struct timespec * */
		*n_args = 7;
		break;
	}
	/* extattr_set_fd */
	case 371: {
		struct extattr_set_fd_args *p = params;
		iarg[a++] = p->fd; /* int */
		iarg[a++] = p->attrnamespace; /* int */
		uarg[a++] = (intptr_t)p->attrname; /* const char * */
		uarg[a++] = (intptr_t)p->data; /* void * */
		uarg[a++] = p->nbytes; /* size_t */
		*n_args = 5;
		break;
	}
	/* extattr_get_fd */
	case 372: {
		struct extattr_get_fd_args *p = params;
		iarg[a++] = p->fd; /* int */
		iarg[a++] = p->attrnamespace; /* int */
		uarg[a++] = (intptr_t)p->attrname; /* const char * */
		uarg[a++] = (intptr_t)p->data; /* void * */
		uarg[a++] = p->nbytes; /* size_t */
		*n_args = 5;
		break;
	}
	/* extattr_delete_fd */
	case 373: {
		struct extattr_delete_fd_args *p = params;
		iarg[a++] = p->fd; /* int */
		iarg[a++] = p->attrnamespace; /* int */
		uarg[a++] = (intptr_t)p->attrname; /* const char * */
		*n_args = 3;
		break;
	}
	/* __setugid */
	case 374: {
		struct __setugid_args *p = params;
		iarg[a++] = p->flag; /* int */
		*n_args = 1;
		break;
	}
	/* eaccess */
	case 376: {
		struct eaccess_args *p = params;
		uarg[a++] = (intptr_t)p->path; /* const char * */
		iarg[a++] = p->amode; /* int */
		*n_args = 2;
		break;
	}
	/* afs3_syscall */
	case 377: {
		struct afs3_syscall_args *p = params;
		iarg[a++] = p->syscall; /* long */
		iarg[a++] = p->parm1; /* long */
		iarg[a++] = p->parm2; /* long */
		iarg[a++] = p->parm3; /* long */
		iarg[a++] = p->parm4; /* long */
		iarg[a++] = p->parm5; /* long */
		iarg[a++] = p->parm6; /* long */
		*n_args = 7;
		break;
	}
	/* nmount */
	case 378: {
		struct nmount_args *p = params;
		uarg[a++] = (intptr_t)p->iovp; /* struct iovec * */
		uarg[a++] = p->iovcnt; /* unsigned int */
		iarg[a++] = p->flags; /* int */
		*n_args = 3;
		break;
	}
	/* __mac_get_proc */
	case 384: {
		struct __mac_get_proc_args *p = params;
		uarg[a++] = (intptr_t)p->mac_p; /* struct mac * */
		*n_args = 1;
		break;
	}
	/* __mac_set_proc */
	case 385: {
		struct __mac_set_proc_args *p = params;
		uarg[a++] = (intptr_t)p->mac_p; /* struct mac * */
		*n_args = 1;
		break;
	}
	/* __mac_get_fd */
	case 386: {
		struct __mac_get_fd_args *p = params;
		iarg[a++] = p->fd; /* int */
		uarg[a++] = (intptr_t)p->mac_p; /* struct mac * */
		*n_args = 2;
		break;
	}
	/* __mac_get_file */
	case 387: {
		struct __mac_get_file_args *p = params;
		uarg[a++] = (intptr_t)p->path_p; /* const char * */
		uarg[a++] = (intptr_t)p->mac_p; /* struct mac * */
		*n_args = 2;
		break;
	}
	/* __mac_set_fd */
	case 388: {
		struct __mac_set_fd_args *p = params;
		iarg[a++] = p->fd; /* int */
		uarg[a++] = (intptr_t)p->mac_p; /* struct mac * */
		*n_args = 2;
		break;
	}
	/* __mac_set_file */
	case 389: {
		struct __mac_set_file_args *p = params;
		uarg[a++] = (intptr_t)p->path_p; /* const char * */
		uarg[a++] = (intptr_t)p->mac_p; /* struct mac * */
		*n_args = 2;
		break;
	}
	/* kenv */
	case 390: {
		struct kenv_args *p = params;
		iarg[a++] = p->what; /* int */
		uarg[a++] = (intptr_t)p->name; /* const char * */
		uarg[a++] = (intptr_t)p->value; /* char * */
		iarg[a++] = p->len; /* int */
		*n_args = 4;
		break;
	}
	/* lchflags */
	case 391: {
		struct lchflags_args *p = params;
		uarg[a++] = (intptr_t)p->path; /* const char * */
		uarg[a++] = p->flags; /* u_long */
		*n_args = 2;
		break;
	}
	/* uuidgen */
	case 392: {
		struct uuidgen_args *p = params;
		uarg[a++] = (intptr_t)p->store; /* struct uuid * */
		iarg[a++] = p->count; /* int */
		*n_args = 2;
		break;
	}
	/* sendfile */
	case 393: {
		struct sendfile_args *p = params;
		iarg[a++] = p->fd; /* int */
		iarg[a++] = p->s; /* int */
		iarg[a++] = p->offset; /* off_t */
		uarg[a++] = p->nbytes; /* size_t */
		uarg[a++] = (intptr_t)p->hdtr; /* struct sf_hdtr * */
		uarg[a++] = (intptr_t)p->sbytes; /* off_t * */
		iarg[a++] = p->flags; /* int */
		*n_args = 7;
		break;
	}
	/* mac_syscall */
	case 394: {
		struct mac_syscall_args *p = params;
		uarg[a++] = (intptr_t)p->policy; /* const char * */
		iarg[a++] = p->call; /* int */
		uarg[a++] = (intptr_t)p->arg; /* void * */
		*n_args = 3;
		break;
	}
	/* ksem_close */
	case 400: {
		struct ksem_close_args *p = params;
		iarg[a++] = p->id; /* semid_t */
		*n_args = 1;
		break;
	}
	/* ksem_post */
	case 401: {
		struct ksem_post_args *p = params;
		iarg[a++] = p->id; /* semid_t */
		*n_args = 1;
		break;
	}
	/* ksem_wait */
	case 402: {
		struct ksem_wait_args *p = params;
		iarg[a++] = p->id; /* semid_t */
		*n_args = 1;
		break;
	}
	/* ksem_trywait */
	case 403: {
		struct ksem_trywait_args *p = params;
		iarg[a++] = p->id; /* semid_t */
		*n_args = 1;
		break;
	}
	/* ksem_init */
	case 404: {
		struct ksem_init_args *p = params;
		uarg[a++] = (intptr_t)p->idp; /* semid_t * */
		uarg[a++] = p->value; /* unsigned int */
		*n_args = 2;
		break;
	}
	/* ksem_open */
	case 405: {
		struct ksem_open_args *p = params;
		uarg[a++] = (intptr_t)p->idp; /* semid_t * */
		uarg[a++] = (intptr_t)p->name; /* const char * */
		iarg[a++] = p->oflag; /* int */
		iarg[a++] = p->mode; /* mode_t */
		uarg[a++] = p->value; /* unsigned int */
		*n_args = 5;
		break;
	}
	/* ksem_unlink */
	case 406: {
		struct ksem_unlink_args *p = params;
		uarg[a++] = (intptr_t)p->name; /* const char * */
		*n_args = 1;
		break;
	}
	/* ksem_getvalue */
	case 407: {
		struct ksem_getvalue_args *p = params;
		iarg[a++] = p->id; /* semid_t */
		uarg[a++] = (intptr_t)p->val; /* int * */
		*n_args = 2;
		break;
	}
	/* ksem_destroy */
	case 408: {
		struct ksem_destroy_args *p = params;
		iarg[a++] = p->id; /* semid_t */
		*n_args = 1;
		break;
	}
	/* __mac_get_pid */
	case 409: {
		struct __mac_get_pid_args *p = params;
		iarg[a++] = p->pid; /* pid_t */
		uarg[a++] = (intptr_t)p->mac_p; /* struct mac * */
		*n_args = 2;
		break;
	}
	/* __mac_get_link */
	case 410: {
		struct __mac_get_link_args *p = params;
		uarg[a++] = (intptr_t)p->path_p; /* const char * */
		uarg[a++] = (intptr_t)p->mac_p; /* struct mac * */
		*n_args = 2;
		break;
	}
	/* __mac_set_link */
	case 411: {
		struct __mac_set_link_args *p = params;
		uarg[a++] = (intptr_t)p->path_p; /* const char * */
		uarg[a++] = (intptr_t)p->mac_p; /* struct mac * */
		*n_args = 2;
		break;
	}
	/* extattr_set_link */
	case 412: {
		struct extattr_set_link_args *p = params;
		uarg[a++] = (intptr_t)p->path; /* const char * */
		iarg[a++] = p->attrnamespace; /* int */
		uarg[a++] = (intptr_t)p->attrname; /* const char * */
		uarg[a++] = (intptr_t)p->data; /* void * */
		uarg[a++] = p->nbytes; /* size_t */
		*n_args = 5;
		break;
	}
	/* extattr_get_link */
	case 413: {
		struct extattr_get_link_args *p = params;
		uarg[a++] = (intptr_t)p->path; /* const char * */
		iarg[a++] = p->attrnamespace; /* int */
		uarg[a++] = (intptr_t)p->attrname; /* const char * */
		uarg[a++] = (intptr_t)p->data; /* void * */
		uarg[a++] = p->nbytes; /* size_t */
		*n_args = 5;
		break;
	}
	/* extattr_delete_link */
	case 414: {
		struct extattr_delete_link_args *p = params;
		uarg[a++] = (intptr_t)p->path; /* const char * */
		iarg[a++] = p->attrnamespace; /* int */
		uarg[a++] = (intptr_t)p->attrname; /* const char * */
		*n_args = 3;
		break;
	}
	/* __mac_execve */
	case 415: {
		struct __mac_execve_args *p = params;
		uarg[a++] = (intptr_t)p->fname; /* const char * */
		uarg[a++] = (intptr_t)p->argv; /* char ** */
		uarg[a++] = (intptr_t)p->envv; /* char ** */
		uarg[a++] = (intptr_t)p->mac_p; /* struct mac * */
		*n_args = 4;
		break;
	}
	/* sigaction */
	case 416: {
		struct sigaction_args *p = params;
		iarg[a++] = p->sig; /* int */
		uarg[a++] = (intptr_t)p->act; /* const struct sigaction * */
		uarg[a++] = (intptr_t)p->oact; /* struct sigaction * */
		*n_args = 3;
		break;
	}
	/* sigreturn */
	case 417: {
		struct sigreturn_args *p = params;
		uarg[a++] = (intptr_t)p->sigcntxp; /* const struct __ucontext * */
		*n_args = 1;
		break;
	}
	/* getcontext */
	case 421: {
		struct getcontext_args *p = params;
		uarg[a++] = (intptr_t)p->ucp; /* struct __ucontext * */
		*n_args = 1;
		break;
	}
	/* setcontext */
	case 422: {
		struct setcontext_args *p = params;
		uarg[a++] = (intptr_t)p->ucp; /* const struct __ucontext * */
		*n_args = 1;
		break;
	}
	/* swapcontext */
	case 423: {
		struct swapcontext_args *p = params;
		uarg[a++] = (intptr_t)p->oucp; /* struct __ucontext * */
		uarg[a++] = (intptr_t)p->ucp; /* const struct __ucontext * */
		*n_args = 2;
		break;
	}
	/* __acl_get_link */
	case 425: {
		struct __acl_get_link_args *p = params;
		uarg[a++] = (intptr_t)p->path; /* const char * */
		iarg[a++] = p->type; /* __acl_type_t */
		uarg[a++] = (intptr_t)p->aclp; /* struct acl * */
		*n_args = 3;
		break;
	}
	/* __acl_set_link */
	case 426: {
		struct __acl_set_link_args *p = params;
		uarg[a++] = (intptr_t)p->path; /* const char * */
		iarg[a++] = p->type; /* __acl_type_t */
		uarg[a++] = (intptr_t)p->aclp; /* struct acl * */
		*n_args = 3;
		break;
	}
	/* __acl_delete_link */
	case 427: {
		struct __acl_delete_link_args *p = params;
		uarg[a++] = (intptr_t)p->path; /* const char * */
		iarg[a++] = p->type; /* __acl_type_t */
		*n_args = 2;
		break;
	}
	/* __acl_aclcheck_link */
	case 428: {
		struct __acl_aclcheck_link_args *p = params;
		uarg[a++] = (intptr_t)p->path; /* const char * */
		iarg[a++] = p->type; /* __acl_type_t */
		uarg[a++] = (intptr_t)p->aclp; /* struct acl * */
		*n_args = 3;
		break;
	}
	/* sigwait */
	case 429: {
		struct sigwait_args *p = params;
		uarg[a++] = (intptr_t)p->set; /* const sigset_t * */
		uarg[a++] = (intptr_t)p->sig; /* int * */
		*n_args = 2;
		break;
	}
	/* thr_create */
	case 430: {
		struct thr_create_args *p = params;
		uarg[a++] = (intptr_t)p->ctx; /* ucontext_t * */
		uarg[a++] = (intptr_t)p->id; /* long * */
		iarg[a++] = p->flags; /* int */
		*n_args = 3;
		break;
	}
	/* thr_exit */
	case 431: {
		struct thr_exit_args *p = params;
		uarg[a++] = (intptr_t)p->state; /* long * */
		*n_args = 1;
		break;
	}
	/* thr_self */
	case 432: {
		struct thr_self_args *p = params;
		uarg[a++] = (intptr_t)p->id; /* long * */
		*n_args = 1;
		break;
	}
	/* thr_kill */
	case 433: {
		struct thr_kill_args *p = params;
		iarg[a++] = p->id; /* long */
		iarg[a++] = p->sig; /* int */
		*n_args = 2;
		break;
	}
	/* jail_attach */
	case 436: {
		struct jail_attach_args *p = params;
		iarg[a++] = p->jid; /* int */
		*n_args = 1;
		break;
	}
	/* extattr_list_fd */
	case 437: {
		struct extattr_list_fd_args *p = params;
		iarg[a++] = p->fd; /* int */
		iarg[a++] = p->attrnamespace; /* int */
		uarg[a++] = (intptr_t)p->data; /* void * */
		uarg[a++] = p->nbytes; /* size_t */
		*n_args = 4;
		break;
	}
	/* extattr_list_file */
	case 438: {
		struct extattr_list_file_args *p = params;
		uarg[a++] = (intptr_t)p->path; /* const char * */
		iarg[a++] = p->attrnamespace; /* int */
		uarg[a++] = (intptr_t)p->data; /* void * */
		uarg[a++] = p->nbytes; /* size_t */
		*n_args = 4;
		break;
	}
	/* extattr_list_link */
	case 439: {
		struct extattr_list_link_args *p = params;
		uarg[a++] = (intptr_t)p->path; /* const char * */
		iarg[a++] = p->attrnamespace; /* int */
		uarg[a++] = (intptr_t)p->data; /* void * */
		uarg[a++] = p->nbytes; /* size_t */
		*n_args = 4;
		break;
	}
	/* ksem_timedwait */
	case 441: {
		struct ksem_timedwait_args *p = params;
		iarg[a++] = p->id; /* semid_t */
		uarg[a++] = (intptr_t)p->abstime; /* const struct timespec * */
		*n_args = 2;
		break;
	}
	/* thr_suspend */
	case 442: {
		struct thr_suspend_args *p = params;
		uarg[a++] = (intptr_t)p->timeout; /* const struct timespec * */
		*n_args = 1;
		break;
	}
	/* thr_wake */
	case 443: {
		struct thr_wake_args *p = params;
		iarg[a++] = p->id; /* long */
		*n_args = 1;
		break;
	}
	/* kldunloadf */
	case 444: {
		struct kldunloadf_args *p = params;
		iarg[a++] = p->fileid; /* int */
		iarg[a++] = p->flags; /* int */
		*n_args = 2;
		break;
	}
	/* audit */
	case 445: {
		struct audit_args *p = params;
		uarg[a++] = (intptr_t)p->record; /* const void * */
		uarg[a++] = p->length; /* u_int */
		*n_args = 2;
		break;
	}
	/* auditon */
	case 446: {
		struct auditon_args *p = params;
		iarg[a++] = p->cmd; /* int */
		uarg[a++] = (intptr_t)p->data; /* void * */
		uarg[a++] = p->length; /* u_int */
		*n_args = 3;
		break;
	}
	/* getauid */
	case 447: {
		struct getauid_args *p = params;
		uarg[a++] = (intptr_t)p->auid; /* uid_t * */
		*n_args = 1;
		break;
	}
	/* setauid */
	case 448: {
		struct setauid_args *p = params;
		uarg[a++] = (intptr_t)p->auid; /* uid_t * */
		*n_args = 1;
		break;
	}
	/* getaudit */
	case 449: {
		struct getaudit_args *p = params;
		uarg[a++] = (intptr_t)p->auditinfo; /* struct auditinfo * */
		*n_args = 1;
		break;
	}
	/* setaudit */
	case 450: {
		struct setaudit_args *p = params;
		uarg[a++] = (intptr_t)p->auditinfo; /* struct auditinfo * */
		*n_args = 1;
		break;
	}
	/* getaudit_addr */
	case 451: {
		struct getaudit_addr_args *p = params;
		uarg[a++] = (intptr_t)p->auditinfo_addr; /* struct auditinfo_addr * */
		uarg[a++] = p->length; /* u_int */
		*n_args = 2;
		break;
	}
	/* setaudit_addr */
	case 452: {
		struct setaudit_addr_args *p = params;
		uarg[a++] = (intptr_t)p->auditinfo_addr; /* struct auditinfo_addr * */
		uarg[a++] = p->length; /* u_int */
		*n_args = 2;
		break;
	}
	/* auditctl */
	case 453: {
		struct auditctl_args *p = params;
		uarg[a++] = (intptr_t)p->path; /* const char * */
		*n_args = 1;
		break;
	}
	/* _umtx_op */
	case 454: {
		struct _umtx_op_args *p = params;
		uarg[a++] = (intptr_t)p->obj; /* void * */
		iarg[a++] = p->op; /* int */
		uarg[a++] = p->val; /* u_long */
		uarg[a++] = (intptr_t)p->uaddr1; /* void * */
		uarg[a++] = (intptr_t)p->uaddr2; /* void * */
		*n_args = 5;
		break;
	}
	/* thr_new */
	case 455: {
		struct thr_new_args *p = params;
		uarg[a++] = (intptr_t)p->param; /* struct thr_param * */
		iarg[a++] = p->param_size; /* int */
		*n_args = 2;
		break;
	}
	/* sigqueue */
	case 456: {
		struct sigqueue_args *p = params;
		iarg[a++] = p->pid; /* pid_t */
		iarg[a++] = p->signum; /* int */
		uarg[a++] = (intptr_t)p->value; /* void * */
		*n_args = 3;
		break;
	}
	/* kmq_open */
	case 457: {
		struct kmq_open_args *p = params;
		uarg[a++] = (intptr_t)p->path; /* const char * */
		iarg[a++] = p->flags; /* int */
		iarg[a++] = p->mode; /* mode_t */
		uarg[a++] = (intptr_t)p->attr; /* const struct mq_attr * */
		*n_args = 4;
		break;
	}
	/* kmq_setattr */
	case 458: {
		struct kmq_setattr_args *p = params;
		iarg[a++] = p->mqd; /* int */
		uarg[a++] = (intptr_t)p->attr; /* const struct mq_attr * */
		uarg[a++] = (intptr_t)p->oattr; /* struct mq_attr * */
		*n_args = 3;
		break;
	}
	/* kmq_timedreceive */
	case 459: {
		struct kmq_timedreceive_args *p = params;
		iarg[a++] = p->mqd; /* int */
		uarg[a++] = (intptr_t)p->msg_ptr; /* char * */
		uarg[a++] = p->msg_len; /* size_t */
		uarg[a++] = (intptr_t)p->msg_prio; /* unsigned * */
		uarg[a++] = (intptr_t)p->abs_timeout; /* const struct timespec * */
		*n_args = 5;
		break;
	}
	/* kmq_timedsend */
	case 460: {
		struct kmq_timedsend_args *p = params;
		iarg[a++] = p->mqd; /* int */
		uarg[a++] = (intptr_t)p->msg_ptr; /* const char * */
		uarg[a++] = p->msg_len; /* size_t */
		uarg[a++] = p->msg_prio; /* unsigned */
		uarg[a++] = (intptr_t)p->abs_timeout; /* const struct timespec * */
		*n_args = 5;
		break;
	}
	/* kmq_notify */
	case 461: {
		struct kmq_notify_args *p = params;
		iarg[a++] = p->mqd; /* int */
		uarg[a++] = (intptr_t)p->sigev; /* const struct sigevent * */
		*n_args = 2;
		break;
	}
	/* kmq_unlink */
	case 462: {
		struct kmq_unlink_args *p = params;
		uarg[a++] = (intptr_t)p->path; /* const char * */
		*n_args = 1;
		break;
	}
	/* abort2 */
	case 463: {
		struct abort2_args *p = params;
		uarg[a++] = (intptr_t)p->why; /* const char * */
		iarg[a++] = p->nargs; /* int */
		uarg[a++] = (intptr_t)p->args; /* void ** */
		*n_args = 3;
		break;
	}
	/* thr_set_name */
	case 464: {
		struct thr_set_name_args *p = params;
		iarg[a++] = p->id; /* long */
		uarg[a++] = (intptr_t)p->name; /* const char * */
		*n_args = 2;
		break;
	}
	/* aio_fsync */
	case 465: {
		struct aio_fsync_args *p = params;
		iarg[a++] = p->op; /* int */
		uarg[a++] = (intptr_t)p->aiocbp; /* struct aiocb * */
		*n_args = 2;
		break;
	}
	/* rtprio_thread */
	case 466: {
		struct rtprio_thread_args *p = params;
		iarg[a++] = p->function; /* int */
		iarg[a++] = p->lwpid; /* lwpid_t */
		uarg[a++] = (intptr_t)p->rtp; /* struct rtprio * */
		*n_args = 3;
		break;
	}
	/* thr_stack */
	case 467: {
		struct thr_stack_args *p = params;
		uarg[a++] = p->stacksize; /* size_t */
		uarg[a++] = p->guardsize; /* size_t */
		*n_args = 2;
		break;
	}
	/* thr_workq */
	case 468: {
		struct thr_workq_args *p = params;
		iarg[a++] = p->cmd; /* int */
		uarg[a++] = (intptr_t)p->args; /* struct twq_param * */
		*n_args = 2;
		break;
	}
	/* sctp_peeloff */
	case 471: {
		struct sctp_peeloff_args *p = params;
		iarg[a++] = p->sd; /* int */
		uarg[a++] = p->name; /* uint32_t */
		*n_args = 2;
		break;
	}
	/* sctp_generic_sendmsg */
	case 472: {
		struct sctp_generic_sendmsg_args *p = params;
		iarg[a++] = p->sd; /* int */
		uarg[a++] = (intptr_t)p->msg; /* void * */
		iarg[a++] = p->mlen; /* int */
		uarg[a++] = (intptr_t)p->to; /* const struct sockaddr * */
		iarg[a++] = p->tolen; /* __socklen_t */
		uarg[a++] = (intptr_t)p->sinfo; /* struct sctp_sndrcvinfo * */
		iarg[a++] = p->flags; /* int */
		*n_args = 7;
		break;
	}
	/* sctp_generic_sendmsg_iov */
	case 473: {
		struct sctp_generic_sendmsg_iov_args *p = params;
		iarg[a++] = p->sd; /* int */
		uarg[a++] = (intptr_t)p->iov; /* struct iovec * */
		iarg[a++] = p->iovlen; /* int */
		uarg[a++] = (intptr_t)p->to; /* const struct sockaddr * */
		iarg[a++] = p->tolen; /* __socklen_t */
		uarg[a++] = (intptr_t)p->sinfo; /* struct sctp_sndrcvinfo * */
		iarg[a++] = p->flags; /* int */
		*n_args = 7;
		break;
	}
	/* sctp_generic_recvmsg */
	case 474: {
		struct sctp_generic_recvmsg_args *p = params;
		iarg[a++] = p->sd; /* int */
		uarg[a++] = (intptr_t)p->iov; /* struct iovec * */
		iarg[a++] = p->iovlen; /* int */
		uarg[a++] = (intptr_t)p->from; /* struct sockaddr * */
		uarg[a++] = (intptr_t)p->fromlenaddr; /* __socklen_t * */
		uarg[a++] = (intptr_t)p->sinfo; /* struct sctp_sndrcvinfo * */
		uarg[a++] = (intptr_t)p->msg_flags; /* int * */
		*n_args = 7;
		break;
	}
	/* pread */
	case 475: {
		struct pread_args *p = params;
		iarg[a++] = p->fd; /* int */
		uarg[a++] = (intptr_t)p->buf; /* void * */
		uarg[a++] = p->nbyte; /* size_t */
		iarg[a++] = p->offset; /* off_t */
		*n_args = 4;
		break;
	}
	/* pwrite */
	case 476: {
		struct pwrite_args *p = params;
		iarg[a++] = p->fd; /* int */
		uarg[a++] = (intptr_t)p->buf; /* const void * */
		uarg[a++] = p->nbyte; /* size_t */
		iarg[a++] = p->offset; /* off_t */
		*n_args = 4;
		break;
	}
	/* mmap */
	case 477: {
		struct mmap_args *p = params;
		uarg[a++] = (intptr_t)p->addr; /* void * */
		uarg[a++] = p->len; /* size_t */
		iarg[a++] = p->prot; /* int */
		iarg[a++] = p->flags; /* int */
		iarg[a++] = p->fd; /* int */
		iarg[a++] = p->pos; /* off_t */
		*n_args = 6;
		break;
	}
	/* lseek */
	case 478: {
		struct lseek_args *p = params;
		iarg[a++] = p->fd; /* int */
		iarg[a++] = p->offset; /* off_t */
		iarg[a++] = p->whence; /* int */
		*n_args = 3;
		break;
	}
	/* truncate */
	case 479: {
		struct truncate_args *p = params;
		uarg[a++] = (intptr_t)p->path; /* const char * */
		iarg[a++] = p->length; /* off_t */
		*n_args = 2;
		break;
	}
	/* ftruncate */
	case 480: {
		struct ftruncate_args *p = params;
		iarg[a++] = p->fd; /* int */
		iarg[a++] = p->length; /* off_t */
		*n_args = 2;
		break;
	}
	/* thr_kill2 */
	case 481: {
		struct thr_kill2_args *p = params;
		iarg[a++] = p->pid; /* pid_t */
		iarg[a++] = p->id; /* long */
		iarg[a++] = p->sig; /* int */
		*n_args = 3;
		break;
	}
	/* shm_unlink */
	case 483: {
		struct shm_unlink_args *p = params;
		uarg[a++] = (intptr_t)p->path; /* const char * */
		*n_args = 1;
		break;
	}
	/* cpuset */
	case 484: {
		struct cpuset_args *p = params;
		uarg[a++] = (intptr_t)p->setid; /* cpusetid_t * */
		*n_args = 1;
		break;
	}
	/* cpuset_setid */
	case 485: {
		struct cpuset_setid_args *p = params;
		iarg[a++] = p->which; /* cpuwhich_t */
		iarg[a++] = p->id; /* id_t */
		iarg[a++] = p->setid; /* cpusetid_t */
		*n_args = 3;
		break;
	}
	/* cpuset_getid */
	case 486: {
		struct cpuset_getid_args *p = params;
		iarg[a++] = p->level; /* cpulevel_t */
		iarg[a++] = p->which; /* cpuwhich_t */
		iarg[a++] = p->id; /* id_t */
		uarg[a++] = (intptr_t)p->setid; /* cpusetid_t * */
		*n_args = 4;
		break;
	}
	/* cpuset_getaffinity */
	case 487: {
		struct cpuset_getaffinity_args *p = params;
		iarg[a++] = p->level; /* cpulevel_t */
		iarg[a++] = p->which; /* cpuwhich_t */
		iarg[a++] = p->id; /* id_t */
		uarg[a++] = p->cpusetsize; /* size_t */
		uarg[a++] = (intptr_t)p->mask; /* cpuset_t * */
		*n_args = 5;
		break;
	}
	/* cpuset_setaffinity */
	case 488: {
		struct cpuset_setaffinity_args *p = params;
		iarg[a++] = p->level; /* cpulevel_t */
		iarg[a++] = p->which; /* cpuwhich_t */
		iarg[a++] = p->id; /* id_t */
		uarg[a++] = p->cpusetsize; /* size_t */
		uarg[a++] = (intptr_t)p->mask; /* const cpuset_t * */
		*n_args = 5;
		break;
	}
	/* faccessat */
	case 489: {
		struct faccessat_args *p = params;
		iarg[a++] = p->fd; /* int */
		uarg[a++] = (intptr_t)p->path; /* const char * */
		iarg[a++] = p->amode; /* int */
		iarg[a++] = p->flag; /* int */
		*n_args = 4;
		break;
	}
	/* fchmodat */
	case 490: {
		struct fchmodat_args *p = params;
		iarg[a++] = p->fd; /* int */
		uarg[a++] = (intptr_t)p->path; /* const char * */
		iarg[a++] = p->mode; /* mode_t */
		iarg[a++] = p->flag; /* int */
		*n_args = 4;
		break;
	}
	/* fchownat */
	case 491: {
		struct fchownat_args *p = params;
		iarg[a++] = p->fd; /* int */
		uarg[a++] = (intptr_t)p->path; /* const char * */
		uarg[a++] = p->uid; /* uid_t */
		iarg[a++] = p->gid; /* gid_t */
		iarg[a++] = p->flag; /* int */
		*n_args = 5;
		break;
	}
	/* fexecve */
	case 492: {
		struct fexecve_args *p = params;
		iarg[a++] = p->fd; /* int */
		uarg[a++] = (intptr_t)p->argv; /* char ** */
		uarg[a++] = (intptr_t)p->envv; /* char ** */
		*n_args = 3;
		break;
	}
	/* futimesat */
	case 494: {
		struct futimesat_args *p = params;
		iarg[a++] = p->fd; /* int */
		uarg[a++] = (intptr_t)p->path; /* const char * */
		uarg[a++] = (intptr_t)p->times; /* const struct timeval * */
		*n_args = 3;
		break;
	}
	/* linkat */
	case 495: {
		struct linkat_args *p = params;
		iarg[a++] = p->fd1; /* int */
		uarg[a++] = (intptr_t)p->path1; /* const char * */
		iarg[a++] = p->fd2; /* int */
		uarg[a++] = (intptr_t)p->path2; /* const char * */
		iarg[a++] = p->flag; /* int */
		*n_args = 5;
		break;
	}
	/* mkdirat */
	case 496: {
		struct mkdirat_args *p = params;
		iarg[a++] = p->fd; /* int */
		uarg[a++] = (intptr_t)p->path; /* const char * */
		iarg[a++] = p->mode; /* mode_t */
		*n_args = 3;
		break;
	}
	/* mkfifoat */
	case 497: {
		struct mkfifoat_args *p = params;
		iarg[a++] = p->fd; /* int */
		uarg[a++] = (intptr_t)p->path; /* const char * */
		iarg[a++] = p->mode; /* mode_t */
		*n_args = 3;
		break;
	}
	/* openat */
	case 499: {
		struct openat_args *p = params;
		iarg[a++] = p->fd; /* int */
		uarg[a++] = (intptr_t)p->path; /* const char * */
		iarg[a++] = p->flag; /* int */
		iarg[a++] = p->mode; /* mode_t */
		*n_args = 4;
		break;
	}
	/* readlinkat */
	case 500: {
		struct readlinkat_args *p = params;
		iarg[a++] = p->fd; /* int */
		uarg[a++] = (intptr_t)p->path; /* const char * */
		uarg[a++] = (intptr_t)p->buf; /* char * */
		uarg[a++] = p->bufsize; /* size_t */
		*n_args = 4;
		break;
	}
	/* renameat */
	case 501: {
		struct renameat_args *p = params;
		iarg[a++] = p->oldfd; /* int */
		uarg[a++] = (intptr_t)p->old; /* const char * */
		iarg[a++] = p->newfd; /* int */
		uarg[a++] = (intptr_t)p->new; /* const char * */
		*n_args = 4;
		break;
	}
	/* symlinkat */
	case 502: {
		struct symlinkat_args *p = params;
		uarg[a++] = (intptr_t)p->path1; /* const char * */
		iarg[a++] = p->fd; /* int */
		uarg[a++] = (intptr_t)p->path2; /* const char * */
		*n_args = 3;
		break;
	}
	/* unlinkat */
	case 503: {
		struct unlinkat_args *p = params;
		iarg[a++] = p->fd; /* int */
		uarg[a++] = (intptr_t)p->path; /* const char * */
		iarg[a++] = p->flag; /* int */
		*n_args = 3;
		break;
	}
	/* posix_openpt */
	case 504: {
		struct posix_openpt_args *p = params;
		iarg[a++] = p->flags; /* int */
		*n_args = 1;
		break;
	}
	/* gssd_syscall */
	case 505: {
		struct gssd_syscall_args *p = params;
		uarg[a++] = (intptr_t)p->path; /* const char * */
		*n_args = 1;
		break;
	}
	/* jail_get */
	case 506: {
		struct jail_get_args *p = params;
		uarg[a++] = (intptr_t)p->iovp; /* struct iovec * */
		uarg[a++] = p->iovcnt; /* unsigned int */
		iarg[a++] = p->flags; /* int */
		*n_args = 3;
		break;
	}
	/* jail_set */
	case 507: {
		struct jail_set_args *p = params;
		uarg[a++] = (intptr_t)p->iovp; /* struct iovec * */
		uarg[a++] = p->iovcnt; /* unsigned int */
		iarg[a++] = p->flags; /* int */
		*n_args = 3;
		break;
	}
	/* jail_remove */
	case 508: {
		struct jail_remove_args *p = params;
		iarg[a++] = p->jid; /* int */
		*n_args = 1;
		break;
	}
	/* __semctl */
	case 510: {
		struct __semctl_args *p = params;
		iarg[a++] = p->semid; /* int */
		iarg[a++] = p->semnum; /* int */
		iarg[a++] = p->cmd; /* int */
		uarg[a++] = (intptr_t)p->arg; /* union semun * */
		*n_args = 4;
		break;
	}
	/* msgctl */
	case 511: {
		struct msgctl_args *p = params;
		iarg[a++] = p->msqid; /* int */
		iarg[a++] = p->cmd; /* int */
		uarg[a++] = (intptr_t)p->buf; /* struct msqid_ds * */
		*n_args = 3;
		break;
	}
	/* shmctl */
	case 512: {
		struct shmctl_args *p = params;
		iarg[a++] = p->shmid; /* int */
		iarg[a++] = p->cmd; /* int */
		uarg[a++] = (intptr_t)p->buf; /* struct shmid_ds * */
		*n_args = 3;
		break;
	}
	/* lpathconf */
	case 513: {
		struct lpathconf_args *p = params;
		uarg[a++] = (intptr_t)p->path; /* const char * */
		iarg[a++] = p->name; /* int */
		*n_args = 2;
		break;
	}
	/* __cap_rights_get */
	case 515: {
		struct __cap_rights_get_args *p = params;
		iarg[a++] = p->version; /* int */
		iarg[a++] = p->fd; /* int */
		uarg[a++] = (intptr_t)p->rightsp; /* cap_rights_t * */
		*n_args = 3;
		break;
	}
	/* cap_enter */
	case 516: {
		*n_args = 0;
		break;
	}
	/* cap_getmode */
	case 517: {
		struct cap_getmode_args *p = params;
		uarg[a++] = (intptr_t)p->modep; /* u_int * */
		*n_args = 1;
		break;
	}
	/* pdfork */
	case 518: {
		struct pdfork_args *p = params;
		uarg[a++] = (intptr_t)p->fdp; /* int * */
		iarg[a++] = p->flags; /* int */
		*n_args = 2;
		break;
	}
	/* pdkill */
	case 519: {
		struct pdkill_args *p = params;
		iarg[a++] = p->fd; /* int */
		iarg[a++] = p->signum; /* int */
		*n_args = 2;
		break;
	}
	/* pdgetpid */
	case 520: {
		struct pdgetpid_args *p = params;
		iarg[a++] = p->fd; /* int */
		uarg[a++] = (intptr_t)p->pidp; /* pid_t * */
		*n_args = 2;
		break;
	}
	/* pselect */
	case 522: {
		struct pselect_args *p = params;
		iarg[a++] = p->nd; /* int */
		uarg[a++] = (intptr_t)p->in; /* fd_set * */
		uarg[a++] = (intptr_t)p->ou; /* fd_set * */
		uarg[a++] = (intptr_t)p->ex; /* fd_set * */
		uarg[a++] = (intptr_t)p->ts; /* const struct timespec * */
		uarg[a++] = (intptr_t)p->sm; /* const sigset_t * */
		*n_args = 6;
		break;
	}
	/* getloginclass */
	case 523: {
		struct getloginclass_args *p = params;
		uarg[a++] = (intptr_t)p->namebuf; /* char * */
		uarg[a++] = p->namelen; /* size_t */
		*n_args = 2;
		break;
	}
	/* setloginclass */
	case 524: {
		struct setloginclass_args *p = params;
		uarg[a++] = (intptr_t)p->namebuf; /* const char * */
		*n_args = 1;
		break;
	}
	/* rctl_get_racct */
	case 525: {
		struct rctl_get_racct_args *p = params;
		uarg[a++] = (intptr_t)p->inbufp; /* const void * */
		uarg[a++] = p->inbuflen; /* size_t */
		uarg[a++] = (intptr_t)p->outbufp; /* void * */
		uarg[a++] = p->outbuflen; /* size_t */
		*n_args = 4;
		break;
	}
	/* rctl_get_rules */
	case 526: {
		struct rctl_get_rules_args *p = params;
		uarg[a++] = (intptr_t)p->inbufp; /* const void * */
		uarg[a++] = p->inbuflen; /* size_t */
		uarg[a++] = (intptr_t)p->outbufp; /* void * */
		uarg[a++] = p->outbuflen; /* size_t */
		*n_args = 4;
		break;
	}
	/* rctl_get_limits */
	case 527: {
		struct rctl_get_limits_args *p = params;
		uarg[a++] = (intptr_t)p->inbufp; /* const void * */
		uarg[a++] = p->inbuflen; /* size_t */
		uarg[a++] = (intptr_t)p->outbufp; /* void * */
		uarg[a++] = p->outbuflen; /* size_t */
		*n_args = 4;
		break;
	}
	/* rctl_add_rule */
	case 528: {
		struct rctl_add_rule_args *p = params;
		uarg[a++] = (intptr_t)p->inbufp; /* const void * */
		uarg[a++] = p->inbuflen; /* size_t */
		uarg[a++] = (intptr_t)p->outbufp; /* void * */
		uarg[a++] = p->outbuflen; /* size_t */
		*n_args = 4;
		break;
	}
	/* rctl_remove_rule */
	case 529: {
		struct rctl_remove_rule_args *p = params;
		uarg[a++] = (intptr_t)p->inbufp; /* const void * */
		uarg[a++] = p->inbuflen; /* size_t */
		uarg[a++] = (intptr_t)p->outbufp; /* void * */
		uarg[a++] = p->outbuflen; /* size_t */
		*n_args = 4;
		break;
	}
	/* posix_fallocate */
	case 530: {
		struct posix_fallocate_args *p = params;
		iarg[a++] = p->fd; /* int */
		iarg[a++] = p->offset; /* off_t */
		iarg[a++] = p->len; /* off_t */
		*n_args = 3;
		break;
	}
	/* posix_fadvise */
	case 531: {
		struct posix_fadvise_args *p = params;
		iarg[a++] = p->fd; /* int */
		iarg[a++] = p->offset; /* off_t */
		iarg[a++] = p->len; /* off_t */
		iarg[a++] = p->advice; /* int */
		*n_args = 4;
		break;
	}
	/* wait6 */
	case 532: {
		struct wait6_args *p = params;
		iarg[a++] = p->idtype; /* idtype_t */
		iarg[a++] = p->id; /* id_t */
		uarg[a++] = (intptr_t)p->status; /* int * */
		iarg[a++] = p->options; /* int */
		uarg[a++] = (intptr_t)p->wrusage; /* struct __wrusage * */
		uarg[a++] = (intptr_t)p->info; /* struct __siginfo * */
		*n_args = 6;
		break;
	}
	/* cap_rights_limit */
	case 533: {
		struct cap_rights_limit_args *p = params;
		iarg[a++] = p->fd; /* int */
		uarg[a++] = (intptr_t)p->rightsp; /* cap_rights_t * */
		*n_args = 2;
		break;
	}
	/* cap_ioctls_limit */
	case 534: {
		struct cap_ioctls_limit_args *p = params;
		iarg[a++] = p->fd; /* int */
		uarg[a++] = (intptr_t)p->cmds; /* const u_long * */
		uarg[a++] = p->ncmds; /* size_t */
		*n_args = 3;
		break;
	}
	/* cap_ioctls_get */
	case 535: {
		struct cap_ioctls_get_args *p = params;
		iarg[a++] = p->fd; /* int */
		uarg[a++] = (intptr_t)p->cmds; /* u_long * */
		uarg[a++] = p->maxcmds; /* size_t */
		*n_args = 3;
		break;
	}
	/* cap_fcntls_limit */
	case 536: {
		struct cap_fcntls_limit_args *p = params;
		iarg[a++] = p->fd; /* int */
		uarg[a++] = p->fcntlrights; /* uint32_t */
		*n_args = 2;
		break;
	}
	/* cap_fcntls_get */
	case 537: {
		struct cap_fcntls_get_args *p = params;
		iarg[a++] = p->fd; /* int */
		uarg[a++] = (intptr_t)p->fcntlrightsp; /* uint32_t * */
		*n_args = 2;
		break;
	}
	/* bindat */
	case 538: {
		struct bindat_args *p = params;
		iarg[a++] = p->fd; /* int */
		iarg[a++] = p->s; /* int */
		uarg[a++] = (intptr_t)p->name; /* const struct sockaddr * */
		iarg[a++] = p->namelen; /* __socklen_t */
		*n_args = 4;
		break;
	}
	/* connectat */
	case 539: {
		struct connectat_args *p = params;
		iarg[a++] = p->fd; /* int */
		iarg[a++] = p->s; /* int */
		uarg[a++] = (intptr_t)p->name; /* const struct sockaddr * */
		iarg[a++] = p->namelen; /* __socklen_t */
		*n_args = 4;
		break;
	}
	/* chflagsat */
	case 540: {
		struct chflagsat_args *p = params;
		iarg[a++] = p->fd; /* int */
		uarg[a++] = (intptr_t)p->path; /* const char * */
		uarg[a++] = p->flags; /* u_long */
		iarg[a++] = p->atflag; /* int */
		*n_args = 4;
		break;
	}
	/* accept4 */
	case 541: {
		struct accept4_args *p = params;
		iarg[a++] = p->s; /* int */
		uarg[a++] = (intptr_t)p->name; /* struct sockaddr * */
		uarg[a++] = (intptr_t)p->anamelen; /* __socklen_t * */
		iarg[a++] = p->flags; /* int */
		*n_args = 4;
		break;
	}
	/* pipe2 */
	case 542: {
		struct pipe2_args *p = params;
		uarg[a++] = (intptr_t)p->fildes; /* int * */
		iarg[a++] = p->flags; /* int */
		*n_args = 2;
		break;
	}
	/* aio_mlock */
	case 543: {
		struct aio_mlock_args *p = params;
		uarg[a++] = (intptr_t)p->aiocbp; /* struct aiocb * */
		*n_args = 1;
		break;
	}
	/* procctl */
	case 544: {
		struct procctl_args *p = params;
		iarg[a++] = p->idtype; /* idtype_t */
		iarg[a++] = p->id; /* id_t */
		iarg[a++] = p->com; /* int */
		uarg[a++] = (intptr_t)p->data; /* void * */
		*n_args = 4;
		break;
	}
	/* ppoll */
	case 545: {
		struct ppoll_args *p = params;
		uarg[a++] = (intptr_t)p->fds; /* struct pollfd * */
		uarg[a++] = p->nfds; /* u_int */
		uarg[a++] = (intptr_t)p->ts; /* const struct timespec * */
		uarg[a++] = (intptr_t)p->set; /* const sigset_t * */
		*n_args = 4;
		break;
	}
	/* futimens */
	case 546: {
		struct futimens_args *p = params;
		iarg[a++] = p->fd; /* int */
		uarg[a++] = (intptr_t)p->times; /* const struct timespec * */
		*n_args = 2;
		break;
	}
	/* utimensat */
	case 547: {
		struct utimensat_args *p = params;
		iarg[a++] = p->fd; /* int */
		uarg[a++] = (intptr_t)p->path; /* const char * */
		uarg[a++] = (intptr_t)p->times; /* const struct timespec * */
		iarg[a++] = p->flag; /* int */
		*n_args = 4;
		break;
	}
	/* fdatasync */
	case 550: {
		struct fdatasync_args *p = params;
		iarg[a++] = p->fd; /* int */
		*n_args = 1;
		break;
	}
	/* fstat */
	case 551: {
		struct fstat_args *p = params;
		iarg[a++] = p->fd; /* int */
		uarg[a++] = (intptr_t)p->sb; /* struct stat * */
		*n_args = 2;
		break;
	}
	/* fstatat */
	case 552: {
		struct fstatat_args *p = params;
		iarg[a++] = p->fd; /* int */
		uarg[a++] = (intptr_t)p->path; /* const char * */
		uarg[a++] = (intptr_t)p->buf; /* struct stat * */
		iarg[a++] = p->flag; /* int */
		*n_args = 4;
		break;
	}
	/* fhstat */
	case 553: {
		struct fhstat_args *p = params;
		uarg[a++] = (intptr_t)p->u_fhp; /* const struct fhandle * */
		uarg[a++] = (intptr_t)p->sb; /* struct stat * */
		*n_args = 2;
		break;
	}
	/* getdirentries */
	case 554: {
		struct getdirentries_args *p = params;
		iarg[a++] = p->fd; /* int */
		uarg[a++] = (intptr_t)p->buf; /* char * */
		uarg[a++] = p->count; /* size_t */
		uarg[a++] = (intptr_t)p->basep; /* off_t * */
		*n_args = 4;
		break;
	}
	/* statfs */
	case 555: {
		struct statfs_args *p = params;
		uarg[a++] = (intptr_t)p->path; /* const char * */
		uarg[a++] = (intptr_t)p->buf; /* struct statfs * */
		*n_args = 2;
		break;
	}
	/* fstatfs */
	case 556: {
		struct fstatfs_args *p = params;
		iarg[a++] = p->fd; /* int */
		uarg[a++] = (intptr_t)p->buf; /* struct statfs * */
		*n_args = 2;
		break;
	}
	/* getfsstat */
	case 557: {
		struct getfsstat_args *p = params;
		uarg[a++] = (intptr_t)p->buf; /* struct statfs * */
		iarg[a++] = p->bufsize; /* long */
		iarg[a++] = p->mode; /* int */
		*n_args = 3;
		break;
	}
	/* fhstatfs */
	case 558: {
		struct fhstatfs_args *p = params;
		uarg[a++] = (intptr_t)p->u_fhp; /* const struct fhandle * */
		uarg[a++] = (intptr_t)p->buf; /* struct statfs * */
		*n_args = 2;
		break;
	}
	/* mknodat */
	case 559: {
		struct mknodat_args *p = params;
		iarg[a++] = p->fd; /* int */
		uarg[a++] = (intptr_t)p->path; /* const char * */
		iarg[a++] = p->mode; /* mode_t */
		iarg[a++] = p->dev; /* dev_t */
		*n_args = 4;
		break;
	}
	/* kevent */
	case 560: {
		struct kevent_args *p = params;
		iarg[a++] = p->fd; /* int */
		uarg[a++] = (intptr_t)p->changelist; /* const struct kevent * */
		iarg[a++] = p->nchanges; /* int */
		uarg[a++] = (intptr_t)p->eventlist; /* struct kevent * */
		iarg[a++] = p->nevents; /* int */
		uarg[a++] = (intptr_t)p->timeout; /* const struct timespec * */
		*n_args = 6;
		break;
	}
	/* cpuset_getdomain */
	case 561: {
		struct cpuset_getdomain_args *p = params;
		iarg[a++] = p->level; /* cpulevel_t */
		iarg[a++] = p->which; /* cpuwhich_t */
		iarg[a++] = p->id; /* id_t */
		uarg[a++] = p->domainsetsize; /* size_t */
		uarg[a++] = (intptr_t)p->mask; /* domainset_t * */
		uarg[a++] = (intptr_t)p->policy; /* int * */
		*n_args = 6;
		break;
	}
	/* cpuset_setdomain */
	case 562: {
		struct cpuset_setdomain_args *p = params;
		iarg[a++] = p->level; /* cpulevel_t */
		iarg[a++] = p->which; /* cpuwhich_t */
		iarg[a++] = p->id; /* id_t */
		uarg[a++] = p->domainsetsize; /* size_t */
		uarg[a++] = (intptr_t)p->mask; /* domainset_t * */
		iarg[a++] = p->policy; /* int */
		*n_args = 6;
		break;
	}
	/* getrandom */
	case 563: {
		struct getrandom_args *p = params;
		uarg[a++] = (intptr_t)p->buf; /* void * */
		uarg[a++] = p->buflen; /* size_t */
		uarg[a++] = p->flags; /* unsigned int */
		*n_args = 3;
		break;
	}
	/* getfhat */
	case 564: {
		struct getfhat_args *p = params;
		iarg[a++] = p->fd; /* int */
		uarg[a++] = (intptr_t)p->path; /* char * */
		uarg[a++] = (intptr_t)p->fhp; /* struct fhandle * */
		iarg[a++] = p->flags; /* int */
		*n_args = 4;
		break;
	}
	/* fhlink */
	case 565: {
		struct fhlink_args *p = params;
		uarg[a++] = (intptr_t)p->fhp; /* struct fhandle * */
		uarg[a++] = (intptr_t)p->to; /* const char * */
		*n_args = 2;
		break;
	}
	/* fhlinkat */
	case 566: {
		struct fhlinkat_args *p = params;
		uarg[a++] = (intptr_t)p->fhp; /* struct fhandle * */
		iarg[a++] = p->tofd; /* int */
		uarg[a++] = (intptr_t)p->to; /* const char * */
		*n_args = 3;
		break;
	}
	/* fhreadlink */
	case 567: {
		struct fhreadlink_args *p = params;
		uarg[a++] = (intptr_t)p->fhp; /* struct fhandle * */
		uarg[a++] = (intptr_t)p->buf; /* char * */
		uarg[a++] = p->bufsize; /* size_t */
		*n_args = 3;
		break;
	}
	/* funlinkat */
	case 568: {
		struct funlinkat_args *p = params;
		iarg[a++] = p->dfd; /* int */
		uarg[a++] = (intptr_t)p->path; /* const char * */
		iarg[a++] = p->fd; /* int */
		iarg[a++] = p->flag; /* int */
		*n_args = 4;
		break;
	}
	/* copy_file_range */
	case 569: {
		struct copy_file_range_args *p = params;
		iarg[a++] = p->infd; /* int */
		uarg[a++] = (intptr_t)p->inoffp; /* off_t * */
		iarg[a++] = p->outfd; /* int */
		uarg[a++] = (intptr_t)p->outoffp; /* off_t * */
		uarg[a++] = p->len; /* size_t */
		uarg[a++] = p->flags; /* unsigned int */
		*n_args = 6;
		break;
	}
	/* __sysctlbyname */
	case 570: {
		struct __sysctlbyname_args *p = params;
		uarg[a++] = (intptr_t)p->name; /* const char * */
		uarg[a++] = p->namelen; /* size_t */
		uarg[a++] = (intptr_t)p->old; /* void * */
		uarg[a++] = (intptr_t)p->oldlenp; /* size_t * */
		uarg[a++] = (intptr_t)p->new; /* void * */
		uarg[a++] = p->newlen; /* size_t */
		*n_args = 6;
		break;
	}
	/* shm_open2 */
	case 571: {
		struct shm_open2_args *p = params;
		uarg[a++] = (intptr_t)p->path; /* const char * */
		iarg[a++] = p->flags; /* int */
		iarg[a++] = p->mode; /* mode_t */
		iarg[a++] = p->shmflags; /* int */
		uarg[a++] = (intptr_t)p->name; /* const char * */
		*n_args = 5;
		break;
	}
	/* shm_rename */
	case 572: {
		struct shm_rename_args *p = params;
		uarg[a++] = (intptr_t)p->path_from; /* const char * */
		uarg[a++] = (intptr_t)p->path_to; /* const char * */
		iarg[a++] = p->flags; /* int */
		*n_args = 3;
		break;
	}
	/* sigfastblock */
	case 573: {
		struct sigfastblock_args *p = params;
		iarg[a++] = p->cmd; /* int */
		uarg[a++] = (intptr_t)p->ptr; /* void * */
		*n_args = 2;
		break;
	}
	/* __realpathat */
	case 574: {
		struct __realpathat_args *p = params;
		iarg[a++] = p->fd; /* int */
		uarg[a++] = (intptr_t)p->path; /* const char * */
		uarg[a++] = (intptr_t)p->buf; /* char * */
		uarg[a++] = p->size; /* size_t */
		iarg[a++] = p->flags; /* int */
		*n_args = 5;
		break;
	}
	/* close_range */
	case 575: {
		struct close_range_args *p = params;
		uarg[a++] = p->lowfd; /* u_int */
		uarg[a++] = p->highfd; /* u_int */
		iarg[a++] = p->flags; /* int */
		*n_args = 3;
		break;
	}
	/* rpctls_syscall */
	case 576: {
		struct rpctls_syscall_args *p = params;
		iarg[a++] = p->op; /* int */
		uarg[a++] = (intptr_t)p->path; /* const char * */
		*n_args = 2;
		break;
	}
	/* __specialfd */
	case 577: {
		struct __specialfd_args *p = params;
		iarg[a++] = p->type; /* int */
		uarg[a++] = (intptr_t)p->req; /* const void * */
		uarg[a++] = p->len; /* size_t */
		*n_args = 3;
		break;
	}
	/* aio_writev */
	case 578: {
		struct aio_writev_args *p = params;
		uarg[a++] = (intptr_t)p->aiocbp; /* struct aiocb * */
		*n_args = 1;
		break;
	}
	/* aio_readv */
	case 579: {
		struct aio_readv_args *p = params;
		uarg[a++] = (intptr_t)p->aiocbp; /* struct aiocb * */
		*n_args = 1;
		break;
	}
	/* fspacectl */
	case 580: {
		struct fspacectl_args *p = params;
		iarg[a++] = p->fd; /* int */
		iarg[a++] = p->cmd; /* int */
		uarg[a++] = (intptr_t)p->rqsr; /* const struct spacectl_range * */
		iarg[a++] = p->flags; /* int */
		uarg[a++] = (intptr_t)p->rmsr; /* struct spacectl_range * */
		*n_args = 5;
		break;
	}
	/* sched_getcpu */
	case 581: {
		*n_args = 0;
		break;
	}
	/* swapoff */
	case 582: {
		struct swapoff_args *p = params;
		uarg[a++] = (intptr_t)p->name; /* const char * */
		uarg[a++] = p->flags; /* u_int */
		*n_args = 2;
		break;
	}
	/* kqueuex */
	case 583: {
		struct kqueuex_args *p = params;
		uarg[a++] = p->flags; /* u_int */
		*n_args = 1;
		break;
	}
	/* membarrier */
	case 584: {
		struct membarrier_args *p = params;
		iarg[a++] = p->cmd; /* int */
		uarg[a++] = p->flags; /* unsigned */
		iarg[a++] = p->cpu_id; /* int */
		*n_args = 3;
		break;
	}
	/* timerfd_create */
	case 585: {
		struct timerfd_create_args *p = params;
		iarg[a++] = p->clockid; /* int */
		iarg[a++] = p->flags; /* int */
		*n_args = 2;
		break;
	}
	/* timerfd_gettime */
	case 586: {
		struct timerfd_gettime_args *p = params;
		iarg[a++] = p->fd; /* int */
		uarg[a++] = (intptr_t)p->curr_value; /* struct itimerspec * */
		*n_args = 2;
		break;
	}
	/* timerfd_settime */
	case 587: {
		struct timerfd_settime_args *p = params;
		iarg[a++] = p->fd; /* int */
		iarg[a++] = p->flags; /* int */
		uarg[a++] = (intptr_t)p->new_value; /* const struct itimerspec * */
		uarg[a++] = (intptr_t)p->old_value; /* struct itimerspec * */
		*n_args = 4;
		break;
	}
	/* kcmp */
	case 588: {
		struct kcmp_args *p = params;
		iarg[a++] = p->pid1; /* pid_t */
		iarg[a++] = p->pid2; /* pid_t */
		iarg[a++] = p->type; /* int */
		uarg[a++] = (intptr_t)p->idx1; /* uintptr_t */
		uarg[a++] = (intptr_t)p->idx2; /* uintptr_t */
		*n_args = 5;
		break;
	}
<<<<<<< HEAD
	/* _kernelrpc_mach_vm_allocate_trap */
	case 610: {
		struct _kernelrpc_mach_vm_allocate_trap_args *p = params;
		iarg[a++] = p->target; /* mach_port_name_t */
		uarg[a++] = (intptr_t)p->address; /* mach_vm_offset_t * */
		iarg[a++] = p->size; /* mach_vm_size_t */
		iarg[a++] = p->flags; /* int */
		*n_args = 4;
		break;
	}
	/* _kernelrpc_mach_vm_deallocate_trap */
	case 612: {
		struct _kernelrpc_mach_vm_deallocate_trap_args *p = params;
		iarg[a++] = p->target; /* mach_port_name_t */
		iarg[a++] = p->address; /* mach_vm_offset_t */
		iarg[a++] = p->size; /* mach_vm_size_t */
		*n_args = 3;
		break;
	}
	/* _kernelrpc_mach_vm_protect_trap */
	case 614: {
		struct _kernelrpc_mach_vm_protect_trap_args *p = params;
		iarg[a++] = p->target; /* mach_port_name_t */
		iarg[a++] = p->address; /* mach_vm_offset_t */
		iarg[a++] = p->size; /* mach_vm_size_t */
		iarg[a++] = p->set_maximum; /* int */
		iarg[a++] = p->new_protection; /* vm_prot_t */
		*n_args = 5;
		break;
	}
	/* _kernelrpc_mach_vm_map_trap */
	case 615: {
		struct _kernelrpc_mach_vm_map_trap_args *p = params;
		iarg[a++] = p->target; /* mach_port_name_t */
		uarg[a++] = (intptr_t)p->address; /* mach_vm_offset_t * */
		iarg[a++] = p->size; /* mach_vm_size_t */
		iarg[a++] = p->mask; /* mach_vm_offset_t */
		iarg[a++] = p->flags; /* int */
		iarg[a++] = p->cur_protection; /* vm_prot_t */
		*n_args = 6;
		break;
	}
	/* _kernelrpc_mach_port_allocate_trap */
	case 616: {
		struct _kernelrpc_mach_port_allocate_trap_args *p = params;
		iarg[a++] = p->target; /* mach_port_name_t */
		iarg[a++] = p->right; /* mach_port_right_t */
		uarg[a++] = (intptr_t)p->name; /* mach_port_name_t * */
		*n_args = 3;
		break;
	}
	/* _kernelrpc_mach_port_destroy_trap */
	case 617: {
		struct _kernelrpc_mach_port_destroy_trap_args *p = params;
		iarg[a++] = p->target; /* mach_port_name_t */
		iarg[a++] = p->name; /* mach_port_name_t */
		*n_args = 2;
		break;
	}
	/* _kernelrpc_mach_port_deallocate_trap */
	case 618: {
		struct _kernelrpc_mach_port_deallocate_trap_args *p = params;
		iarg[a++] = p->target; /* mach_port_name_t */
		iarg[a++] = p->name; /* mach_port_name_t */
		*n_args = 2;
		break;
	}
	/* _kernelrpc_mach_port_mod_refs_trap */
	case 619: {
		struct _kernelrpc_mach_port_mod_refs_trap_args *p = params;
		iarg[a++] = p->target; /* mach_port_name_t */
		iarg[a++] = p->name; /* mach_port_name_t */
		iarg[a++] = p->right; /* mach_port_right_t */
		iarg[a++] = p->delta; /* mach_port_delta_t */
		*n_args = 4;
		break;
	}
	/* _kernelrpc_mach_port_move_member_trap */
	case 620: {
		struct _kernelrpc_mach_port_move_member_trap_args *p = params;
		iarg[a++] = p->target; /* mach_port_name_t */
		iarg[a++] = p->member; /* mach_port_name_t */
		iarg[a++] = p->after; /* mach_port_name_t */
		*n_args = 3;
		break;
	}
	/* _kernelrpc_mach_port_insert_right_trap */
	case 621: {
		struct _kernelrpc_mach_port_insert_right_trap_args *p = params;
		iarg[a++] = p->target; /* mach_port_name_t */
		iarg[a++] = p->name; /* mach_port_name_t */
		iarg[a++] = p->poly; /* mach_port_name_t */
		iarg[a++] = p->polyPoly; /* mach_msg_type_name_t */
		*n_args = 4;
		break;
	}
	/* _kernelrpc_mach_port_insert_member_trap */
	case 622: {
		struct _kernelrpc_mach_port_insert_member_trap_args *p = params;
		iarg[a++] = p->target; /* mach_port_name_t */
		iarg[a++] = p->name; /* mach_port_name_t */
		iarg[a++] = p->pset; /* mach_port_name_t */
		*n_args = 3;
		break;
	}
	/* _kernelrpc_mach_port_extract_member_trap */
	case 623: {
		struct _kernelrpc_mach_port_extract_member_trap_args *p = params;
		iarg[a++] = p->target; /* mach_port_name_t */
		iarg[a++] = p->name; /* mach_port_name_t */
		iarg[a++] = p->pset; /* mach_port_name_t */
		*n_args = 3;
		break;
	}
	/* _kernelrpc_mach_port_construct_trap */
	case 624: {
		struct _kernelrpc_mach_port_construct_trap_args *p = params;
		iarg[a++] = p->target; /* mach_port_name_t */
		uarg[a++] = (intptr_t)p->options; /* struct mach_port_options * */
		uarg[a++] = p->context; /* uint64_t */
		uarg[a++] = (intptr_t)p->name; /* mach_port_name_t * */
		*n_args = 4;
		break;
	}
	/* _kernelrpc_mach_port_destruct_trap */
	case 625: {
		struct _kernelrpc_mach_port_destruct_trap_args *p = params;
		iarg[a++] = p->target; /* mach_port_name_t */
		iarg[a++] = p->name; /* mach_port_name_t */
		iarg[a++] = p->srdelta; /* mach_port_delta_t */
		uarg[a++] = p->guard; /* uint64_t */
		*n_args = 4;
		break;
	}
	/* mach_reply_port */
	case 626: {
		*n_args = 0;
		break;
	}
	/* thread_self_trap */
	case 627: {
		*n_args = 0;
		break;
	}
	/* task_self_trap */
	case 628: {
		*n_args = 0;
		break;
	}
	/* host_self_trap */
	case 629: {
		*n_args = 0;
		break;
	}
	/* mach_msg_trap */
	case 631: {
		struct mach_msg_trap_args *p = params;
		uarg[a++] = (intptr_t)p->msg; /* mach_msg_header_t * */
		iarg[a++] = p->option; /* mach_msg_option_t */
		iarg[a++] = p->send_size; /* mach_msg_size_t */
		iarg[a++] = p->rcv_size; /* mach_msg_size_t */
		iarg[a++] = p->rcv_name; /* mach_port_name_t */
		iarg[a++] = p->timeout; /* mach_msg_timeout_t */
		iarg[a++] = p->notify; /* mach_port_name_t */
		*n_args = 7;
		break;
	}
	/* mach_msg_overwrite_trap */
	case 632: {
		struct mach_msg_overwrite_trap_args *p = params;
		uarg[a++] = (intptr_t)p->msg; /* mach_msg_header_t * */
		iarg[a++] = p->option; /* mach_msg_option_t */
		iarg[a++] = p->send_size; /* mach_msg_size_t */
		iarg[a++] = p->rcv_size; /* mach_msg_size_t */
		iarg[a++] = p->rcv_name; /* mach_port_name_t */
		iarg[a++] = p->timeout; /* mach_msg_timeout_t */
		iarg[a++] = p->notify; /* mach_port_name_t */
		uarg[a++] = (intptr_t)p->rcv_msg; /* mach_msg_header_t * */
		iarg[a++] = p->scatter_list_size; /* mach_msg_size_t */
		*n_args = 9;
		break;
	}
	/* semaphore_signal_trap */
	case 633: {
		struct semaphore_signal_trap_args *p = params;
		iarg[a++] = p->signal_name; /* mach_port_name_t */
		*n_args = 1;
		break;
	}
	/* semaphore_signal_all_trap */
	case 634: {
		struct semaphore_signal_all_trap_args *p = params;
		iarg[a++] = p->signal_name; /* mach_port_name_t */
		*n_args = 1;
		break;
	}
	/* semaphore_signal_thread_trap */
	case 635: {
		struct semaphore_signal_thread_trap_args *p = params;
		iarg[a++] = p->signal_name; /* mach_port_name_t */
		iarg[a++] = p->thread; /* mach_port_name_t */
		*n_args = 2;
		break;
	}
	/* semaphore_wait_trap */
	case 636: {
		struct semaphore_wait_trap_args *p = params;
		iarg[a++] = p->wait_name; /* mach_port_name_t */
		*n_args = 1;
		break;
	}
	/* semaphore_wait_signal_trap */
	case 637: {
		struct semaphore_wait_signal_trap_args *p = params;
		iarg[a++] = p->wait_name; /* mach_port_name_t */
		iarg[a++] = p->signal_name; /* mach_port_name_t */
		*n_args = 2;
		break;
	}
	/* semaphore_timedwait_trap */
	case 638: {
		struct semaphore_timedwait_trap_args *p = params;
		iarg[a++] = p->wait_name; /* mach_port_name_t */
		uarg[a++] = p->sec; /* unsigned int */
		iarg[a++] = p->nsec; /* mach_clock_res_t */
		*n_args = 3;
		break;
	}
	/* semaphore_timedwait_signal_trap */
	case 639: {
		struct semaphore_timedwait_signal_trap_args *p = params;
		iarg[a++] = p->wait_name; /* mach_port_name_t */
		iarg[a++] = p->signal_name; /* mach_port_name_t */
		uarg[a++] = p->sec; /* unsigned int */
		iarg[a++] = p->nsec; /* mach_clock_res_t */
		*n_args = 4;
		break;
	}
	/* _kernelrpc_mach_port_guard_trap */
	case 641: {
		struct _kernelrpc_mach_port_guard_trap_args *p = params;
		iarg[a++] = p->target; /* mach_port_name_t */
		iarg[a++] = p->name; /* mach_port_name_t */
		uarg[a++] = p->guard; /* uint64_t */
		iarg[a++] = p->strict; /* int */
		*n_args = 4;
		break;
	}
	/* _kernelrpc_mach_port_unguard_trap */
	case 642: {
		struct _kernelrpc_mach_port_unguard_trap_args *p = params;
		iarg[a++] = p->target; /* mach_port_name_t */
		iarg[a++] = p->name; /* mach_port_name_t */
		uarg[a++] = p->guard; /* uint64_t */
		*n_args = 3;
		break;
	}
	/* task_name_for_pid */
	case 644: {
		struct task_name_for_pid_args *p = params;
		iarg[a++] = p->target_tport; /* mach_port_name_t */
		iarg[a++] = p->pid; /* int */
		uarg[a++] = (intptr_t)p->tn; /* mach_port_name_t * */
		*n_args = 3;
		break;
	}
	/* task_for_pid */
	case 645: {
		struct task_for_pid_args *p = params;
		iarg[a++] = p->target_tport; /* mach_port_name_t */
		iarg[a++] = p->pid; /* int */
		uarg[a++] = (intptr_t)p->t; /* mach_port_name_t * */
		*n_args = 3;
		break;
	}
	/* pid_for_task */
	case 646: {
		struct pid_for_task_args *p = params;
		iarg[a++] = p->t; /* mach_port_name_t */
		uarg[a++] = (intptr_t)p->pid; /* int * */
		*n_args = 2;
		break;
	}
	/* macx_swapon */
	case 648: {
		struct macx_swapon_args *p = params;
		uarg[a++] = (intptr_t)p->name; /* char * */
		iarg[a++] = p->flags; /* int */
		iarg[a++] = p->size; /* int */
		iarg[a++] = p->priority; /* int */
		*n_args = 4;
		break;
	}
	/* macx_swapoff */
	case 649: {
		struct macx_swapoff_args *p = params;
		uarg[a++] = (intptr_t)p->name; /* char * */
		iarg[a++] = p->flags; /* int */
		*n_args = 2;
		break;
	}
	/* macx_triggers */
	case 651: {
		struct macx_triggers_args *p = params;
		iarg[a++] = p->hi_water; /* int */
		iarg[a++] = p->low_water; /* int */
		iarg[a++] = p->flags; /* int */
		iarg[a++] = p->alert_port; /* mach_port_name_t */
		*n_args = 4;
		break;
	}
	/* macx_backing_store_suspend */
	case 652: {
		struct macx_backing_store_suspend_args *p = params;
		iarg[a++] = p->suspend; /* int */
		*n_args = 1;
		break;
	}
	/* macx_backing_store_recovery */
	case 653: {
		struct macx_backing_store_recovery_args *p = params;
		iarg[a++] = p->pid; /* int */
		*n_args = 1;
		break;
	}
	/* swtch_pri */
	case 659: {
		struct swtch_pri_args *p = params;
		iarg[a++] = p->pri; /* int */
		*n_args = 1;
		break;
	}
	/* swtch */
	case 660: {
		*n_args = 0;
		break;
	}
	/* thread_switch */
	case 661: {
		struct thread_switch_args *p = params;
		iarg[a++] = p->thread_name; /* mach_port_name_t */
		iarg[a++] = p->option; /* int */
		iarg[a++] = p->option_time; /* mach_msg_timeout_t */
		*n_args = 3;
		break;
	}
	/* clock_sleep_trap */
	case 662: {
		struct clock_sleep_trap_args *p = params;
		iarg[a++] = p->clock_name; /* mach_port_name_t */
		iarg[a++] = p->sleep_type; /* mach_sleep_type_t */
		iarg[a++] = p->sleep_sec; /* int */
		iarg[a++] = p->sleep_nsec; /* int */
		uarg[a++] = (intptr_t)p->wakeup_time; /* mach_timespec_t * */
		*n_args = 5;
		break;
	}
	/* mach_timebase_info */
	case 689: {
		struct mach_timebase_info_args *p = params;
		uarg[a++] = (intptr_t)p->info; /* struct mach_timebase_info * */
		*n_args = 1;
		break;
	}
	/* mach_wait_until */
	case 690: {
		struct mach_wait_until_args *p = params;
		uarg[a++] = p->deadline; /* uint64_t */
		*n_args = 1;
		break;
	}
	/* mk_timer_create */
	case 691: {
		*n_args = 0;
		break;
	}
	/* mk_timer_destroy */
	case 692: {
		struct mk_timer_destroy_args *p = params;
		iarg[a++] = p->name; /* mach_port_name_t */
		*n_args = 1;
		break;
	}
	/* mk_timer_arm */
	case 693: {
		struct mk_timer_arm_args *p = params;
		iarg[a++] = p->name; /* mach_port_name_t */
		iarg[a++] = p->expire_time; /* mach_absolute_time_t */
		*n_args = 2;
		break;
	}
	/* mk_timer_cancel */
	case 694: {
		struct mk_timer_cancel_args *p = params;
		iarg[a++] = p->name; /* mach_port_name_t */
		uarg[a++] = (intptr_t)p->result_time; /* mach_absolute_time_t * */
		*n_args = 2;
		break;
	}
=======
	/* getrlimitusage */
	case 589: {
		struct getrlimitusage_args *p = params;
		uarg[a++] = p->which; /* u_int */
		iarg[a++] = p->flags; /* int */
		uarg[a++] = (intptr_t)p->res; /* rlim_t * */
		*n_args = 3;
		break;
	}
>>>>>>> 41b746e0
	default:
		*n_args = 0;
		break;
	};
}
static void
systrace_entry_setargdesc(int sysnum, int ndx, char *desc, size_t descsz)
{
	const char *p = NULL;
	switch (sysnum) {
	/* syscall */
	case 0:
		break;
	/* exit */
	case 1:
		switch (ndx) {
		case 0:
			p = "int";
			break;
		default:
			break;
		};
		break;
	/* fork */
	case 2:
		break;
	/* read */
	case 3:
		switch (ndx) {
		case 0:
			p = "int";
			break;
		case 1:
			p = "userland void *";
			break;
		case 2:
			p = "size_t";
			break;
		default:
			break;
		};
		break;
	/* write */
	case 4:
		switch (ndx) {
		case 0:
			p = "int";
			break;
		case 1:
			p = "userland const void *";
			break;
		case 2:
			p = "size_t";
			break;
		default:
			break;
		};
		break;
	/* open */
	case 5:
		switch (ndx) {
		case 0:
			p = "userland const char *";
			break;
		case 1:
			p = "int";
			break;
		case 2:
			p = "mode_t";
			break;
		default:
			break;
		};
		break;
	/* close */
	case 6:
		switch (ndx) {
		case 0:
			p = "int";
			break;
		default:
			break;
		};
		break;
	/* wait4 */
	case 7:
		switch (ndx) {
		case 0:
			p = "int";
			break;
		case 1:
			p = "userland int *";
			break;
		case 2:
			p = "int";
			break;
		case 3:
			p = "userland struct rusage *";
			break;
		default:
			break;
		};
		break;
	/* link */
	case 9:
		switch (ndx) {
		case 0:
			p = "userland const char *";
			break;
		case 1:
			p = "userland const char *";
			break;
		default:
			break;
		};
		break;
	/* unlink */
	case 10:
		switch (ndx) {
		case 0:
			p = "userland const char *";
			break;
		default:
			break;
		};
		break;
	/* chdir */
	case 12:
		switch (ndx) {
		case 0:
			p = "userland const char *";
			break;
		default:
			break;
		};
		break;
	/* fchdir */
	case 13:
		switch (ndx) {
		case 0:
			p = "int";
			break;
		default:
			break;
		};
		break;
	/* chmod */
	case 15:
		switch (ndx) {
		case 0:
			p = "userland const char *";
			break;
		case 1:
			p = "mode_t";
			break;
		default:
			break;
		};
		break;
	/* chown */
	case 16:
		switch (ndx) {
		case 0:
			p = "userland const char *";
			break;
		case 1:
			p = "int";
			break;
		case 2:
			p = "int";
			break;
		default:
			break;
		};
		break;
	/* break */
	case 17:
		switch (ndx) {
		case 0:
			p = "userland char *";
			break;
		default:
			break;
		};
		break;
	/* getpid */
	case 20:
		break;
	/* mount */
	case 21:
		switch (ndx) {
		case 0:
			p = "userland const char *";
			break;
		case 1:
			p = "userland const char *";
			break;
		case 2:
			p = "int";
			break;
		case 3:
			p = "userland void *";
			break;
		default:
			break;
		};
		break;
	/* unmount */
	case 22:
		switch (ndx) {
		case 0:
			p = "userland const char *";
			break;
		case 1:
			p = "int";
			break;
		default:
			break;
		};
		break;
	/* setuid */
	case 23:
		switch (ndx) {
		case 0:
			p = "uid_t";
			break;
		default:
			break;
		};
		break;
	/* getuid */
	case 24:
		break;
	/* geteuid */
	case 25:
		break;
	/* ptrace */
	case 26:
		switch (ndx) {
		case 0:
			p = "int";
			break;
		case 1:
			p = "pid_t";
			break;
		case 2:
			p = "caddr_t";
			break;
		case 3:
			p = "int";
			break;
		default:
			break;
		};
		break;
	/* recvmsg */
	case 27:
		switch (ndx) {
		case 0:
			p = "int";
			break;
		case 1:
			p = "userland struct msghdr *";
			break;
		case 2:
			p = "int";
			break;
		default:
			break;
		};
		break;
	/* sendmsg */
	case 28:
		switch (ndx) {
		case 0:
			p = "int";
			break;
		case 1:
			p = "userland const struct msghdr *";
			break;
		case 2:
			p = "int";
			break;
		default:
			break;
		};
		break;
	/* recvfrom */
	case 29:
		switch (ndx) {
		case 0:
			p = "int";
			break;
		case 1:
			p = "userland void *";
			break;
		case 2:
			p = "size_t";
			break;
		case 3:
			p = "int";
			break;
		case 4:
			p = "userland struct sockaddr *";
			break;
		case 5:
			p = "userland __socklen_t *";
			break;
		default:
			break;
		};
		break;
	/* accept */
	case 30:
		switch (ndx) {
		case 0:
			p = "int";
			break;
		case 1:
			p = "userland struct sockaddr *";
			break;
		case 2:
			p = "userland __socklen_t *";
			break;
		default:
			break;
		};
		break;
	/* getpeername */
	case 31:
		switch (ndx) {
		case 0:
			p = "int";
			break;
		case 1:
			p = "userland struct sockaddr *";
			break;
		case 2:
			p = "userland __socklen_t *";
			break;
		default:
			break;
		};
		break;
	/* getsockname */
	case 32:
		switch (ndx) {
		case 0:
			p = "int";
			break;
		case 1:
			p = "userland struct sockaddr *";
			break;
		case 2:
			p = "userland __socklen_t *";
			break;
		default:
			break;
		};
		break;
	/* access */
	case 33:
		switch (ndx) {
		case 0:
			p = "userland const char *";
			break;
		case 1:
			p = "int";
			break;
		default:
			break;
		};
		break;
	/* chflags */
	case 34:
		switch (ndx) {
		case 0:
			p = "userland const char *";
			break;
		case 1:
			p = "u_long";
			break;
		default:
			break;
		};
		break;
	/* fchflags */
	case 35:
		switch (ndx) {
		case 0:
			p = "int";
			break;
		case 1:
			p = "u_long";
			break;
		default:
			break;
		};
		break;
	/* sync */
	case 36:
		break;
	/* kill */
	case 37:
		switch (ndx) {
		case 0:
			p = "int";
			break;
		case 1:
			p = "int";
			break;
		default:
			break;
		};
		break;
	/* getppid */
	case 39:
		break;
	/* dup */
	case 41:
		switch (ndx) {
		case 0:
			p = "u_int";
			break;
		default:
			break;
		};
		break;
	/* getegid */
	case 43:
		break;
	/* profil */
	case 44:
		switch (ndx) {
		case 0:
			p = "userland char *";
			break;
		case 1:
			p = "size_t";
			break;
		case 2:
			p = "size_t";
			break;
		case 3:
			p = "u_int";
			break;
		default:
			break;
		};
		break;
	/* ktrace */
	case 45:
		switch (ndx) {
		case 0:
			p = "userland const char *";
			break;
		case 1:
			p = "int";
			break;
		case 2:
			p = "int";
			break;
		case 3:
			p = "int";
			break;
		default:
			break;
		};
		break;
	/* getgid */
	case 47:
		break;
	/* getlogin */
	case 49:
		switch (ndx) {
		case 0:
			p = "userland char *";
			break;
		case 1:
			p = "u_int";
			break;
		default:
			break;
		};
		break;
	/* setlogin */
	case 50:
		switch (ndx) {
		case 0:
			p = "userland const char *";
			break;
		default:
			break;
		};
		break;
	/* acct */
	case 51:
		switch (ndx) {
		case 0:
			p = "userland const char *";
			break;
		default:
			break;
		};
		break;
	/* sigaltstack */
	case 53:
		switch (ndx) {
		case 0:
			p = "userland const struct sigaltstack *";
			break;
		case 1:
			p = "userland struct sigaltstack *";
			break;
		default:
			break;
		};
		break;
	/* ioctl */
	case 54:
		switch (ndx) {
		case 0:
			p = "int";
			break;
		case 1:
			p = "u_long";
			break;
		case 2:
			p = "userland char *";
			break;
		default:
			break;
		};
		break;
	/* reboot */
	case 55:
		switch (ndx) {
		case 0:
			p = "int";
			break;
		default:
			break;
		};
		break;
	/* revoke */
	case 56:
		switch (ndx) {
		case 0:
			p = "userland const char *";
			break;
		default:
			break;
		};
		break;
	/* symlink */
	case 57:
		switch (ndx) {
		case 0:
			p = "userland const char *";
			break;
		case 1:
			p = "userland const char *";
			break;
		default:
			break;
		};
		break;
	/* readlink */
	case 58:
		switch (ndx) {
		case 0:
			p = "userland const char *";
			break;
		case 1:
			p = "userland char *";
			break;
		case 2:
			p = "size_t";
			break;
		default:
			break;
		};
		break;
	/* execve */
	case 59:
		switch (ndx) {
		case 0:
			p = "userland const char *";
			break;
		case 1:
			p = "userland char **";
			break;
		case 2:
			p = "userland char **";
			break;
		default:
			break;
		};
		break;
	/* umask */
	case 60:
		switch (ndx) {
		case 0:
			p = "mode_t";
			break;
		default:
			break;
		};
		break;
	/* chroot */
	case 61:
		switch (ndx) {
		case 0:
			p = "userland const char *";
			break;
		default:
			break;
		};
		break;
	/* msync */
	case 65:
		switch (ndx) {
		case 0:
			p = "userland void *";
			break;
		case 1:
			p = "size_t";
			break;
		case 2:
			p = "int";
			break;
		default:
			break;
		};
		break;
	/* vfork */
	case 66:
		break;
	/* munmap */
	case 73:
		switch (ndx) {
		case 0:
			p = "userland void *";
			break;
		case 1:
			p = "size_t";
			break;
		default:
			break;
		};
		break;
	/* mprotect */
	case 74:
		switch (ndx) {
		case 0:
			p = "userland void *";
			break;
		case 1:
			p = "size_t";
			break;
		case 2:
			p = "int";
			break;
		default:
			break;
		};
		break;
	/* madvise */
	case 75:
		switch (ndx) {
		case 0:
			p = "userland void *";
			break;
		case 1:
			p = "size_t";
			break;
		case 2:
			p = "int";
			break;
		default:
			break;
		};
		break;
	/* mincore */
	case 78:
		switch (ndx) {
		case 0:
			p = "userland const void *";
			break;
		case 1:
			p = "size_t";
			break;
		case 2:
			p = "userland char *";
			break;
		default:
			break;
		};
		break;
	/* getgroups */
	case 79:
		switch (ndx) {
		case 0:
			p = "int";
			break;
		case 1:
			p = "userland gid_t *";
			break;
		default:
			break;
		};
		break;
	/* setgroups */
	case 80:
		switch (ndx) {
		case 0:
			p = "int";
			break;
		case 1:
			p = "userland const gid_t *";
			break;
		default:
			break;
		};
		break;
	/* getpgrp */
	case 81:
		break;
	/* setpgid */
	case 82:
		switch (ndx) {
		case 0:
			p = "int";
			break;
		case 1:
			p = "int";
			break;
		default:
			break;
		};
		break;
	/* setitimer */
	case 83:
		switch (ndx) {
		case 0:
			p = "int";
			break;
		case 1:
			p = "userland const struct itimerval *";
			break;
		case 2:
			p = "userland struct itimerval *";
			break;
		default:
			break;
		};
		break;
	/* swapon */
	case 85:
		switch (ndx) {
		case 0:
			p = "userland const char *";
			break;
		default:
			break;
		};
		break;
	/* getitimer */
	case 86:
		switch (ndx) {
		case 0:
			p = "int";
			break;
		case 1:
			p = "userland struct itimerval *";
			break;
		default:
			break;
		};
		break;
	/* getdtablesize */
	case 89:
		break;
	/* dup2 */
	case 90:
		switch (ndx) {
		case 0:
			p = "u_int";
			break;
		case 1:
			p = "u_int";
			break;
		default:
			break;
		};
		break;
	/* fcntl */
	case 92:
		switch (ndx) {
		case 0:
			p = "int";
			break;
		case 1:
			p = "int";
			break;
		case 2:
			p = "intptr_t";
			break;
		default:
			break;
		};
		break;
	/* select */
	case 93:
		switch (ndx) {
		case 0:
			p = "int";
			break;
		case 1:
			p = "userland fd_set *";
			break;
		case 2:
			p = "userland fd_set *";
			break;
		case 3:
			p = "userland fd_set *";
			break;
		case 4:
			p = "userland struct timeval *";
			break;
		default:
			break;
		};
		break;
	/* fsync */
	case 95:
		switch (ndx) {
		case 0:
			p = "int";
			break;
		default:
			break;
		};
		break;
	/* setpriority */
	case 96:
		switch (ndx) {
		case 0:
			p = "int";
			break;
		case 1:
			p = "int";
			break;
		case 2:
			p = "int";
			break;
		default:
			break;
		};
		break;
	/* socket */
	case 97:
		switch (ndx) {
		case 0:
			p = "int";
			break;
		case 1:
			p = "int";
			break;
		case 2:
			p = "int";
			break;
		default:
			break;
		};
		break;
	/* connect */
	case 98:
		switch (ndx) {
		case 0:
			p = "int";
			break;
		case 1:
			p = "userland const struct sockaddr *";
			break;
		case 2:
			p = "__socklen_t";
			break;
		default:
			break;
		};
		break;
	/* getpriority */
	case 100:
		switch (ndx) {
		case 0:
			p = "int";
			break;
		case 1:
			p = "int";
			break;
		default:
			break;
		};
		break;
	/* bind */
	case 104:
		switch (ndx) {
		case 0:
			p = "int";
			break;
		case 1:
			p = "userland const struct sockaddr *";
			break;
		case 2:
			p = "__socklen_t";
			break;
		default:
			break;
		};
		break;
	/* setsockopt */
	case 105:
		switch (ndx) {
		case 0:
			p = "int";
			break;
		case 1:
			p = "int";
			break;
		case 2:
			p = "int";
			break;
		case 3:
			p = "userland const void *";
			break;
		case 4:
			p = "__socklen_t";
			break;
		default:
			break;
		};
		break;
	/* listen */
	case 106:
		switch (ndx) {
		case 0:
			p = "int";
			break;
		case 1:
			p = "int";
			break;
		default:
			break;
		};
		break;
	/* gettimeofday */
	case 116:
		switch (ndx) {
		case 0:
			p = "userland struct timeval *";
			break;
		case 1:
			p = "userland struct timezone *";
			break;
		default:
			break;
		};
		break;
	/* getrusage */
	case 117:
		switch (ndx) {
		case 0:
			p = "int";
			break;
		case 1:
			p = "userland struct rusage *";
			break;
		default:
			break;
		};
		break;
	/* getsockopt */
	case 118:
		switch (ndx) {
		case 0:
			p = "int";
			break;
		case 1:
			p = "int";
			break;
		case 2:
			p = "int";
			break;
		case 3:
			p = "userland void *";
			break;
		case 4:
			p = "userland __socklen_t *";
			break;
		default:
			break;
		};
		break;
	/* readv */
	case 120:
		switch (ndx) {
		case 0:
			p = "int";
			break;
		case 1:
			p = "userland const struct iovec *";
			break;
		case 2:
			p = "u_int";
			break;
		default:
			break;
		};
		break;
	/* writev */
	case 121:
		switch (ndx) {
		case 0:
			p = "int";
			break;
		case 1:
			p = "userland const struct iovec *";
			break;
		case 2:
			p = "u_int";
			break;
		default:
			break;
		};
		break;
	/* settimeofday */
	case 122:
		switch (ndx) {
		case 0:
			p = "userland const struct timeval *";
			break;
		case 1:
			p = "userland const struct timezone *";
			break;
		default:
			break;
		};
		break;
	/* fchown */
	case 123:
		switch (ndx) {
		case 0:
			p = "int";
			break;
		case 1:
			p = "int";
			break;
		case 2:
			p = "int";
			break;
		default:
			break;
		};
		break;
	/* fchmod */
	case 124:
		switch (ndx) {
		case 0:
			p = "int";
			break;
		case 1:
			p = "mode_t";
			break;
		default:
			break;
		};
		break;
	/* setreuid */
	case 126:
		switch (ndx) {
		case 0:
			p = "int";
			break;
		case 1:
			p = "int";
			break;
		default:
			break;
		};
		break;
	/* setregid */
	case 127:
		switch (ndx) {
		case 0:
			p = "int";
			break;
		case 1:
			p = "int";
			break;
		default:
			break;
		};
		break;
	/* rename */
	case 128:
		switch (ndx) {
		case 0:
			p = "userland const char *";
			break;
		case 1:
			p = "userland const char *";
			break;
		default:
			break;
		};
		break;
	/* flock */
	case 131:
		switch (ndx) {
		case 0:
			p = "int";
			break;
		case 1:
			p = "int";
			break;
		default:
			break;
		};
		break;
	/* mkfifo */
	case 132:
		switch (ndx) {
		case 0:
			p = "userland const char *";
			break;
		case 1:
			p = "mode_t";
			break;
		default:
			break;
		};
		break;
	/* sendto */
	case 133:
		switch (ndx) {
		case 0:
			p = "int";
			break;
		case 1:
			p = "userland const void *";
			break;
		case 2:
			p = "size_t";
			break;
		case 3:
			p = "int";
			break;
		case 4:
			p = "userland const struct sockaddr *";
			break;
		case 5:
			p = "__socklen_t";
			break;
		default:
			break;
		};
		break;
	/* shutdown */
	case 134:
		switch (ndx) {
		case 0:
			p = "int";
			break;
		case 1:
			p = "int";
			break;
		default:
			break;
		};
		break;
	/* socketpair */
	case 135:
		switch (ndx) {
		case 0:
			p = "int";
			break;
		case 1:
			p = "int";
			break;
		case 2:
			p = "int";
			break;
		case 3:
			p = "userland int *";
			break;
		default:
			break;
		};
		break;
	/* mkdir */
	case 136:
		switch (ndx) {
		case 0:
			p = "userland const char *";
			break;
		case 1:
			p = "mode_t";
			break;
		default:
			break;
		};
		break;
	/* rmdir */
	case 137:
		switch (ndx) {
		case 0:
			p = "userland const char *";
			break;
		default:
			break;
		};
		break;
	/* utimes */
	case 138:
		switch (ndx) {
		case 0:
			p = "userland const char *";
			break;
		case 1:
			p = "userland const struct timeval *";
			break;
		default:
			break;
		};
		break;
	/* adjtime */
	case 140:
		switch (ndx) {
		case 0:
			p = "userland const struct timeval *";
			break;
		case 1:
			p = "userland struct timeval *";
			break;
		default:
			break;
		};
		break;
	/* setsid */
	case 147:
		break;
	/* quotactl */
	case 148:
		switch (ndx) {
		case 0:
			p = "userland const char *";
			break;
		case 1:
			p = "int";
			break;
		case 2:
			p = "int";
			break;
		case 3:
			p = "userland void *";
			break;
		default:
			break;
		};
		break;
	/* nlm_syscall */
	case 154:
		switch (ndx) {
		case 0:
			p = "int";
			break;
		case 1:
			p = "int";
			break;
		case 2:
			p = "int";
			break;
		case 3:
			p = "userland char **";
			break;
		default:
			break;
		};
		break;
	/* nfssvc */
	case 155:
		switch (ndx) {
		case 0:
			p = "int";
			break;
		case 1:
			p = "userland void *";
			break;
		default:
			break;
		};
		break;
	/* lgetfh */
	case 160:
		switch (ndx) {
		case 0:
			p = "userland const char *";
			break;
		case 1:
			p = "userland struct fhandle *";
			break;
		default:
			break;
		};
		break;
	/* getfh */
	case 161:
		switch (ndx) {
		case 0:
			p = "userland const char *";
			break;
		case 1:
			p = "userland struct fhandle *";
			break;
		default:
			break;
		};
		break;
	/* sysarch */
	case 165:
		switch (ndx) {
		case 0:
			p = "int";
			break;
		case 1:
			p = "userland char *";
			break;
		default:
			break;
		};
		break;
	/* rtprio */
	case 166:
		switch (ndx) {
		case 0:
			p = "int";
			break;
		case 1:
			p = "pid_t";
			break;
		case 2:
			p = "userland struct rtprio *";
			break;
		default:
			break;
		};
		break;
	/* semsys */
	case 169:
		switch (ndx) {
		case 0:
			p = "int";
			break;
		case 1:
			p = "int";
			break;
		case 2:
			p = "int";
			break;
		case 3:
			p = "int";
			break;
		case 4:
			p = "int";
			break;
		default:
			break;
		};
		break;
	/* msgsys */
	case 170:
		switch (ndx) {
		case 0:
			p = "int";
			break;
		case 1:
			p = "int";
			break;
		case 2:
			p = "int";
			break;
		case 3:
			p = "int";
			break;
		case 4:
			p = "int";
			break;
		case 5:
			p = "int";
			break;
		default:
			break;
		};
		break;
	/* shmsys */
	case 171:
		switch (ndx) {
		case 0:
			p = "int";
			break;
		case 1:
			p = "int";
			break;
		case 2:
			p = "int";
			break;
		case 3:
			p = "int";
			break;
		default:
			break;
		};
		break;
	/* setfib */
	case 175:
		switch (ndx) {
		case 0:
			p = "int";
			break;
		default:
			break;
		};
		break;
	/* ntp_adjtime */
	case 176:
		switch (ndx) {
		case 0:
			p = "userland struct timex *";
			break;
		default:
			break;
		};
		break;
	/* setgid */
	case 181:
		switch (ndx) {
		case 0:
			p = "gid_t";
			break;
		default:
			break;
		};
		break;
	/* setegid */
	case 182:
		switch (ndx) {
		case 0:
			p = "gid_t";
			break;
		default:
			break;
		};
		break;
	/* seteuid */
	case 183:
		switch (ndx) {
		case 0:
			p = "uid_t";
			break;
		default:
			break;
		};
		break;
	/* pathconf */
	case 191:
		switch (ndx) {
		case 0:
			p = "userland const char *";
			break;
		case 1:
			p = "int";
			break;
		default:
			break;
		};
		break;
	/* fpathconf */
	case 192:
		switch (ndx) {
		case 0:
			p = "int";
			break;
		case 1:
			p = "int";
			break;
		default:
			break;
		};
		break;
	/* getrlimit */
	case 194:
		switch (ndx) {
		case 0:
			p = "u_int";
			break;
		case 1:
			p = "userland struct rlimit *";
			break;
		default:
			break;
		};
		break;
	/* setrlimit */
	case 195:
		switch (ndx) {
		case 0:
			p = "u_int";
			break;
		case 1:
			p = "userland struct rlimit *";
			break;
		default:
			break;
		};
		break;
	/* __syscall */
	case 198:
		break;
	/* __sysctl */
	case 202:
		switch (ndx) {
		case 0:
			p = "userland int *";
			break;
		case 1:
			p = "u_int";
			break;
		case 2:
			p = "userland void *";
			break;
		case 3:
			p = "userland size_t *";
			break;
		case 4:
			p = "userland const void *";
			break;
		case 5:
			p = "size_t";
			break;
		default:
			break;
		};
		break;
	/* mlock */
	case 203:
		switch (ndx) {
		case 0:
			p = "userland const void *";
			break;
		case 1:
			p = "size_t";
			break;
		default:
			break;
		};
		break;
	/* munlock */
	case 204:
		switch (ndx) {
		case 0:
			p = "userland const void *";
			break;
		case 1:
			p = "size_t";
			break;
		default:
			break;
		};
		break;
	/* undelete */
	case 205:
		switch (ndx) {
		case 0:
			p = "userland const char *";
			break;
		default:
			break;
		};
		break;
	/* futimes */
	case 206:
		switch (ndx) {
		case 0:
			p = "int";
			break;
		case 1:
			p = "userland const struct timeval *";
			break;
		default:
			break;
		};
		break;
	/* getpgid */
	case 207:
		switch (ndx) {
		case 0:
			p = "pid_t";
			break;
		default:
			break;
		};
		break;
	/* poll */
	case 209:
		switch (ndx) {
		case 0:
			p = "userland struct pollfd *";
			break;
		case 1:
			p = "u_int";
			break;
		case 2:
			p = "int";
			break;
		default:
			break;
		};
		break;
	/* lkmnosys */
	case 210:
		break;
	/* lkmnosys */
	case 211:
		break;
	/* lkmnosys */
	case 212:
		break;
	/* lkmnosys */
	case 213:
		break;
	/* lkmnosys */
	case 214:
		break;
	/* lkmnosys */
	case 215:
		break;
	/* lkmnosys */
	case 216:
		break;
	/* lkmnosys */
	case 217:
		break;
	/* lkmnosys */
	case 218:
		break;
	/* lkmnosys */
	case 219:
		break;
	/* semget */
	case 221:
		switch (ndx) {
		case 0:
			p = "key_t";
			break;
		case 1:
			p = "int";
			break;
		case 2:
			p = "int";
			break;
		default:
			break;
		};
		break;
	/* semop */
	case 222:
		switch (ndx) {
		case 0:
			p = "int";
			break;
		case 1:
			p = "userland struct sembuf *";
			break;
		case 2:
			p = "size_t";
			break;
		default:
			break;
		};
		break;
	/* msgget */
	case 225:
		switch (ndx) {
		case 0:
			p = "key_t";
			break;
		case 1:
			p = "int";
			break;
		default:
			break;
		};
		break;
	/* msgsnd */
	case 226:
		switch (ndx) {
		case 0:
			p = "int";
			break;
		case 1:
			p = "userland const void *";
			break;
		case 2:
			p = "size_t";
			break;
		case 3:
			p = "int";
			break;
		default:
			break;
		};
		break;
	/* msgrcv */
	case 227:
		switch (ndx) {
		case 0:
			p = "int";
			break;
		case 1:
			p = "userland void *";
			break;
		case 2:
			p = "size_t";
			break;
		case 3:
			p = "long";
			break;
		case 4:
			p = "int";
			break;
		default:
			break;
		};
		break;
	/* shmat */
	case 228:
		switch (ndx) {
		case 0:
			p = "int";
			break;
		case 1:
			p = "userland const void *";
			break;
		case 2:
			p = "int";
			break;
		default:
			break;
		};
		break;
	/* shmdt */
	case 230:
		switch (ndx) {
		case 0:
			p = "userland const void *";
			break;
		default:
			break;
		};
		break;
	/* shmget */
	case 231:
		switch (ndx) {
		case 0:
			p = "key_t";
			break;
		case 1:
			p = "size_t";
			break;
		case 2:
			p = "int";
			break;
		default:
			break;
		};
		break;
	/* clock_gettime */
	case 232:
		switch (ndx) {
		case 0:
			p = "clockid_t";
			break;
		case 1:
			p = "userland struct timespec *";
			break;
		default:
			break;
		};
		break;
	/* clock_settime */
	case 233:
		switch (ndx) {
		case 0:
			p = "clockid_t";
			break;
		case 1:
			p = "userland const struct timespec *";
			break;
		default:
			break;
		};
		break;
	/* clock_getres */
	case 234:
		switch (ndx) {
		case 0:
			p = "clockid_t";
			break;
		case 1:
			p = "userland struct timespec *";
			break;
		default:
			break;
		};
		break;
	/* ktimer_create */
	case 235:
		switch (ndx) {
		case 0:
			p = "clockid_t";
			break;
		case 1:
			p = "userland struct sigevent *";
			break;
		case 2:
			p = "userland int *";
			break;
		default:
			break;
		};
		break;
	/* ktimer_delete */
	case 236:
		switch (ndx) {
		case 0:
			p = "int";
			break;
		default:
			break;
		};
		break;
	/* ktimer_settime */
	case 237:
		switch (ndx) {
		case 0:
			p = "int";
			break;
		case 1:
			p = "int";
			break;
		case 2:
			p = "userland const struct itimerspec *";
			break;
		case 3:
			p = "userland struct itimerspec *";
			break;
		default:
			break;
		};
		break;
	/* ktimer_gettime */
	case 238:
		switch (ndx) {
		case 0:
			p = "int";
			break;
		case 1:
			p = "userland struct itimerspec *";
			break;
		default:
			break;
		};
		break;
	/* ktimer_getoverrun */
	case 239:
		switch (ndx) {
		case 0:
			p = "int";
			break;
		default:
			break;
		};
		break;
	/* nanosleep */
	case 240:
		switch (ndx) {
		case 0:
			p = "userland const struct timespec *";
			break;
		case 1:
			p = "userland struct timespec *";
			break;
		default:
			break;
		};
		break;
	/* ffclock_getcounter */
	case 241:
		switch (ndx) {
		case 0:
			p = "userland ffcounter *";
			break;
		default:
			break;
		};
		break;
	/* ffclock_setestimate */
	case 242:
		switch (ndx) {
		case 0:
			p = "userland struct ffclock_estimate *";
			break;
		default:
			break;
		};
		break;
	/* ffclock_getestimate */
	case 243:
		switch (ndx) {
		case 0:
			p = "userland struct ffclock_estimate *";
			break;
		default:
			break;
		};
		break;
	/* clock_nanosleep */
	case 244:
		switch (ndx) {
		case 0:
			p = "clockid_t";
			break;
		case 1:
			p = "int";
			break;
		case 2:
			p = "userland const struct timespec *";
			break;
		case 3:
			p = "userland struct timespec *";
			break;
		default:
			break;
		};
		break;
	/* clock_getcpuclockid2 */
	case 247:
		switch (ndx) {
		case 0:
			p = "id_t";
			break;
		case 1:
			p = "int";
			break;
		case 2:
			p = "userland clockid_t *";
			break;
		default:
			break;
		};
		break;
	/* ntp_gettime */
	case 248:
		switch (ndx) {
		case 0:
			p = "userland struct ntptimeval *";
			break;
		default:
			break;
		};
		break;
	/* minherit */
	case 250:
		switch (ndx) {
		case 0:
			p = "userland void *";
			break;
		case 1:
			p = "size_t";
			break;
		case 2:
			p = "int";
			break;
		default:
			break;
		};
		break;
	/* rfork */
	case 251:
		switch (ndx) {
		case 0:
			p = "int";
			break;
		default:
			break;
		};
		break;
	/* issetugid */
	case 253:
		break;
	/* lchown */
	case 254:
		switch (ndx) {
		case 0:
			p = "userland const char *";
			break;
		case 1:
			p = "int";
			break;
		case 2:
			p = "int";
			break;
		default:
			break;
		};
		break;
	/* aio_read */
	case 255:
		switch (ndx) {
		case 0:
			p = "userland struct aiocb *";
			break;
		default:
			break;
		};
		break;
	/* aio_write */
	case 256:
		switch (ndx) {
		case 0:
			p = "userland struct aiocb *";
			break;
		default:
			break;
		};
		break;
	/* lio_listio */
	case 257:
		switch (ndx) {
		case 0:
			p = "int";
			break;
		case 1:
			p = "userland struct aiocb * const *";
			break;
		case 2:
			p = "int";
			break;
		case 3:
			p = "userland struct sigevent *";
			break;
		default:
			break;
		};
		break;
	/* __proc_info */
	case 258:
		switch (ndx) {
		case 0:
			p = "int";
			break;
		case 1:
			p = "int";
			break;
		case 2:
			p = "int";
			break;
		case 3:
			p = "uint64_t";
			break;
		case 4:
			p = "userland void *";
			break;
		case 5:
			p = "int";
			break;
		default:
			break;
		};
		break;
	/* __iopolicysys */
	case 259:
		switch (ndx) {
		case 0:
			p = "int";
			break;
		case 1:
			p = "userland struct _iopol_param_t *";
			break;
		default:
			break;
		};
		break;
	/* lchmod */
	case 274:
		switch (ndx) {
		case 0:
			p = "userland const char *";
			break;
		case 1:
			p = "mode_t";
			break;
		default:
			break;
		};
		break;
	/* lutimes */
	case 276:
		switch (ndx) {
		case 0:
			p = "userland const char *";
			break;
		case 1:
			p = "userland const struct timeval *";
			break;
		default:
			break;
		};
		break;
	/* audit_session_self */
	case 281:
		break;
	/* audit_session_join */
	case 282:
		switch (ndx) {
		case 0:
			p = "uint32_t";
			break;
		default:
			break;
		};
		break;
	/* audit_session_port */
	case 283:
		switch (ndx) {
		case 0:
			p = "pid_t";
			break;
		case 1:
			p = "userland void *";
			break;
		default:
			break;
		};
		break;
	/* preadv */
	case 289:
		switch (ndx) {
		case 0:
			p = "int";
			break;
		case 1:
			p = "userland struct iovec *";
			break;
		case 2:
			p = "u_int";
			break;
		case 3:
			p = "off_t";
			break;
		default:
			break;
		};
		break;
	/* pwritev */
	case 290:
		switch (ndx) {
		case 0:
			p = "int";
			break;
		case 1:
			p = "userland struct iovec *";
			break;
		case 2:
			p = "u_int";
			break;
		case 3:
			p = "off_t";
			break;
		default:
			break;
		};
		break;
	/* fhopen */
	case 298:
		switch (ndx) {
		case 0:
			p = "userland const struct fhandle *";
			break;
		case 1:
			p = "int";
			break;
		default:
			break;
		};
		break;
	/* modnext */
	case 300:
		switch (ndx) {
		case 0:
			p = "int";
			break;
		default:
			break;
		};
		break;
	/* modstat */
	case 301:
		switch (ndx) {
		case 0:
			p = "int";
			break;
		case 1:
			p = "userland struct module_stat *";
			break;
		default:
			break;
		};
		break;
	/* modfnext */
	case 302:
		switch (ndx) {
		case 0:
			p = "int";
			break;
		default:
			break;
		};
		break;
	/* modfind */
	case 303:
		switch (ndx) {
		case 0:
			p = "userland const char *";
			break;
		default:
			break;
		};
		break;
	/* kldload */
	case 304:
		switch (ndx) {
		case 0:
			p = "userland const char *";
			break;
		default:
			break;
		};
		break;
	/* kldunload */
	case 305:
		switch (ndx) {
		case 0:
			p = "int";
			break;
		default:
			break;
		};
		break;
	/* kldfind */
	case 306:
		switch (ndx) {
		case 0:
			p = "userland const char *";
			break;
		default:
			break;
		};
		break;
	/* kldnext */
	case 307:
		switch (ndx) {
		case 0:
			p = "int";
			break;
		default:
			break;
		};
		break;
	/* kldstat */
	case 308:
		switch (ndx) {
		case 0:
			p = "int";
			break;
		case 1:
			p = "userland struct kld_file_stat *";
			break;
		default:
			break;
		};
		break;
	/* kldfirstmod */
	case 309:
		switch (ndx) {
		case 0:
			p = "int";
			break;
		default:
			break;
		};
		break;
	/* getsid */
	case 310:
		switch (ndx) {
		case 0:
			p = "pid_t";
			break;
		default:
			break;
		};
		break;
	/* setresuid */
	case 311:
		switch (ndx) {
		case 0:
			p = "uid_t";
			break;
		case 1:
			p = "uid_t";
			break;
		case 2:
			p = "uid_t";
			break;
		default:
			break;
		};
		break;
	/* setresgid */
	case 312:
		switch (ndx) {
		case 0:
			p = "gid_t";
			break;
		case 1:
			p = "gid_t";
			break;
		case 2:
			p = "gid_t";
			break;
		default:
			break;
		};
		break;
	/* aio_return */
	case 314:
		switch (ndx) {
		case 0:
			p = "userland struct aiocb *";
			break;
		default:
			break;
		};
		break;
	/* aio_suspend */
	case 315:
		switch (ndx) {
		case 0:
			p = "userland const struct aiocb * const *";
			break;
		case 1:
			p = "int";
			break;
		case 2:
			p = "userland const struct timespec *";
			break;
		default:
			break;
		};
		break;
	/* aio_cancel */
	case 316:
		switch (ndx) {
		case 0:
			p = "int";
			break;
		case 1:
			p = "userland struct aiocb *";
			break;
		default:
			break;
		};
		break;
	/* aio_error */
	case 317:
		switch (ndx) {
		case 0:
			p = "userland struct aiocb *";
			break;
		default:
			break;
		};
		break;
	/* yield */
	case 321:
		break;
	/* mlockall */
	case 324:
		switch (ndx) {
		case 0:
			p = "int";
			break;
		default:
			break;
		};
		break;
	/* munlockall */
	case 325:
		break;
	/* __getcwd */
	case 326:
		switch (ndx) {
		case 0:
			p = "userland char *";
			break;
		case 1:
			p = "size_t";
			break;
		default:
			break;
		};
		break;
	/* sched_setparam */
	case 327:
		switch (ndx) {
		case 0:
			p = "pid_t";
			break;
		case 1:
			p = "userland const struct sched_param *";
			break;
		default:
			break;
		};
		break;
	/* sched_getparam */
	case 328:
		switch (ndx) {
		case 0:
			p = "pid_t";
			break;
		case 1:
			p = "userland struct sched_param *";
			break;
		default:
			break;
		};
		break;
	/* sched_setscheduler */
	case 329:
		switch (ndx) {
		case 0:
			p = "pid_t";
			break;
		case 1:
			p = "int";
			break;
		case 2:
			p = "userland const struct sched_param *";
			break;
		default:
			break;
		};
		break;
	/* sched_getscheduler */
	case 330:
		switch (ndx) {
		case 0:
			p = "pid_t";
			break;
		default:
			break;
		};
		break;
	/* sched_yield */
	case 331:
		break;
	/* sched_get_priority_max */
	case 332:
		switch (ndx) {
		case 0:
			p = "int";
			break;
		default:
			break;
		};
		break;
	/* sched_get_priority_min */
	case 333:
		switch (ndx) {
		case 0:
			p = "int";
			break;
		default:
			break;
		};
		break;
	/* sched_rr_get_interval */
	case 334:
		switch (ndx) {
		case 0:
			p = "pid_t";
			break;
		case 1:
			p = "userland struct timespec *";
			break;
		default:
			break;
		};
		break;
	/* utrace */
	case 335:
		switch (ndx) {
		case 0:
			p = "userland const void *";
			break;
		case 1:
			p = "size_t";
			break;
		default:
			break;
		};
		break;
	/* kldsym */
	case 337:
		switch (ndx) {
		case 0:
			p = "int";
			break;
		case 1:
			p = "int";
			break;
		case 2:
			p = "userland void *";
			break;
		default:
			break;
		};
		break;
	/* jail */
	case 338:
		switch (ndx) {
		case 0:
			p = "userland struct jail *";
			break;
		default:
			break;
		};
		break;
	/* nnpfs_syscall */
	case 339:
		switch (ndx) {
		case 0:
			p = "int";
			break;
		case 1:
			p = "userland char *";
			break;
		case 2:
			p = "int";
			break;
		case 3:
			p = "userland void *";
			break;
		case 4:
			p = "int";
			break;
		default:
			break;
		};
		break;
	/* sigprocmask */
	case 340:
		switch (ndx) {
		case 0:
			p = "int";
			break;
		case 1:
			p = "userland const sigset_t *";
			break;
		case 2:
			p = "userland sigset_t *";
			break;
		default:
			break;
		};
		break;
	/* sigsuspend */
	case 341:
		switch (ndx) {
		case 0:
			p = "userland const sigset_t *";
			break;
		default:
			break;
		};
		break;
	/* sigpending */
	case 343:
		switch (ndx) {
		case 0:
			p = "userland sigset_t *";
			break;
		default:
			break;
		};
		break;
	/* sigtimedwait */
	case 345:
		switch (ndx) {
		case 0:
			p = "userland const sigset_t *";
			break;
		case 1:
			p = "userland struct __siginfo *";
			break;
		case 2:
			p = "userland const struct timespec *";
			break;
		default:
			break;
		};
		break;
	/* sigwaitinfo */
	case 346:
		switch (ndx) {
		case 0:
			p = "userland const sigset_t *";
			break;
		case 1:
			p = "userland struct __siginfo *";
			break;
		default:
			break;
		};
		break;
	/* __acl_get_file */
	case 347:
		switch (ndx) {
		case 0:
			p = "userland const char *";
			break;
		case 1:
			p = "__acl_type_t";
			break;
		case 2:
			p = "userland struct acl *";
			break;
		default:
			break;
		};
		break;
	/* __acl_set_file */
	case 348:
		switch (ndx) {
		case 0:
			p = "userland const char *";
			break;
		case 1:
			p = "__acl_type_t";
			break;
		case 2:
			p = "userland struct acl *";
			break;
		default:
			break;
		};
		break;
	/* __acl_get_fd */
	case 349:
		switch (ndx) {
		case 0:
			p = "int";
			break;
		case 1:
			p = "__acl_type_t";
			break;
		case 2:
			p = "userland struct acl *";
			break;
		default:
			break;
		};
		break;
	/* __acl_set_fd */
	case 350:
		switch (ndx) {
		case 0:
			p = "int";
			break;
		case 1:
			p = "__acl_type_t";
			break;
		case 2:
			p = "userland struct acl *";
			break;
		default:
			break;
		};
		break;
	/* __acl_delete_file */
	case 351:
		switch (ndx) {
		case 0:
			p = "userland const char *";
			break;
		case 1:
			p = "__acl_type_t";
			break;
		default:
			break;
		};
		break;
	/* __acl_delete_fd */
	case 352:
		switch (ndx) {
		case 0:
			p = "int";
			break;
		case 1:
			p = "__acl_type_t";
			break;
		default:
			break;
		};
		break;
	/* __acl_aclcheck_file */
	case 353:
		switch (ndx) {
		case 0:
			p = "userland const char *";
			break;
		case 1:
			p = "__acl_type_t";
			break;
		case 2:
			p = "userland struct acl *";
			break;
		default:
			break;
		};
		break;
	/* __acl_aclcheck_fd */
	case 354:
		switch (ndx) {
		case 0:
			p = "int";
			break;
		case 1:
			p = "__acl_type_t";
			break;
		case 2:
			p = "userland struct acl *";
			break;
		default:
			break;
		};
		break;
	/* extattrctl */
	case 355:
		switch (ndx) {
		case 0:
			p = "userland const char *";
			break;
		case 1:
			p = "int";
			break;
		case 2:
			p = "userland const char *";
			break;
		case 3:
			p = "int";
			break;
		case 4:
			p = "userland const char *";
			break;
		default:
			break;
		};
		break;
	/* extattr_set_file */
	case 356:
		switch (ndx) {
		case 0:
			p = "userland const char *";
			break;
		case 1:
			p = "int";
			break;
		case 2:
			p = "userland const char *";
			break;
		case 3:
			p = "userland void *";
			break;
		case 4:
			p = "size_t";
			break;
		default:
			break;
		};
		break;
	/* extattr_get_file */
	case 357:
		switch (ndx) {
		case 0:
			p = "userland const char *";
			break;
		case 1:
			p = "int";
			break;
		case 2:
			p = "userland const char *";
			break;
		case 3:
			p = "userland void *";
			break;
		case 4:
			p = "size_t";
			break;
		default:
			break;
		};
		break;
	/* extattr_delete_file */
	case 358:
		switch (ndx) {
		case 0:
			p = "userland const char *";
			break;
		case 1:
			p = "int";
			break;
		case 2:
			p = "userland const char *";
			break;
		default:
			break;
		};
		break;
	/* aio_waitcomplete */
	case 359:
		switch (ndx) {
		case 0:
			p = "userland struct aiocb **";
			break;
		case 1:
			p = "userland struct timespec *";
			break;
		default:
			break;
		};
		break;
	/* getresuid */
	case 360:
		switch (ndx) {
		case 0:
			p = "userland uid_t *";
			break;
		case 1:
			p = "userland uid_t *";
			break;
		case 2:
			p = "userland uid_t *";
			break;
		default:
			break;
		};
		break;
	/* getresgid */
	case 361:
		switch (ndx) {
		case 0:
			p = "userland gid_t *";
			break;
		case 1:
			p = "userland gid_t *";
			break;
		case 2:
			p = "userland gid_t *";
			break;
		default:
			break;
		};
		break;
	/* kqueue */
	case 362:
		break;
	/* kevent64 */
	case 370:
		switch (ndx) {
		case 0:
			p = "int";
			break;
		case 1:
			p = "userland struct kevent64_s *";
			break;
		case 2:
			p = "int";
			break;
		case 3:
			p = "userland struct kevent64_s *";
			break;
		case 4:
			p = "int";
			break;
		case 5:
			p = "unsigned int";
			break;
		case 6:
			p = "userland const struct timespec *";
			break;
		default:
			break;
		};
		break;
	/* extattr_set_fd */
	case 371:
		switch (ndx) {
		case 0:
			p = "int";
			break;
		case 1:
			p = "int";
			break;
		case 2:
			p = "userland const char *";
			break;
		case 3:
			p = "userland void *";
			break;
		case 4:
			p = "size_t";
			break;
		default:
			break;
		};
		break;
	/* extattr_get_fd */
	case 372:
		switch (ndx) {
		case 0:
			p = "int";
			break;
		case 1:
			p = "int";
			break;
		case 2:
			p = "userland const char *";
			break;
		case 3:
			p = "userland void *";
			break;
		case 4:
			p = "size_t";
			break;
		default:
			break;
		};
		break;
	/* extattr_delete_fd */
	case 373:
		switch (ndx) {
		case 0:
			p = "int";
			break;
		case 1:
			p = "int";
			break;
		case 2:
			p = "userland const char *";
			break;
		default:
			break;
		};
		break;
	/* __setugid */
	case 374:
		switch (ndx) {
		case 0:
			p = "int";
			break;
		default:
			break;
		};
		break;
	/* eaccess */
	case 376:
		switch (ndx) {
		case 0:
			p = "userland const char *";
			break;
		case 1:
			p = "int";
			break;
		default:
			break;
		};
		break;
	/* afs3_syscall */
	case 377:
		switch (ndx) {
		case 0:
			p = "long";
			break;
		case 1:
			p = "long";
			break;
		case 2:
			p = "long";
			break;
		case 3:
			p = "long";
			break;
		case 4:
			p = "long";
			break;
		case 5:
			p = "long";
			break;
		case 6:
			p = "long";
			break;
		default:
			break;
		};
		break;
	/* nmount */
	case 378:
		switch (ndx) {
		case 0:
			p = "userland struct iovec *";
			break;
		case 1:
			p = "unsigned int";
			break;
		case 2:
			p = "int";
			break;
		default:
			break;
		};
		break;
	/* __mac_get_proc */
	case 384:
		switch (ndx) {
		case 0:
			p = "userland struct mac *";
			break;
		default:
			break;
		};
		break;
	/* __mac_set_proc */
	case 385:
		switch (ndx) {
		case 0:
			p = "userland struct mac *";
			break;
		default:
			break;
		};
		break;
	/* __mac_get_fd */
	case 386:
		switch (ndx) {
		case 0:
			p = "int";
			break;
		case 1:
			p = "userland struct mac *";
			break;
		default:
			break;
		};
		break;
	/* __mac_get_file */
	case 387:
		switch (ndx) {
		case 0:
			p = "userland const char *";
			break;
		case 1:
			p = "userland struct mac *";
			break;
		default:
			break;
		};
		break;
	/* __mac_set_fd */
	case 388:
		switch (ndx) {
		case 0:
			p = "int";
			break;
		case 1:
			p = "userland struct mac *";
			break;
		default:
			break;
		};
		break;
	/* __mac_set_file */
	case 389:
		switch (ndx) {
		case 0:
			p = "userland const char *";
			break;
		case 1:
			p = "userland struct mac *";
			break;
		default:
			break;
		};
		break;
	/* kenv */
	case 390:
		switch (ndx) {
		case 0:
			p = "int";
			break;
		case 1:
			p = "userland const char *";
			break;
		case 2:
			p = "userland char *";
			break;
		case 3:
			p = "int";
			break;
		default:
			break;
		};
		break;
	/* lchflags */
	case 391:
		switch (ndx) {
		case 0:
			p = "userland const char *";
			break;
		case 1:
			p = "u_long";
			break;
		default:
			break;
		};
		break;
	/* uuidgen */
	case 392:
		switch (ndx) {
		case 0:
			p = "userland struct uuid *";
			break;
		case 1:
			p = "int";
			break;
		default:
			break;
		};
		break;
	/* sendfile */
	case 393:
		switch (ndx) {
		case 0:
			p = "int";
			break;
		case 1:
			p = "int";
			break;
		case 2:
			p = "off_t";
			break;
		case 3:
			p = "size_t";
			break;
		case 4:
			p = "userland struct sf_hdtr *";
			break;
		case 5:
			p = "userland off_t *";
			break;
		case 6:
			p = "int";
			break;
		default:
			break;
		};
		break;
	/* mac_syscall */
	case 394:
		switch (ndx) {
		case 0:
			p = "userland const char *";
			break;
		case 1:
			p = "int";
			break;
		case 2:
			p = "userland void *";
			break;
		default:
			break;
		};
		break;
	/* ksem_close */
	case 400:
		switch (ndx) {
		case 0:
			p = "semid_t";
			break;
		default:
			break;
		};
		break;
	/* ksem_post */
	case 401:
		switch (ndx) {
		case 0:
			p = "semid_t";
			break;
		default:
			break;
		};
		break;
	/* ksem_wait */
	case 402:
		switch (ndx) {
		case 0:
			p = "semid_t";
			break;
		default:
			break;
		};
		break;
	/* ksem_trywait */
	case 403:
		switch (ndx) {
		case 0:
			p = "semid_t";
			break;
		default:
			break;
		};
		break;
	/* ksem_init */
	case 404:
		switch (ndx) {
		case 0:
			p = "userland semid_t *";
			break;
		case 1:
			p = "unsigned int";
			break;
		default:
			break;
		};
		break;
	/* ksem_open */
	case 405:
		switch (ndx) {
		case 0:
			p = "userland semid_t *";
			break;
		case 1:
			p = "userland const char *";
			break;
		case 2:
			p = "int";
			break;
		case 3:
			p = "mode_t";
			break;
		case 4:
			p = "unsigned int";
			break;
		default:
			break;
		};
		break;
	/* ksem_unlink */
	case 406:
		switch (ndx) {
		case 0:
			p = "userland const char *";
			break;
		default:
			break;
		};
		break;
	/* ksem_getvalue */
	case 407:
		switch (ndx) {
		case 0:
			p = "semid_t";
			break;
		case 1:
			p = "userland int *";
			break;
		default:
			break;
		};
		break;
	/* ksem_destroy */
	case 408:
		switch (ndx) {
		case 0:
			p = "semid_t";
			break;
		default:
			break;
		};
		break;
	/* __mac_get_pid */
	case 409:
		switch (ndx) {
		case 0:
			p = "pid_t";
			break;
		case 1:
			p = "userland struct mac *";
			break;
		default:
			break;
		};
		break;
	/* __mac_get_link */
	case 410:
		switch (ndx) {
		case 0:
			p = "userland const char *";
			break;
		case 1:
			p = "userland struct mac *";
			break;
		default:
			break;
		};
		break;
	/* __mac_set_link */
	case 411:
		switch (ndx) {
		case 0:
			p = "userland const char *";
			break;
		case 1:
			p = "userland struct mac *";
			break;
		default:
			break;
		};
		break;
	/* extattr_set_link */
	case 412:
		switch (ndx) {
		case 0:
			p = "userland const char *";
			break;
		case 1:
			p = "int";
			break;
		case 2:
			p = "userland const char *";
			break;
		case 3:
			p = "userland void *";
			break;
		case 4:
			p = "size_t";
			break;
		default:
			break;
		};
		break;
	/* extattr_get_link */
	case 413:
		switch (ndx) {
		case 0:
			p = "userland const char *";
			break;
		case 1:
			p = "int";
			break;
		case 2:
			p = "userland const char *";
			break;
		case 3:
			p = "userland void *";
			break;
		case 4:
			p = "size_t";
			break;
		default:
			break;
		};
		break;
	/* extattr_delete_link */
	case 414:
		switch (ndx) {
		case 0:
			p = "userland const char *";
			break;
		case 1:
			p = "int";
			break;
		case 2:
			p = "userland const char *";
			break;
		default:
			break;
		};
		break;
	/* __mac_execve */
	case 415:
		switch (ndx) {
		case 0:
			p = "userland const char *";
			break;
		case 1:
			p = "userland char **";
			break;
		case 2:
			p = "userland char **";
			break;
		case 3:
			p = "userland struct mac *";
			break;
		default:
			break;
		};
		break;
	/* sigaction */
	case 416:
		switch (ndx) {
		case 0:
			p = "int";
			break;
		case 1:
			p = "userland const struct sigaction *";
			break;
		case 2:
			p = "userland struct sigaction *";
			break;
		default:
			break;
		};
		break;
	/* sigreturn */
	case 417:
		switch (ndx) {
		case 0:
			p = "userland const struct __ucontext *";
			break;
		default:
			break;
		};
		break;
	/* getcontext */
	case 421:
		switch (ndx) {
		case 0:
			p = "userland struct __ucontext *";
			break;
		default:
			break;
		};
		break;
	/* setcontext */
	case 422:
		switch (ndx) {
		case 0:
			p = "userland const struct __ucontext *";
			break;
		default:
			break;
		};
		break;
	/* swapcontext */
	case 423:
		switch (ndx) {
		case 0:
			p = "userland struct __ucontext *";
			break;
		case 1:
			p = "userland const struct __ucontext *";
			break;
		default:
			break;
		};
		break;
	/* __acl_get_link */
	case 425:
		switch (ndx) {
		case 0:
			p = "userland const char *";
			break;
		case 1:
			p = "__acl_type_t";
			break;
		case 2:
			p = "userland struct acl *";
			break;
		default:
			break;
		};
		break;
	/* __acl_set_link */
	case 426:
		switch (ndx) {
		case 0:
			p = "userland const char *";
			break;
		case 1:
			p = "__acl_type_t";
			break;
		case 2:
			p = "userland struct acl *";
			break;
		default:
			break;
		};
		break;
	/* __acl_delete_link */
	case 427:
		switch (ndx) {
		case 0:
			p = "userland const char *";
			break;
		case 1:
			p = "__acl_type_t";
			break;
		default:
			break;
		};
		break;
	/* __acl_aclcheck_link */
	case 428:
		switch (ndx) {
		case 0:
			p = "userland const char *";
			break;
		case 1:
			p = "__acl_type_t";
			break;
		case 2:
			p = "userland struct acl *";
			break;
		default:
			break;
		};
		break;
	/* sigwait */
	case 429:
		switch (ndx) {
		case 0:
			p = "userland const sigset_t *";
			break;
		case 1:
			p = "userland int *";
			break;
		default:
			break;
		};
		break;
	/* thr_create */
	case 430:
		switch (ndx) {
		case 0:
			p = "userland ucontext_t *";
			break;
		case 1:
			p = "userland long *";
			break;
		case 2:
			p = "int";
			break;
		default:
			break;
		};
		break;
	/* thr_exit */
	case 431:
		switch (ndx) {
		case 0:
			p = "userland long *";
			break;
		default:
			break;
		};
		break;
	/* thr_self */
	case 432:
		switch (ndx) {
		case 0:
			p = "userland long *";
			break;
		default:
			break;
		};
		break;
	/* thr_kill */
	case 433:
		switch (ndx) {
		case 0:
			p = "long";
			break;
		case 1:
			p = "int";
			break;
		default:
			break;
		};
		break;
	/* jail_attach */
	case 436:
		switch (ndx) {
		case 0:
			p = "int";
			break;
		default:
			break;
		};
		break;
	/* extattr_list_fd */
	case 437:
		switch (ndx) {
		case 0:
			p = "int";
			break;
		case 1:
			p = "int";
			break;
		case 2:
			p = "userland void *";
			break;
		case 3:
			p = "size_t";
			break;
		default:
			break;
		};
		break;
	/* extattr_list_file */
	case 438:
		switch (ndx) {
		case 0:
			p = "userland const char *";
			break;
		case 1:
			p = "int";
			break;
		case 2:
			p = "userland void *";
			break;
		case 3:
			p = "size_t";
			break;
		default:
			break;
		};
		break;
	/* extattr_list_link */
	case 439:
		switch (ndx) {
		case 0:
			p = "userland const char *";
			break;
		case 1:
			p = "int";
			break;
		case 2:
			p = "userland void *";
			break;
		case 3:
			p = "size_t";
			break;
		default:
			break;
		};
		break;
	/* ksem_timedwait */
	case 441:
		switch (ndx) {
		case 0:
			p = "semid_t";
			break;
		case 1:
			p = "userland const struct timespec *";
			break;
		default:
			break;
		};
		break;
	/* thr_suspend */
	case 442:
		switch (ndx) {
		case 0:
			p = "userland const struct timespec *";
			break;
		default:
			break;
		};
		break;
	/* thr_wake */
	case 443:
		switch (ndx) {
		case 0:
			p = "long";
			break;
		default:
			break;
		};
		break;
	/* kldunloadf */
	case 444:
		switch (ndx) {
		case 0:
			p = "int";
			break;
		case 1:
			p = "int";
			break;
		default:
			break;
		};
		break;
	/* audit */
	case 445:
		switch (ndx) {
		case 0:
			p = "userland const void *";
			break;
		case 1:
			p = "u_int";
			break;
		default:
			break;
		};
		break;
	/* auditon */
	case 446:
		switch (ndx) {
		case 0:
			p = "int";
			break;
		case 1:
			p = "userland void *";
			break;
		case 2:
			p = "u_int";
			break;
		default:
			break;
		};
		break;
	/* getauid */
	case 447:
		switch (ndx) {
		case 0:
			p = "userland uid_t *";
			break;
		default:
			break;
		};
		break;
	/* setauid */
	case 448:
		switch (ndx) {
		case 0:
			p = "userland uid_t *";
			break;
		default:
			break;
		};
		break;
	/* getaudit */
	case 449:
		switch (ndx) {
		case 0:
			p = "userland struct auditinfo *";
			break;
		default:
			break;
		};
		break;
	/* setaudit */
	case 450:
		switch (ndx) {
		case 0:
			p = "userland struct auditinfo *";
			break;
		default:
			break;
		};
		break;
	/* getaudit_addr */
	case 451:
		switch (ndx) {
		case 0:
			p = "userland struct auditinfo_addr *";
			break;
		case 1:
			p = "u_int";
			break;
		default:
			break;
		};
		break;
	/* setaudit_addr */
	case 452:
		switch (ndx) {
		case 0:
			p = "userland struct auditinfo_addr *";
			break;
		case 1:
			p = "u_int";
			break;
		default:
			break;
		};
		break;
	/* auditctl */
	case 453:
		switch (ndx) {
		case 0:
			p = "userland const char *";
			break;
		default:
			break;
		};
		break;
	/* _umtx_op */
	case 454:
		switch (ndx) {
		case 0:
			p = "userland void *";
			break;
		case 1:
			p = "int";
			break;
		case 2:
			p = "u_long";
			break;
		case 3:
			p = "userland void *";
			break;
		case 4:
			p = "userland void *";
			break;
		default:
			break;
		};
		break;
	/* thr_new */
	case 455:
		switch (ndx) {
		case 0:
			p = "userland struct thr_param *";
			break;
		case 1:
			p = "int";
			break;
		default:
			break;
		};
		break;
	/* sigqueue */
	case 456:
		switch (ndx) {
		case 0:
			p = "pid_t";
			break;
		case 1:
			p = "int";
			break;
		case 2:
			p = "userland void *";
			break;
		default:
			break;
		};
		break;
	/* kmq_open */
	case 457:
		switch (ndx) {
		case 0:
			p = "userland const char *";
			break;
		case 1:
			p = "int";
			break;
		case 2:
			p = "mode_t";
			break;
		case 3:
			p = "userland const struct mq_attr *";
			break;
		default:
			break;
		};
		break;
	/* kmq_setattr */
	case 458:
		switch (ndx) {
		case 0:
			p = "int";
			break;
		case 1:
			p = "userland const struct mq_attr *";
			break;
		case 2:
			p = "userland struct mq_attr *";
			break;
		default:
			break;
		};
		break;
	/* kmq_timedreceive */
	case 459:
		switch (ndx) {
		case 0:
			p = "int";
			break;
		case 1:
			p = "userland char *";
			break;
		case 2:
			p = "size_t";
			break;
		case 3:
			p = "userland unsigned *";
			break;
		case 4:
			p = "userland const struct timespec *";
			break;
		default:
			break;
		};
		break;
	/* kmq_timedsend */
	case 460:
		switch (ndx) {
		case 0:
			p = "int";
			break;
		case 1:
			p = "userland const char *";
			break;
		case 2:
			p = "size_t";
			break;
		case 3:
			p = "unsigned";
			break;
		case 4:
			p = "userland const struct timespec *";
			break;
		default:
			break;
		};
		break;
	/* kmq_notify */
	case 461:
		switch (ndx) {
		case 0:
			p = "int";
			break;
		case 1:
			p = "userland const struct sigevent *";
			break;
		default:
			break;
		};
		break;
	/* kmq_unlink */
	case 462:
		switch (ndx) {
		case 0:
			p = "userland const char *";
			break;
		default:
			break;
		};
		break;
	/* abort2 */
	case 463:
		switch (ndx) {
		case 0:
			p = "userland const char *";
			break;
		case 1:
			p = "int";
			break;
		case 2:
			p = "userland void **";
			break;
		default:
			break;
		};
		break;
	/* thr_set_name */
	case 464:
		switch (ndx) {
		case 0:
			p = "long";
			break;
		case 1:
			p = "userland const char *";
			break;
		default:
			break;
		};
		break;
	/* aio_fsync */
	case 465:
		switch (ndx) {
		case 0:
			p = "int";
			break;
		case 1:
			p = "userland struct aiocb *";
			break;
		default:
			break;
		};
		break;
	/* rtprio_thread */
	case 466:
		switch (ndx) {
		case 0:
			p = "int";
			break;
		case 1:
			p = "lwpid_t";
			break;
		case 2:
			p = "userland struct rtprio *";
			break;
		default:
			break;
		};
		break;
	/* thr_stack */
	case 467:
		switch (ndx) {
		case 0:
			p = "size_t";
			break;
		case 1:
			p = "size_t";
			break;
		default:
			break;
		};
		break;
	/* thr_workq */
	case 468:
		switch (ndx) {
		case 0:
			p = "int";
			break;
		case 1:
			p = "userland struct twq_param *";
			break;
		default:
			break;
		};
		break;
	/* sctp_peeloff */
	case 471:
		switch (ndx) {
		case 0:
			p = "int";
			break;
		case 1:
			p = "uint32_t";
			break;
		default:
			break;
		};
		break;
	/* sctp_generic_sendmsg */
	case 472:
		switch (ndx) {
		case 0:
			p = "int";
			break;
		case 1:
			p = "userland void *";
			break;
		case 2:
			p = "int";
			break;
		case 3:
			p = "userland const struct sockaddr *";
			break;
		case 4:
			p = "__socklen_t";
			break;
		case 5:
			p = "userland struct sctp_sndrcvinfo *";
			break;
		case 6:
			p = "int";
			break;
		default:
			break;
		};
		break;
	/* sctp_generic_sendmsg_iov */
	case 473:
		switch (ndx) {
		case 0:
			p = "int";
			break;
		case 1:
			p = "userland struct iovec *";
			break;
		case 2:
			p = "int";
			break;
		case 3:
			p = "userland const struct sockaddr *";
			break;
		case 4:
			p = "__socklen_t";
			break;
		case 5:
			p = "userland struct sctp_sndrcvinfo *";
			break;
		case 6:
			p = "int";
			break;
		default:
			break;
		};
		break;
	/* sctp_generic_recvmsg */
	case 474:
		switch (ndx) {
		case 0:
			p = "int";
			break;
		case 1:
			p = "userland struct iovec *";
			break;
		case 2:
			p = "int";
			break;
		case 3:
			p = "userland struct sockaddr *";
			break;
		case 4:
			p = "userland __socklen_t *";
			break;
		case 5:
			p = "userland struct sctp_sndrcvinfo *";
			break;
		case 6:
			p = "userland int *";
			break;
		default:
			break;
		};
		break;
	/* pread */
	case 475:
		switch (ndx) {
		case 0:
			p = "int";
			break;
		case 1:
			p = "userland void *";
			break;
		case 2:
			p = "size_t";
			break;
		case 3:
			p = "off_t";
			break;
		default:
			break;
		};
		break;
	/* pwrite */
	case 476:
		switch (ndx) {
		case 0:
			p = "int";
			break;
		case 1:
			p = "userland const void *";
			break;
		case 2:
			p = "size_t";
			break;
		case 3:
			p = "off_t";
			break;
		default:
			break;
		};
		break;
	/* mmap */
	case 477:
		switch (ndx) {
		case 0:
			p = "userland void *";
			break;
		case 1:
			p = "size_t";
			break;
		case 2:
			p = "int";
			break;
		case 3:
			p = "int";
			break;
		case 4:
			p = "int";
			break;
		case 5:
			p = "off_t";
			break;
		default:
			break;
		};
		break;
	/* lseek */
	case 478:
		switch (ndx) {
		case 0:
			p = "int";
			break;
		case 1:
			p = "off_t";
			break;
		case 2:
			p = "int";
			break;
		default:
			break;
		};
		break;
	/* truncate */
	case 479:
		switch (ndx) {
		case 0:
			p = "userland const char *";
			break;
		case 1:
			p = "off_t";
			break;
		default:
			break;
		};
		break;
	/* ftruncate */
	case 480:
		switch (ndx) {
		case 0:
			p = "int";
			break;
		case 1:
			p = "off_t";
			break;
		default:
			break;
		};
		break;
	/* thr_kill2 */
	case 481:
		switch (ndx) {
		case 0:
			p = "pid_t";
			break;
		case 1:
			p = "long";
			break;
		case 2:
			p = "int";
			break;
		default:
			break;
		};
		break;
	/* shm_unlink */
	case 483:
		switch (ndx) {
		case 0:
			p = "userland const char *";
			break;
		default:
			break;
		};
		break;
	/* cpuset */
	case 484:
		switch (ndx) {
		case 0:
			p = "userland cpusetid_t *";
			break;
		default:
			break;
		};
		break;
	/* cpuset_setid */
	case 485:
		switch (ndx) {
		case 0:
			p = "cpuwhich_t";
			break;
		case 1:
			p = "id_t";
			break;
		case 2:
			p = "cpusetid_t";
			break;
		default:
			break;
		};
		break;
	/* cpuset_getid */
	case 486:
		switch (ndx) {
		case 0:
			p = "cpulevel_t";
			break;
		case 1:
			p = "cpuwhich_t";
			break;
		case 2:
			p = "id_t";
			break;
		case 3:
			p = "userland cpusetid_t *";
			break;
		default:
			break;
		};
		break;
	/* cpuset_getaffinity */
	case 487:
		switch (ndx) {
		case 0:
			p = "cpulevel_t";
			break;
		case 1:
			p = "cpuwhich_t";
			break;
		case 2:
			p = "id_t";
			break;
		case 3:
			p = "size_t";
			break;
		case 4:
			p = "userland cpuset_t *";
			break;
		default:
			break;
		};
		break;
	/* cpuset_setaffinity */
	case 488:
		switch (ndx) {
		case 0:
			p = "cpulevel_t";
			break;
		case 1:
			p = "cpuwhich_t";
			break;
		case 2:
			p = "id_t";
			break;
		case 3:
			p = "size_t";
			break;
		case 4:
			p = "userland const cpuset_t *";
			break;
		default:
			break;
		};
		break;
	/* faccessat */
	case 489:
		switch (ndx) {
		case 0:
			p = "int";
			break;
		case 1:
			p = "userland const char *";
			break;
		case 2:
			p = "int";
			break;
		case 3:
			p = "int";
			break;
		default:
			break;
		};
		break;
	/* fchmodat */
	case 490:
		switch (ndx) {
		case 0:
			p = "int";
			break;
		case 1:
			p = "userland const char *";
			break;
		case 2:
			p = "mode_t";
			break;
		case 3:
			p = "int";
			break;
		default:
			break;
		};
		break;
	/* fchownat */
	case 491:
		switch (ndx) {
		case 0:
			p = "int";
			break;
		case 1:
			p = "userland const char *";
			break;
		case 2:
			p = "uid_t";
			break;
		case 3:
			p = "gid_t";
			break;
		case 4:
			p = "int";
			break;
		default:
			break;
		};
		break;
	/* fexecve */
	case 492:
		switch (ndx) {
		case 0:
			p = "int";
			break;
		case 1:
			p = "userland char **";
			break;
		case 2:
			p = "userland char **";
			break;
		default:
			break;
		};
		break;
	/* futimesat */
	case 494:
		switch (ndx) {
		case 0:
			p = "int";
			break;
		case 1:
			p = "userland const char *";
			break;
		case 2:
			p = "userland const struct timeval *";
			break;
		default:
			break;
		};
		break;
	/* linkat */
	case 495:
		switch (ndx) {
		case 0:
			p = "int";
			break;
		case 1:
			p = "userland const char *";
			break;
		case 2:
			p = "int";
			break;
		case 3:
			p = "userland const char *";
			break;
		case 4:
			p = "int";
			break;
		default:
			break;
		};
		break;
	/* mkdirat */
	case 496:
		switch (ndx) {
		case 0:
			p = "int";
			break;
		case 1:
			p = "userland const char *";
			break;
		case 2:
			p = "mode_t";
			break;
		default:
			break;
		};
		break;
	/* mkfifoat */
	case 497:
		switch (ndx) {
		case 0:
			p = "int";
			break;
		case 1:
			p = "userland const char *";
			break;
		case 2:
			p = "mode_t";
			break;
		default:
			break;
		};
		break;
	/* openat */
	case 499:
		switch (ndx) {
		case 0:
			p = "int";
			break;
		case 1:
			p = "userland const char *";
			break;
		case 2:
			p = "int";
			break;
		case 3:
			p = "mode_t";
			break;
		default:
			break;
		};
		break;
	/* readlinkat */
	case 500:
		switch (ndx) {
		case 0:
			p = "int";
			break;
		case 1:
			p = "userland const char *";
			break;
		case 2:
			p = "userland char *";
			break;
		case 3:
			p = "size_t";
			break;
		default:
			break;
		};
		break;
	/* renameat */
	case 501:
		switch (ndx) {
		case 0:
			p = "int";
			break;
		case 1:
			p = "userland const char *";
			break;
		case 2:
			p = "int";
			break;
		case 3:
			p = "userland const char *";
			break;
		default:
			break;
		};
		break;
	/* symlinkat */
	case 502:
		switch (ndx) {
		case 0:
			p = "userland const char *";
			break;
		case 1:
			p = "int";
			break;
		case 2:
			p = "userland const char *";
			break;
		default:
			break;
		};
		break;
	/* unlinkat */
	case 503:
		switch (ndx) {
		case 0:
			p = "int";
			break;
		case 1:
			p = "userland const char *";
			break;
		case 2:
			p = "int";
			break;
		default:
			break;
		};
		break;
	/* posix_openpt */
	case 504:
		switch (ndx) {
		case 0:
			p = "int";
			break;
		default:
			break;
		};
		break;
	/* gssd_syscall */
	case 505:
		switch (ndx) {
		case 0:
			p = "userland const char *";
			break;
		default:
			break;
		};
		break;
	/* jail_get */
	case 506:
		switch (ndx) {
		case 0:
			p = "userland struct iovec *";
			break;
		case 1:
			p = "unsigned int";
			break;
		case 2:
			p = "int";
			break;
		default:
			break;
		};
		break;
	/* jail_set */
	case 507:
		switch (ndx) {
		case 0:
			p = "userland struct iovec *";
			break;
		case 1:
			p = "unsigned int";
			break;
		case 2:
			p = "int";
			break;
		default:
			break;
		};
		break;
	/* jail_remove */
	case 508:
		switch (ndx) {
		case 0:
			p = "int";
			break;
		default:
			break;
		};
		break;
	/* __semctl */
	case 510:
		switch (ndx) {
		case 0:
			p = "int";
			break;
		case 1:
			p = "int";
			break;
		case 2:
			p = "int";
			break;
		case 3:
			p = "userland union semun *";
			break;
		default:
			break;
		};
		break;
	/* msgctl */
	case 511:
		switch (ndx) {
		case 0:
			p = "int";
			break;
		case 1:
			p = "int";
			break;
		case 2:
			p = "userland struct msqid_ds *";
			break;
		default:
			break;
		};
		break;
	/* shmctl */
	case 512:
		switch (ndx) {
		case 0:
			p = "int";
			break;
		case 1:
			p = "int";
			break;
		case 2:
			p = "userland struct shmid_ds *";
			break;
		default:
			break;
		};
		break;
	/* lpathconf */
	case 513:
		switch (ndx) {
		case 0:
			p = "userland const char *";
			break;
		case 1:
			p = "int";
			break;
		default:
			break;
		};
		break;
	/* __cap_rights_get */
	case 515:
		switch (ndx) {
		case 0:
			p = "int";
			break;
		case 1:
			p = "int";
			break;
		case 2:
			p = "userland cap_rights_t *";
			break;
		default:
			break;
		};
		break;
	/* cap_enter */
	case 516:
		break;
	/* cap_getmode */
	case 517:
		switch (ndx) {
		case 0:
			p = "userland u_int *";
			break;
		default:
			break;
		};
		break;
	/* pdfork */
	case 518:
		switch (ndx) {
		case 0:
			p = "userland int *";
			break;
		case 1:
			p = "int";
			break;
		default:
			break;
		};
		break;
	/* pdkill */
	case 519:
		switch (ndx) {
		case 0:
			p = "int";
			break;
		case 1:
			p = "int";
			break;
		default:
			break;
		};
		break;
	/* pdgetpid */
	case 520:
		switch (ndx) {
		case 0:
			p = "int";
			break;
		case 1:
			p = "userland pid_t *";
			break;
		default:
			break;
		};
		break;
	/* pselect */
	case 522:
		switch (ndx) {
		case 0:
			p = "int";
			break;
		case 1:
			p = "userland fd_set *";
			break;
		case 2:
			p = "userland fd_set *";
			break;
		case 3:
			p = "userland fd_set *";
			break;
		case 4:
			p = "userland const struct timespec *";
			break;
		case 5:
			p = "userland const sigset_t *";
			break;
		default:
			break;
		};
		break;
	/* getloginclass */
	case 523:
		switch (ndx) {
		case 0:
			p = "userland char *";
			break;
		case 1:
			p = "size_t";
			break;
		default:
			break;
		};
		break;
	/* setloginclass */
	case 524:
		switch (ndx) {
		case 0:
			p = "userland const char *";
			break;
		default:
			break;
		};
		break;
	/* rctl_get_racct */
	case 525:
		switch (ndx) {
		case 0:
			p = "userland const void *";
			break;
		case 1:
			p = "size_t";
			break;
		case 2:
			p = "userland void *";
			break;
		case 3:
			p = "size_t";
			break;
		default:
			break;
		};
		break;
	/* rctl_get_rules */
	case 526:
		switch (ndx) {
		case 0:
			p = "userland const void *";
			break;
		case 1:
			p = "size_t";
			break;
		case 2:
			p = "userland void *";
			break;
		case 3:
			p = "size_t";
			break;
		default:
			break;
		};
		break;
	/* rctl_get_limits */
	case 527:
		switch (ndx) {
		case 0:
			p = "userland const void *";
			break;
		case 1:
			p = "size_t";
			break;
		case 2:
			p = "userland void *";
			break;
		case 3:
			p = "size_t";
			break;
		default:
			break;
		};
		break;
	/* rctl_add_rule */
	case 528:
		switch (ndx) {
		case 0:
			p = "userland const void *";
			break;
		case 1:
			p = "size_t";
			break;
		case 2:
			p = "userland void *";
			break;
		case 3:
			p = "size_t";
			break;
		default:
			break;
		};
		break;
	/* rctl_remove_rule */
	case 529:
		switch (ndx) {
		case 0:
			p = "userland const void *";
			break;
		case 1:
			p = "size_t";
			break;
		case 2:
			p = "userland void *";
			break;
		case 3:
			p = "size_t";
			break;
		default:
			break;
		};
		break;
	/* posix_fallocate */
	case 530:
		switch (ndx) {
		case 0:
			p = "int";
			break;
		case 1:
			p = "off_t";
			break;
		case 2:
			p = "off_t";
			break;
		default:
			break;
		};
		break;
	/* posix_fadvise */
	case 531:
		switch (ndx) {
		case 0:
			p = "int";
			break;
		case 1:
			p = "off_t";
			break;
		case 2:
			p = "off_t";
			break;
		case 3:
			p = "int";
			break;
		default:
			break;
		};
		break;
	/* wait6 */
	case 532:
		switch (ndx) {
		case 0:
			p = "idtype_t";
			break;
		case 1:
			p = "id_t";
			break;
		case 2:
			p = "userland int *";
			break;
		case 3:
			p = "int";
			break;
		case 4:
			p = "userland struct __wrusage *";
			break;
		case 5:
			p = "userland struct __siginfo *";
			break;
		default:
			break;
		};
		break;
	/* cap_rights_limit */
	case 533:
		switch (ndx) {
		case 0:
			p = "int";
			break;
		case 1:
			p = "userland cap_rights_t *";
			break;
		default:
			break;
		};
		break;
	/* cap_ioctls_limit */
	case 534:
		switch (ndx) {
		case 0:
			p = "int";
			break;
		case 1:
			p = "userland const u_long *";
			break;
		case 2:
			p = "size_t";
			break;
		default:
			break;
		};
		break;
	/* cap_ioctls_get */
	case 535:
		switch (ndx) {
		case 0:
			p = "int";
			break;
		case 1:
			p = "userland u_long *";
			break;
		case 2:
			p = "size_t";
			break;
		default:
			break;
		};
		break;
	/* cap_fcntls_limit */
	case 536:
		switch (ndx) {
		case 0:
			p = "int";
			break;
		case 1:
			p = "uint32_t";
			break;
		default:
			break;
		};
		break;
	/* cap_fcntls_get */
	case 537:
		switch (ndx) {
		case 0:
			p = "int";
			break;
		case 1:
			p = "userland uint32_t *";
			break;
		default:
			break;
		};
		break;
	/* bindat */
	case 538:
		switch (ndx) {
		case 0:
			p = "int";
			break;
		case 1:
			p = "int";
			break;
		case 2:
			p = "userland const struct sockaddr *";
			break;
		case 3:
			p = "__socklen_t";
			break;
		default:
			break;
		};
		break;
	/* connectat */
	case 539:
		switch (ndx) {
		case 0:
			p = "int";
			break;
		case 1:
			p = "int";
			break;
		case 2:
			p = "userland const struct sockaddr *";
			break;
		case 3:
			p = "__socklen_t";
			break;
		default:
			break;
		};
		break;
	/* chflagsat */
	case 540:
		switch (ndx) {
		case 0:
			p = "int";
			break;
		case 1:
			p = "userland const char *";
			break;
		case 2:
			p = "u_long";
			break;
		case 3:
			p = "int";
			break;
		default:
			break;
		};
		break;
	/* accept4 */
	case 541:
		switch (ndx) {
		case 0:
			p = "int";
			break;
		case 1:
			p = "userland struct sockaddr *";
			break;
		case 2:
			p = "userland __socklen_t *";
			break;
		case 3:
			p = "int";
			break;
		default:
			break;
		};
		break;
	/* pipe2 */
	case 542:
		switch (ndx) {
		case 0:
			p = "userland int *";
			break;
		case 1:
			p = "int";
			break;
		default:
			break;
		};
		break;
	/* aio_mlock */
	case 543:
		switch (ndx) {
		case 0:
			p = "userland struct aiocb *";
			break;
		default:
			break;
		};
		break;
	/* procctl */
	case 544:
		switch (ndx) {
		case 0:
			p = "idtype_t";
			break;
		case 1:
			p = "id_t";
			break;
		case 2:
			p = "int";
			break;
		case 3:
			p = "userland void *";
			break;
		default:
			break;
		};
		break;
	/* ppoll */
	case 545:
		switch (ndx) {
		case 0:
			p = "userland struct pollfd *";
			break;
		case 1:
			p = "u_int";
			break;
		case 2:
			p = "userland const struct timespec *";
			break;
		case 3:
			p = "userland const sigset_t *";
			break;
		default:
			break;
		};
		break;
	/* futimens */
	case 546:
		switch (ndx) {
		case 0:
			p = "int";
			break;
		case 1:
			p = "userland const struct timespec *";
			break;
		default:
			break;
		};
		break;
	/* utimensat */
	case 547:
		switch (ndx) {
		case 0:
			p = "int";
			break;
		case 1:
			p = "userland const char *";
			break;
		case 2:
			p = "userland const struct timespec *";
			break;
		case 3:
			p = "int";
			break;
		default:
			break;
		};
		break;
	/* fdatasync */
	case 550:
		switch (ndx) {
		case 0:
			p = "int";
			break;
		default:
			break;
		};
		break;
	/* fstat */
	case 551:
		switch (ndx) {
		case 0:
			p = "int";
			break;
		case 1:
			p = "userland struct stat *";
			break;
		default:
			break;
		};
		break;
	/* fstatat */
	case 552:
		switch (ndx) {
		case 0:
			p = "int";
			break;
		case 1:
			p = "userland const char *";
			break;
		case 2:
			p = "userland struct stat *";
			break;
		case 3:
			p = "int";
			break;
		default:
			break;
		};
		break;
	/* fhstat */
	case 553:
		switch (ndx) {
		case 0:
			p = "userland const struct fhandle *";
			break;
		case 1:
			p = "userland struct stat *";
			break;
		default:
			break;
		};
		break;
	/* getdirentries */
	case 554:
		switch (ndx) {
		case 0:
			p = "int";
			break;
		case 1:
			p = "userland char *";
			break;
		case 2:
			p = "size_t";
			break;
		case 3:
			p = "userland off_t *";
			break;
		default:
			break;
		};
		break;
	/* statfs */
	case 555:
		switch (ndx) {
		case 0:
			p = "userland const char *";
			break;
		case 1:
			p = "userland struct statfs *";
			break;
		default:
			break;
		};
		break;
	/* fstatfs */
	case 556:
		switch (ndx) {
		case 0:
			p = "int";
			break;
		case 1:
			p = "userland struct statfs *";
			break;
		default:
			break;
		};
		break;
	/* getfsstat */
	case 557:
		switch (ndx) {
		case 0:
			p = "userland struct statfs *";
			break;
		case 1:
			p = "long";
			break;
		case 2:
			p = "int";
			break;
		default:
			break;
		};
		break;
	/* fhstatfs */
	case 558:
		switch (ndx) {
		case 0:
			p = "userland const struct fhandle *";
			break;
		case 1:
			p = "userland struct statfs *";
			break;
		default:
			break;
		};
		break;
	/* mknodat */
	case 559:
		switch (ndx) {
		case 0:
			p = "int";
			break;
		case 1:
			p = "userland const char *";
			break;
		case 2:
			p = "mode_t";
			break;
		case 3:
			p = "dev_t";
			break;
		default:
			break;
		};
		break;
	/* kevent */
	case 560:
		switch (ndx) {
		case 0:
			p = "int";
			break;
		case 1:
			p = "userland const struct kevent *";
			break;
		case 2:
			p = "int";
			break;
		case 3:
			p = "userland struct kevent *";
			break;
		case 4:
			p = "int";
			break;
		case 5:
			p = "userland const struct timespec *";
			break;
		default:
			break;
		};
		break;
	/* cpuset_getdomain */
	case 561:
		switch (ndx) {
		case 0:
			p = "cpulevel_t";
			break;
		case 1:
			p = "cpuwhich_t";
			break;
		case 2:
			p = "id_t";
			break;
		case 3:
			p = "size_t";
			break;
		case 4:
			p = "userland domainset_t *";
			break;
		case 5:
			p = "userland int *";
			break;
		default:
			break;
		};
		break;
	/* cpuset_setdomain */
	case 562:
		switch (ndx) {
		case 0:
			p = "cpulevel_t";
			break;
		case 1:
			p = "cpuwhich_t";
			break;
		case 2:
			p = "id_t";
			break;
		case 3:
			p = "size_t";
			break;
		case 4:
			p = "userland domainset_t *";
			break;
		case 5:
			p = "int";
			break;
		default:
			break;
		};
		break;
	/* getrandom */
	case 563:
		switch (ndx) {
		case 0:
			p = "userland void *";
			break;
		case 1:
			p = "size_t";
			break;
		case 2:
			p = "unsigned int";
			break;
		default:
			break;
		};
		break;
	/* getfhat */
	case 564:
		switch (ndx) {
		case 0:
			p = "int";
			break;
		case 1:
			p = "userland char *";
			break;
		case 2:
			p = "userland struct fhandle *";
			break;
		case 3:
			p = "int";
			break;
		default:
			break;
		};
		break;
	/* fhlink */
	case 565:
		switch (ndx) {
		case 0:
			p = "userland struct fhandle *";
			break;
		case 1:
			p = "userland const char *";
			break;
		default:
			break;
		};
		break;
	/* fhlinkat */
	case 566:
		switch (ndx) {
		case 0:
			p = "userland struct fhandle *";
			break;
		case 1:
			p = "int";
			break;
		case 2:
			p = "userland const char *";
			break;
		default:
			break;
		};
		break;
	/* fhreadlink */
	case 567:
		switch (ndx) {
		case 0:
			p = "userland struct fhandle *";
			break;
		case 1:
			p = "userland char *";
			break;
		case 2:
			p = "size_t";
			break;
		default:
			break;
		};
		break;
	/* funlinkat */
	case 568:
		switch (ndx) {
		case 0:
			p = "int";
			break;
		case 1:
			p = "userland const char *";
			break;
		case 2:
			p = "int";
			break;
		case 3:
			p = "int";
			break;
		default:
			break;
		};
		break;
	/* copy_file_range */
	case 569:
		switch (ndx) {
		case 0:
			p = "int";
			break;
		case 1:
			p = "userland off_t *";
			break;
		case 2:
			p = "int";
			break;
		case 3:
			p = "userland off_t *";
			break;
		case 4:
			p = "size_t";
			break;
		case 5:
			p = "unsigned int";
			break;
		default:
			break;
		};
		break;
	/* __sysctlbyname */
	case 570:
		switch (ndx) {
		case 0:
			p = "userland const char *";
			break;
		case 1:
			p = "size_t";
			break;
		case 2:
			p = "userland void *";
			break;
		case 3:
			p = "userland size_t *";
			break;
		case 4:
			p = "userland void *";
			break;
		case 5:
			p = "size_t";
			break;
		default:
			break;
		};
		break;
	/* shm_open2 */
	case 571:
		switch (ndx) {
		case 0:
			p = "userland const char *";
			break;
		case 1:
			p = "int";
			break;
		case 2:
			p = "mode_t";
			break;
		case 3:
			p = "int";
			break;
		case 4:
			p = "userland const char *";
			break;
		default:
			break;
		};
		break;
	/* shm_rename */
	case 572:
		switch (ndx) {
		case 0:
			p = "userland const char *";
			break;
		case 1:
			p = "userland const char *";
			break;
		case 2:
			p = "int";
			break;
		default:
			break;
		};
		break;
	/* sigfastblock */
	case 573:
		switch (ndx) {
		case 0:
			p = "int";
			break;
		case 1:
			p = "userland void *";
			break;
		default:
			break;
		};
		break;
	/* __realpathat */
	case 574:
		switch (ndx) {
		case 0:
			p = "int";
			break;
		case 1:
			p = "userland const char *";
			break;
		case 2:
			p = "userland char *";
			break;
		case 3:
			p = "size_t";
			break;
		case 4:
			p = "int";
			break;
		default:
			break;
		};
		break;
	/* close_range */
	case 575:
		switch (ndx) {
		case 0:
			p = "u_int";
			break;
		case 1:
			p = "u_int";
			break;
		case 2:
			p = "int";
			break;
		default:
			break;
		};
		break;
	/* rpctls_syscall */
	case 576:
		switch (ndx) {
		case 0:
			p = "int";
			break;
		case 1:
			p = "userland const char *";
			break;
		default:
			break;
		};
		break;
	/* __specialfd */
	case 577:
		switch (ndx) {
		case 0:
			p = "int";
			break;
		case 1:
			p = "userland const void *";
			break;
		case 2:
			p = "size_t";
			break;
		default:
			break;
		};
		break;
	/* aio_writev */
	case 578:
		switch (ndx) {
		case 0:
			p = "userland struct aiocb *";
			break;
		default:
			break;
		};
		break;
	/* aio_readv */
	case 579:
		switch (ndx) {
		case 0:
			p = "userland struct aiocb *";
			break;
		default:
			break;
		};
		break;
	/* fspacectl */
	case 580:
		switch (ndx) {
		case 0:
			p = "int";
			break;
		case 1:
			p = "int";
			break;
		case 2:
			p = "userland const struct spacectl_range *";
			break;
		case 3:
			p = "int";
			break;
		case 4:
			p = "userland struct spacectl_range *";
			break;
		default:
			break;
		};
		break;
	/* sched_getcpu */
	case 581:
		break;
	/* swapoff */
	case 582:
		switch (ndx) {
		case 0:
			p = "userland const char *";
			break;
		case 1:
			p = "u_int";
			break;
		default:
			break;
		};
		break;
	/* kqueuex */
	case 583:
		switch (ndx) {
		case 0:
			p = "u_int";
			break;
		default:
			break;
		};
		break;
	/* membarrier */
	case 584:
		switch (ndx) {
		case 0:
			p = "int";
			break;
		case 1:
			p = "unsigned";
			break;
		case 2:
			p = "int";
			break;
		default:
			break;
		};
		break;
	/* timerfd_create */
	case 585:
		switch (ndx) {
		case 0:
			p = "int";
			break;
		case 1:
			p = "int";
			break;
		default:
			break;
		};
		break;
	/* timerfd_gettime */
	case 586:
		switch (ndx) {
		case 0:
			p = "int";
			break;
		case 1:
			p = "userland struct itimerspec *";
			break;
		default:
			break;
		};
		break;
	/* timerfd_settime */
	case 587:
		switch (ndx) {
		case 0:
			p = "int";
			break;
		case 1:
			p = "int";
			break;
		case 2:
			p = "userland const struct itimerspec *";
			break;
		case 3:
			p = "userland struct itimerspec *";
			break;
		default:
			break;
		};
		break;
	/* kcmp */
	case 588:
		switch (ndx) {
		case 0:
			p = "pid_t";
			break;
		case 1:
			p = "pid_t";
			break;
		case 2:
			p = "int";
			break;
		case 3:
			p = "uintptr_t";
			break;
		case 4:
			p = "uintptr_t";
			break;
		default:
			break;
		};
		break;
	/* _kernelrpc_mach_vm_allocate_trap */
	case 610:
		switch (ndx) {
		case 0:
			p = "mach_port_name_t";
			break;
		case 1:
			p = "userland mach_vm_offset_t *";
			break;
		case 2:
			p = "mach_vm_size_t";
			break;
		case 3:
			p = "int";
			break;
		default:
			break;
		};
		break;
	/* _kernelrpc_mach_vm_deallocate_trap */
	case 612:
		switch (ndx) {
		case 0:
			p = "mach_port_name_t";
			break;
		case 1:
			p = "mach_vm_offset_t";
			break;
		case 2:
			p = "mach_vm_size_t";
			break;
		default:
			break;
		};
		break;
	/* _kernelrpc_mach_vm_protect_trap */
	case 614:
		switch (ndx) {
		case 0:
			p = "mach_port_name_t";
			break;
		case 1:
			p = "mach_vm_offset_t";
			break;
		case 2:
			p = "mach_vm_size_t";
			break;
		case 3:
			p = "int";
			break;
		case 4:
			p = "vm_prot_t";
			break;
		default:
			break;
		};
		break;
	/* _kernelrpc_mach_vm_map_trap */
	case 615:
		switch (ndx) {
		case 0:
			p = "mach_port_name_t";
			break;
		case 1:
			p = "userland mach_vm_offset_t *";
			break;
		case 2:
			p = "mach_vm_size_t";
			break;
		case 3:
			p = "mach_vm_offset_t";
			break;
		case 4:
			p = "int";
			break;
		case 5:
			p = "vm_prot_t";
			break;
		default:
			break;
		};
		break;
	/* _kernelrpc_mach_port_allocate_trap */
	case 616:
		switch (ndx) {
		case 0:
			p = "mach_port_name_t";
			break;
		case 1:
			p = "mach_port_right_t";
			break;
		case 2:
			p = "userland mach_port_name_t *";
			break;
		default:
			break;
		};
		break;
	/* _kernelrpc_mach_port_destroy_trap */
	case 617:
		switch (ndx) {
		case 0:
			p = "mach_port_name_t";
			break;
		case 1:
			p = "mach_port_name_t";
			break;
		default:
			break;
		};
		break;
	/* _kernelrpc_mach_port_deallocate_trap */
	case 618:
		switch (ndx) {
		case 0:
			p = "mach_port_name_t";
			break;
		case 1:
			p = "mach_port_name_t";
			break;
		default:
			break;
		};
		break;
	/* _kernelrpc_mach_port_mod_refs_trap */
	case 619:
		switch (ndx) {
		case 0:
			p = "mach_port_name_t";
			break;
		case 1:
			p = "mach_port_name_t";
			break;
		case 2:
			p = "mach_port_right_t";
			break;
		case 3:
			p = "mach_port_delta_t";
			break;
		default:
			break;
		};
		break;
	/* _kernelrpc_mach_port_move_member_trap */
	case 620:
		switch (ndx) {
		case 0:
			p = "mach_port_name_t";
			break;
		case 1:
			p = "mach_port_name_t";
			break;
		case 2:
			p = "mach_port_name_t";
			break;
		default:
			break;
		};
		break;
	/* _kernelrpc_mach_port_insert_right_trap */
	case 621:
		switch (ndx) {
		case 0:
			p = "mach_port_name_t";
			break;
		case 1:
			p = "mach_port_name_t";
			break;
		case 2:
			p = "mach_port_name_t";
			break;
		case 3:
			p = "mach_msg_type_name_t";
			break;
		default:
			break;
		};
		break;
	/* _kernelrpc_mach_port_insert_member_trap */
	case 622:
		switch (ndx) {
		case 0:
			p = "mach_port_name_t";
			break;
		case 1:
			p = "mach_port_name_t";
			break;
		case 2:
			p = "mach_port_name_t";
			break;
		default:
			break;
		};
		break;
	/* _kernelrpc_mach_port_extract_member_trap */
	case 623:
		switch (ndx) {
		case 0:
			p = "mach_port_name_t";
			break;
		case 1:
			p = "mach_port_name_t";
			break;
		case 2:
			p = "mach_port_name_t";
			break;
		default:
			break;
		};
		break;
	/* _kernelrpc_mach_port_construct_trap */
	case 624:
		switch (ndx) {
		case 0:
			p = "mach_port_name_t";
			break;
		case 1:
			p = "userland struct mach_port_options *";
			break;
		case 2:
			p = "uint64_t";
			break;
		case 3:
			p = "userland mach_port_name_t *";
			break;
		default:
			break;
		};
		break;
	/* _kernelrpc_mach_port_destruct_trap */
	case 625:
		switch (ndx) {
		case 0:
			p = "mach_port_name_t";
			break;
		case 1:
			p = "mach_port_name_t";
			break;
		case 2:
			p = "mach_port_delta_t";
			break;
		case 3:
			p = "uint64_t";
			break;
		default:
			break;
		};
		break;
	/* mach_reply_port */
	case 626:
		break;
	/* thread_self_trap */
	case 627:
		break;
	/* task_self_trap */
	case 628:
		break;
	/* host_self_trap */
	case 629:
		break;
	/* mach_msg_trap */
	case 631:
		switch (ndx) {
		case 0:
			p = "userland mach_msg_header_t *";
			break;
		case 1:
			p = "mach_msg_option_t";
			break;
		case 2:
			p = "mach_msg_size_t";
			break;
		case 3:
			p = "mach_msg_size_t";
			break;
		case 4:
			p = "mach_port_name_t";
			break;
		case 5:
			p = "mach_msg_timeout_t";
			break;
		case 6:
			p = "mach_port_name_t";
			break;
		default:
			break;
		};
		break;
	/* mach_msg_overwrite_trap */
	case 632:
		switch (ndx) {
		case 0:
			p = "userland mach_msg_header_t *";
			break;
		case 1:
			p = "mach_msg_option_t";
			break;
		case 2:
			p = "mach_msg_size_t";
			break;
		case 3:
			p = "mach_msg_size_t";
			break;
		case 4:
			p = "mach_port_name_t";
			break;
		case 5:
			p = "mach_msg_timeout_t";
			break;
		case 6:
			p = "mach_port_name_t";
			break;
		case 7:
			p = "userland mach_msg_header_t *";
			break;
		case 8:
			p = "mach_msg_size_t";
			break;
		default:
			break;
		};
		break;
	/* semaphore_signal_trap */
	case 633:
		switch (ndx) {
		case 0:
			p = "mach_port_name_t";
			break;
		default:
			break;
		};
		break;
	/* semaphore_signal_all_trap */
	case 634:
		switch (ndx) {
		case 0:
			p = "mach_port_name_t";
			break;
		default:
			break;
		};
		break;
	/* semaphore_signal_thread_trap */
	case 635:
		switch (ndx) {
		case 0:
			p = "mach_port_name_t";
			break;
		case 1:
			p = "mach_port_name_t";
			break;
		default:
			break;
		};
		break;
	/* semaphore_wait_trap */
	case 636:
		switch (ndx) {
		case 0:
			p = "mach_port_name_t";
			break;
		default:
			break;
		};
		break;
	/* semaphore_wait_signal_trap */
	case 637:
		switch (ndx) {
		case 0:
			p = "mach_port_name_t";
			break;
		case 1:
			p = "mach_port_name_t";
			break;
		default:
			break;
		};
		break;
	/* semaphore_timedwait_trap */
	case 638:
		switch (ndx) {
		case 0:
			p = "mach_port_name_t";
			break;
		case 1:
			p = "unsigned int";
			break;
		case 2:
			p = "mach_clock_res_t";
			break;
		default:
			break;
		};
		break;
	/* semaphore_timedwait_signal_trap */
	case 639:
		switch (ndx) {
		case 0:
			p = "mach_port_name_t";
			break;
		case 1:
			p = "mach_port_name_t";
			break;
		case 2:
			p = "unsigned int";
			break;
		case 3:
			p = "mach_clock_res_t";
			break;
		default:
			break;
		};
		break;
	/* _kernelrpc_mach_port_guard_trap */
	case 641:
		switch (ndx) {
		case 0:
			p = "mach_port_name_t";
			break;
		case 1:
			p = "mach_port_name_t";
			break;
		case 2:
			p = "uint64_t";
			break;
		case 3:
			p = "int";
			break;
		default:
			break;
		};
		break;
	/* _kernelrpc_mach_port_unguard_trap */
	case 642:
		switch (ndx) {
		case 0:
			p = "mach_port_name_t";
			break;
		case 1:
			p = "mach_port_name_t";
			break;
		case 2:
			p = "uint64_t";
			break;
		default:
			break;
		};
		break;
	/* task_name_for_pid */
	case 644:
		switch (ndx) {
		case 0:
			p = "mach_port_name_t";
			break;
		case 1:
			p = "int";
			break;
		case 2:
			p = "userland mach_port_name_t *";
			break;
		default:
			break;
		};
		break;
	/* task_for_pid */
	case 645:
		switch (ndx) {
		case 0:
			p = "mach_port_name_t";
			break;
		case 1:
			p = "int";
			break;
		case 2:
			p = "userland mach_port_name_t *";
			break;
		default:
			break;
		};
		break;
	/* pid_for_task */
	case 646:
		switch (ndx) {
		case 0:
			p = "mach_port_name_t";
			break;
		case 1:
			p = "userland int *";
			break;
		default:
			break;
		};
		break;
	/* macx_swapon */
	case 648:
		switch (ndx) {
		case 0:
			p = "userland char *";
			break;
		case 1:
			p = "int";
			break;
		case 2:
			p = "int";
			break;
		case 3:
			p = "int";
			break;
		default:
			break;
		};
		break;
	/* macx_swapoff */
	case 649:
		switch (ndx) {
		case 0:
			p = "userland char *";
			break;
		case 1:
			p = "int";
			break;
		default:
			break;
		};
		break;
	/* macx_triggers */
	case 651:
		switch (ndx) {
		case 0:
			p = "int";
			break;
		case 1:
			p = "int";
			break;
		case 2:
			p = "int";
			break;
		case 3:
			p = "mach_port_name_t";
			break;
		default:
			break;
		};
		break;
	/* macx_backing_store_suspend */
	case 652:
		switch (ndx) {
		case 0:
			p = "int";
			break;
		default:
			break;
		};
		break;
	/* macx_backing_store_recovery */
	case 653:
		switch (ndx) {
		case 0:
			p = "int";
			break;
		default:
			break;
		};
		break;
	/* swtch_pri */
	case 659:
		switch (ndx) {
		case 0:
			p = "int";
			break;
		default:
			break;
		};
		break;
	/* swtch */
	case 660:
		break;
	/* thread_switch */
	case 661:
		switch (ndx) {
		case 0:
			p = "mach_port_name_t";
			break;
		case 1:
			p = "int";
			break;
		case 2:
			p = "mach_msg_timeout_t";
			break;
		default:
			break;
		};
		break;
	/* clock_sleep_trap */
	case 662:
		switch (ndx) {
		case 0:
			p = "mach_port_name_t";
			break;
		case 1:
			p = "mach_sleep_type_t";
			break;
		case 2:
			p = "int";
			break;
		case 3:
			p = "int";
			break;
		case 4:
			p = "userland mach_timespec_t *";
			break;
		default:
			break;
		};
		break;
	/* mach_timebase_info */
	case 689:
		switch (ndx) {
		case 0:
			p = "userland struct mach_timebase_info *";
			break;
		default:
			break;
		};
		break;
	/* mach_wait_until */
	case 690:
		switch (ndx) {
		case 0:
			p = "uint64_t";
			break;
		default:
			break;
		};
		break;
	/* mk_timer_create */
	case 691:
		break;
	/* mk_timer_destroy */
	case 692:
		switch (ndx) {
		case 0:
			p = "mach_port_name_t";
			break;
		default:
			break;
		};
		break;
	/* mk_timer_arm */
	case 693:
		switch (ndx) {
		case 0:
			p = "mach_port_name_t";
			break;
		case 1:
			p = "mach_absolute_time_t";
			break;
		default:
			break;
		};
		break;
	/* mk_timer_cancel */
	case 694:
		switch (ndx) {
		case 0:
			p = "mach_port_name_t";
			break;
		case 1:
			p = "userland mach_absolute_time_t *";
			break;
		default:
			break;
		};
		break;
	/* getrlimitusage */
	case 589:
		switch (ndx) {
		case 0:
			p = "u_int";
			break;
		case 1:
			p = "int";
			break;
		case 2:
			p = "userland rlim_t *";
			break;
		default:
			break;
		};
		break;
	default:
		break;
	};
	if (p != NULL)
		strlcpy(desc, p, descsz);
}
static void
systrace_return_setargdesc(int sysnum, int ndx, char *desc, size_t descsz)
{
	const char *p = NULL;
	switch (sysnum) {
	/* syscall */
	case 0:
	/* exit */
	case 1:
		if (ndx == 0 || ndx == 1)
			p = "void";
		break;
	/* fork */
	case 2:
	/* read */
	case 3:
		if (ndx == 0 || ndx == 1)
			p = "ssize_t";
		break;
	/* write */
	case 4:
		if (ndx == 0 || ndx == 1)
			p = "ssize_t";
		break;
	/* open */
	case 5:
		if (ndx == 0 || ndx == 1)
			p = "int";
		break;
	/* close */
	case 6:
		if (ndx == 0 || ndx == 1)
			p = "int";
		break;
	/* wait4 */
	case 7:
		if (ndx == 0 || ndx == 1)
			p = "int";
		break;
	/* link */
	case 9:
		if (ndx == 0 || ndx == 1)
			p = "int";
		break;
	/* unlink */
	case 10:
		if (ndx == 0 || ndx == 1)
			p = "int";
		break;
	/* chdir */
	case 12:
		if (ndx == 0 || ndx == 1)
			p = "int";
		break;
	/* fchdir */
	case 13:
		if (ndx == 0 || ndx == 1)
			p = "int";
		break;
	/* chmod */
	case 15:
		if (ndx == 0 || ndx == 1)
			p = "int";
		break;
	/* chown */
	case 16:
		if (ndx == 0 || ndx == 1)
			p = "int";
		break;
	/* break */
	case 17:
		if (ndx == 0 || ndx == 1)
			p = "void *";
		break;
	/* getpid */
	case 20:
	/* mount */
	case 21:
		if (ndx == 0 || ndx == 1)
			p = "int";
		break;
	/* unmount */
	case 22:
		if (ndx == 0 || ndx == 1)
			p = "int";
		break;
	/* setuid */
	case 23:
		if (ndx == 0 || ndx == 1)
			p = "int";
		break;
	/* getuid */
	case 24:
	/* geteuid */
	case 25:
	/* ptrace */
	case 26:
		if (ndx == 0 || ndx == 1)
			p = "int";
		break;
	/* recvmsg */
	case 27:
		if (ndx == 0 || ndx == 1)
			p = "ssize_t";
		break;
	/* sendmsg */
	case 28:
		if (ndx == 0 || ndx == 1)
			p = "ssize_t";
		break;
	/* recvfrom */
	case 29:
		if (ndx == 0 || ndx == 1)
			p = "ssize_t";
		break;
	/* accept */
	case 30:
		if (ndx == 0 || ndx == 1)
			p = "int";
		break;
	/* getpeername */
	case 31:
		if (ndx == 0 || ndx == 1)
			p = "int";
		break;
	/* getsockname */
	case 32:
		if (ndx == 0 || ndx == 1)
			p = "int";
		break;
	/* access */
	case 33:
		if (ndx == 0 || ndx == 1)
			p = "int";
		break;
	/* chflags */
	case 34:
		if (ndx == 0 || ndx == 1)
			p = "int";
		break;
	/* fchflags */
	case 35:
		if (ndx == 0 || ndx == 1)
			p = "int";
		break;
	/* sync */
	case 36:
	/* kill */
	case 37:
		if (ndx == 0 || ndx == 1)
			p = "int";
		break;
	/* getppid */
	case 39:
	/* dup */
	case 41:
		if (ndx == 0 || ndx == 1)
			p = "int";
		break;
	/* getegid */
	case 43:
	/* profil */
	case 44:
		if (ndx == 0 || ndx == 1)
			p = "int";
		break;
	/* ktrace */
	case 45:
		if (ndx == 0 || ndx == 1)
			p = "int";
		break;
	/* getgid */
	case 47:
	/* getlogin */
	case 49:
		if (ndx == 0 || ndx == 1)
			p = "int";
		break;
	/* setlogin */
	case 50:
		if (ndx == 0 || ndx == 1)
			p = "int";
		break;
	/* acct */
	case 51:
		if (ndx == 0 || ndx == 1)
			p = "int";
		break;
	/* sigaltstack */
	case 53:
		if (ndx == 0 || ndx == 1)
			p = "int";
		break;
	/* ioctl */
	case 54:
		if (ndx == 0 || ndx == 1)
			p = "int";
		break;
	/* reboot */
	case 55:
		if (ndx == 0 || ndx == 1)
			p = "int";
		break;
	/* revoke */
	case 56:
		if (ndx == 0 || ndx == 1)
			p = "int";
		break;
	/* symlink */
	case 57:
		if (ndx == 0 || ndx == 1)
			p = "int";
		break;
	/* readlink */
	case 58:
		if (ndx == 0 || ndx == 1)
			p = "ssize_t";
		break;
	/* execve */
	case 59:
		if (ndx == 0 || ndx == 1)
			p = "int";
		break;
	/* umask */
	case 60:
		if (ndx == 0 || ndx == 1)
			p = "mode_t";
		break;
	/* chroot */
	case 61:
		if (ndx == 0 || ndx == 1)
			p = "int";
		break;
	/* msync */
	case 65:
		if (ndx == 0 || ndx == 1)
			p = "int";
		break;
	/* vfork */
	case 66:
	/* munmap */
	case 73:
		if (ndx == 0 || ndx == 1)
			p = "int";
		break;
	/* mprotect */
	case 74:
		if (ndx == 0 || ndx == 1)
			p = "int";
		break;
	/* madvise */
	case 75:
		if (ndx == 0 || ndx == 1)
			p = "int";
		break;
	/* mincore */
	case 78:
		if (ndx == 0 || ndx == 1)
			p = "int";
		break;
	/* getgroups */
	case 79:
		if (ndx == 0 || ndx == 1)
			p = "int";
		break;
	/* setgroups */
	case 80:
		if (ndx == 0 || ndx == 1)
			p = "int";
		break;
	/* getpgrp */
	case 81:
	/* setpgid */
	case 82:
		if (ndx == 0 || ndx == 1)
			p = "int";
		break;
	/* setitimer */
	case 83:
		if (ndx == 0 || ndx == 1)
			p = "int";
		break;
	/* swapon */
	case 85:
		if (ndx == 0 || ndx == 1)
			p = "int";
		break;
	/* getitimer */
	case 86:
		if (ndx == 0 || ndx == 1)
			p = "int";
		break;
	/* getdtablesize */
	case 89:
	/* dup2 */
	case 90:
		if (ndx == 0 || ndx == 1)
			p = "int";
		break;
	/* fcntl */
	case 92:
		if (ndx == 0 || ndx == 1)
			p = "int";
		break;
	/* select */
	case 93:
		if (ndx == 0 || ndx == 1)
			p = "int";
		break;
	/* fsync */
	case 95:
		if (ndx == 0 || ndx == 1)
			p = "int";
		break;
	/* setpriority */
	case 96:
		if (ndx == 0 || ndx == 1)
			p = "int";
		break;
	/* socket */
	case 97:
		if (ndx == 0 || ndx == 1)
			p = "int";
		break;
	/* connect */
	case 98:
		if (ndx == 0 || ndx == 1)
			p = "int";
		break;
	/* getpriority */
	case 100:
		if (ndx == 0 || ndx == 1)
			p = "int";
		break;
	/* bind */
	case 104:
		if (ndx == 0 || ndx == 1)
			p = "int";
		break;
	/* setsockopt */
	case 105:
		if (ndx == 0 || ndx == 1)
			p = "int";
		break;
	/* listen */
	case 106:
		if (ndx == 0 || ndx == 1)
			p = "int";
		break;
	/* gettimeofday */
	case 116:
		if (ndx == 0 || ndx == 1)
			p = "int";
		break;
	/* getrusage */
	case 117:
		if (ndx == 0 || ndx == 1)
			p = "int";
		break;
	/* getsockopt */
	case 118:
		if (ndx == 0 || ndx == 1)
			p = "int";
		break;
	/* readv */
	case 120:
		if (ndx == 0 || ndx == 1)
			p = "ssize_t";
		break;
	/* writev */
	case 121:
		if (ndx == 0 || ndx == 1)
			p = "ssize_t";
		break;
	/* settimeofday */
	case 122:
		if (ndx == 0 || ndx == 1)
			p = "int";
		break;
	/* fchown */
	case 123:
		if (ndx == 0 || ndx == 1)
			p = "int";
		break;
	/* fchmod */
	case 124:
		if (ndx == 0 || ndx == 1)
			p = "int";
		break;
	/* setreuid */
	case 126:
		if (ndx == 0 || ndx == 1)
			p = "int";
		break;
	/* setregid */
	case 127:
		if (ndx == 0 || ndx == 1)
			p = "int";
		break;
	/* rename */
	case 128:
		if (ndx == 0 || ndx == 1)
			p = "int";
		break;
	/* flock */
	case 131:
		if (ndx == 0 || ndx == 1)
			p = "int";
		break;
	/* mkfifo */
	case 132:
		if (ndx == 0 || ndx == 1)
			p = "int";
		break;
	/* sendto */
	case 133:
		if (ndx == 0 || ndx == 1)
			p = "ssize_t";
		break;
	/* shutdown */
	case 134:
		if (ndx == 0 || ndx == 1)
			p = "int";
		break;
	/* socketpair */
	case 135:
		if (ndx == 0 || ndx == 1)
			p = "int";
		break;
	/* mkdir */
	case 136:
		if (ndx == 0 || ndx == 1)
			p = "int";
		break;
	/* rmdir */
	case 137:
		if (ndx == 0 || ndx == 1)
			p = "int";
		break;
	/* utimes */
	case 138:
		if (ndx == 0 || ndx == 1)
			p = "int";
		break;
	/* adjtime */
	case 140:
		if (ndx == 0 || ndx == 1)
			p = "int";
		break;
	/* setsid */
	case 147:
	/* quotactl */
	case 148:
		if (ndx == 0 || ndx == 1)
			p = "int";
		break;
	/* nlm_syscall */
	case 154:
		if (ndx == 0 || ndx == 1)
			p = "int";
		break;
	/* nfssvc */
	case 155:
		if (ndx == 0 || ndx == 1)
			p = "int";
		break;
	/* lgetfh */
	case 160:
		if (ndx == 0 || ndx == 1)
			p = "int";
		break;
	/* getfh */
	case 161:
		if (ndx == 0 || ndx == 1)
			p = "int";
		break;
	/* sysarch */
	case 165:
		if (ndx == 0 || ndx == 1)
			p = "int";
		break;
	/* rtprio */
	case 166:
		if (ndx == 0 || ndx == 1)
			p = "int";
		break;
	/* semsys */
	case 169:
		if (ndx == 0 || ndx == 1)
			p = "int";
		break;
	/* msgsys */
	case 170:
		if (ndx == 0 || ndx == 1)
			p = "int";
		break;
	/* shmsys */
	case 171:
		if (ndx == 0 || ndx == 1)
			p = "int";
		break;
	/* setfib */
	case 175:
		if (ndx == 0 || ndx == 1)
			p = "int";
		break;
	/* ntp_adjtime */
	case 176:
		if (ndx == 0 || ndx == 1)
			p = "int";
		break;
	/* setgid */
	case 181:
		if (ndx == 0 || ndx == 1)
			p = "int";
		break;
	/* setegid */
	case 182:
		if (ndx == 0 || ndx == 1)
			p = "int";
		break;
	/* seteuid */
	case 183:
		if (ndx == 0 || ndx == 1)
			p = "int";
		break;
	/* pathconf */
	case 191:
		if (ndx == 0 || ndx == 1)
			p = "int";
		break;
	/* fpathconf */
	case 192:
		if (ndx == 0 || ndx == 1)
			p = "int";
		break;
	/* getrlimit */
	case 194:
		if (ndx == 0 || ndx == 1)
			p = "int";
		break;
	/* setrlimit */
	case 195:
		if (ndx == 0 || ndx == 1)
			p = "int";
		break;
	/* __syscall */
	case 198:
	/* __sysctl */
	case 202:
		if (ndx == 0 || ndx == 1)
			p = "int";
		break;
	/* mlock */
	case 203:
		if (ndx == 0 || ndx == 1)
			p = "int";
		break;
	/* munlock */
	case 204:
		if (ndx == 0 || ndx == 1)
			p = "int";
		break;
	/* undelete */
	case 205:
		if (ndx == 0 || ndx == 1)
			p = "int";
		break;
	/* futimes */
	case 206:
		if (ndx == 0 || ndx == 1)
			p = "int";
		break;
	/* getpgid */
	case 207:
		if (ndx == 0 || ndx == 1)
			p = "int";
		break;
	/* poll */
	case 209:
		if (ndx == 0 || ndx == 1)
			p = "int";
		break;
	/* lkmnosys */
	case 210:
	/* lkmnosys */
	case 211:
	/* lkmnosys */
	case 212:
	/* lkmnosys */
	case 213:
	/* lkmnosys */
	case 214:
	/* lkmnosys */
	case 215:
	/* lkmnosys */
	case 216:
	/* lkmnosys */
	case 217:
	/* lkmnosys */
	case 218:
	/* lkmnosys */
	case 219:
	/* semget */
	case 221:
		if (ndx == 0 || ndx == 1)
			p = "int";
		break;
	/* semop */
	case 222:
		if (ndx == 0 || ndx == 1)
			p = "int";
		break;
	/* msgget */
	case 225:
		if (ndx == 0 || ndx == 1)
			p = "int";
		break;
	/* msgsnd */
	case 226:
		if (ndx == 0 || ndx == 1)
			p = "int";
		break;
	/* msgrcv */
	case 227:
		if (ndx == 0 || ndx == 1)
			p = "ssize_t";
		break;
	/* shmat */
	case 228:
		if (ndx == 0 || ndx == 1)
			p = "void *";
		break;
	/* shmdt */
	case 230:
		if (ndx == 0 || ndx == 1)
			p = "int";
		break;
	/* shmget */
	case 231:
		if (ndx == 0 || ndx == 1)
			p = "int";
		break;
	/* clock_gettime */
	case 232:
		if (ndx == 0 || ndx == 1)
			p = "int";
		break;
	/* clock_settime */
	case 233:
		if (ndx == 0 || ndx == 1)
			p = "int";
		break;
	/* clock_getres */
	case 234:
		if (ndx == 0 || ndx == 1)
			p = "int";
		break;
	/* ktimer_create */
	case 235:
		if (ndx == 0 || ndx == 1)
			p = "int";
		break;
	/* ktimer_delete */
	case 236:
		if (ndx == 0 || ndx == 1)
			p = "int";
		break;
	/* ktimer_settime */
	case 237:
		if (ndx == 0 || ndx == 1)
			p = "int";
		break;
	/* ktimer_gettime */
	case 238:
		if (ndx == 0 || ndx == 1)
			p = "int";
		break;
	/* ktimer_getoverrun */
	case 239:
		if (ndx == 0 || ndx == 1)
			p = "int";
		break;
	/* nanosleep */
	case 240:
		if (ndx == 0 || ndx == 1)
			p = "int";
		break;
	/* ffclock_getcounter */
	case 241:
		if (ndx == 0 || ndx == 1)
			p = "int";
		break;
	/* ffclock_setestimate */
	case 242:
		if (ndx == 0 || ndx == 1)
			p = "int";
		break;
	/* ffclock_getestimate */
	case 243:
		if (ndx == 0 || ndx == 1)
			p = "int";
		break;
	/* clock_nanosleep */
	case 244:
		if (ndx == 0 || ndx == 1)
			p = "int";
		break;
	/* clock_getcpuclockid2 */
	case 247:
		if (ndx == 0 || ndx == 1)
			p = "int";
		break;
	/* ntp_gettime */
	case 248:
		if (ndx == 0 || ndx == 1)
			p = "int";
		break;
	/* minherit */
	case 250:
		if (ndx == 0 || ndx == 1)
			p = "int";
		break;
	/* rfork */
	case 251:
		if (ndx == 0 || ndx == 1)
			p = "int";
		break;
	/* issetugid */
	case 253:
	/* lchown */
	case 254:
		if (ndx == 0 || ndx == 1)
			p = "int";
		break;
	/* aio_read */
	case 255:
		if (ndx == 0 || ndx == 1)
			p = "int";
		break;
	/* aio_write */
	case 256:
		if (ndx == 0 || ndx == 1)
			p = "int";
		break;
	/* lio_listio */
	case 257:
		if (ndx == 0 || ndx == 1)
			p = "int";
		break;
	/* __proc_info */
	case 258:
		if (ndx == 0 || ndx == 1)
			p = "int";
		break;
	/* __iopolicysys */
	case 259:
		if (ndx == 0 || ndx == 1)
			p = "int";
		break;
	/* lchmod */
	case 274:
		if (ndx == 0 || ndx == 1)
			p = "int";
		break;
	/* lutimes */
	case 276:
		if (ndx == 0 || ndx == 1)
			p = "int";
		break;
	/* audit_session_self */
	case 281:
	/* audit_session_join */
	case 282:
		if (ndx == 0 || ndx == 1)
			p = "int";
		break;
	/* audit_session_port */
	case 283:
		if (ndx == 0 || ndx == 1)
			p = "int";
		break;
	/* preadv */
	case 289:
		if (ndx == 0 || ndx == 1)
			p = "ssize_t";
		break;
	/* pwritev */
	case 290:
		if (ndx == 0 || ndx == 1)
			p = "ssize_t";
		break;
	/* fhopen */
	case 298:
		if (ndx == 0 || ndx == 1)
			p = "int";
		break;
	/* modnext */
	case 300:
		if (ndx == 0 || ndx == 1)
			p = "int";
		break;
	/* modstat */
	case 301:
		if (ndx == 0 || ndx == 1)
			p = "int";
		break;
	/* modfnext */
	case 302:
		if (ndx == 0 || ndx == 1)
			p = "int";
		break;
	/* modfind */
	case 303:
		if (ndx == 0 || ndx == 1)
			p = "int";
		break;
	/* kldload */
	case 304:
		if (ndx == 0 || ndx == 1)
			p = "int";
		break;
	/* kldunload */
	case 305:
		if (ndx == 0 || ndx == 1)
			p = "int";
		break;
	/* kldfind */
	case 306:
		if (ndx == 0 || ndx == 1)
			p = "int";
		break;
	/* kldnext */
	case 307:
		if (ndx == 0 || ndx == 1)
			p = "int";
		break;
	/* kldstat */
	case 308:
		if (ndx == 0 || ndx == 1)
			p = "int";
		break;
	/* kldfirstmod */
	case 309:
		if (ndx == 0 || ndx == 1)
			p = "int";
		break;
	/* getsid */
	case 310:
		if (ndx == 0 || ndx == 1)
			p = "int";
		break;
	/* setresuid */
	case 311:
		if (ndx == 0 || ndx == 1)
			p = "int";
		break;
	/* setresgid */
	case 312:
		if (ndx == 0 || ndx == 1)
			p = "int";
		break;
	/* aio_return */
	case 314:
		if (ndx == 0 || ndx == 1)
			p = "ssize_t";
		break;
	/* aio_suspend */
	case 315:
		if (ndx == 0 || ndx == 1)
			p = "int";
		break;
	/* aio_cancel */
	case 316:
		if (ndx == 0 || ndx == 1)
			p = "int";
		break;
	/* aio_error */
	case 317:
		if (ndx == 0 || ndx == 1)
			p = "int";
		break;
	/* yield */
	case 321:
	/* mlockall */
	case 324:
		if (ndx == 0 || ndx == 1)
			p = "int";
		break;
	/* munlockall */
	case 325:
	/* __getcwd */
	case 326:
		if (ndx == 0 || ndx == 1)
			p = "int";
		break;
	/* sched_setparam */
	case 327:
		if (ndx == 0 || ndx == 1)
			p = "int";
		break;
	/* sched_getparam */
	case 328:
		if (ndx == 0 || ndx == 1)
			p = "int";
		break;
	/* sched_setscheduler */
	case 329:
		if (ndx == 0 || ndx == 1)
			p = "int";
		break;
	/* sched_getscheduler */
	case 330:
		if (ndx == 0 || ndx == 1)
			p = "int";
		break;
	/* sched_yield */
	case 331:
	/* sched_get_priority_max */
	case 332:
		if (ndx == 0 || ndx == 1)
			p = "int";
		break;
	/* sched_get_priority_min */
	case 333:
		if (ndx == 0 || ndx == 1)
			p = "int";
		break;
	/* sched_rr_get_interval */
	case 334:
		if (ndx == 0 || ndx == 1)
			p = "int";
		break;
	/* utrace */
	case 335:
		if (ndx == 0 || ndx == 1)
			p = "int";
		break;
	/* kldsym */
	case 337:
		if (ndx == 0 || ndx == 1)
			p = "int";
		break;
	/* jail */
	case 338:
		if (ndx == 0 || ndx == 1)
			p = "int";
		break;
	/* nnpfs_syscall */
	case 339:
		if (ndx == 0 || ndx == 1)
			p = "int";
		break;
	/* sigprocmask */
	case 340:
		if (ndx == 0 || ndx == 1)
			p = "int";
		break;
	/* sigsuspend */
	case 341:
		if (ndx == 0 || ndx == 1)
			p = "int";
		break;
	/* sigpending */
	case 343:
		if (ndx == 0 || ndx == 1)
			p = "int";
		break;
	/* sigtimedwait */
	case 345:
		if (ndx == 0 || ndx == 1)
			p = "int";
		break;
	/* sigwaitinfo */
	case 346:
		if (ndx == 0 || ndx == 1)
			p = "int";
		break;
	/* __acl_get_file */
	case 347:
		if (ndx == 0 || ndx == 1)
			p = "int";
		break;
	/* __acl_set_file */
	case 348:
		if (ndx == 0 || ndx == 1)
			p = "int";
		break;
	/* __acl_get_fd */
	case 349:
		if (ndx == 0 || ndx == 1)
			p = "int";
		break;
	/* __acl_set_fd */
	case 350:
		if (ndx == 0 || ndx == 1)
			p = "int";
		break;
	/* __acl_delete_file */
	case 351:
		if (ndx == 0 || ndx == 1)
			p = "int";
		break;
	/* __acl_delete_fd */
	case 352:
		if (ndx == 0 || ndx == 1)
			p = "int";
		break;
	/* __acl_aclcheck_file */
	case 353:
		if (ndx == 0 || ndx == 1)
			p = "int";
		break;
	/* __acl_aclcheck_fd */
	case 354:
		if (ndx == 0 || ndx == 1)
			p = "int";
		break;
	/* extattrctl */
	case 355:
		if (ndx == 0 || ndx == 1)
			p = "int";
		break;
	/* extattr_set_file */
	case 356:
		if (ndx == 0 || ndx == 1)
			p = "ssize_t";
		break;
	/* extattr_get_file */
	case 357:
		if (ndx == 0 || ndx == 1)
			p = "ssize_t";
		break;
	/* extattr_delete_file */
	case 358:
		if (ndx == 0 || ndx == 1)
			p = "int";
		break;
	/* aio_waitcomplete */
	case 359:
		if (ndx == 0 || ndx == 1)
			p = "ssize_t";
		break;
	/* getresuid */
	case 360:
		if (ndx == 0 || ndx == 1)
			p = "int";
		break;
	/* getresgid */
	case 361:
		if (ndx == 0 || ndx == 1)
			p = "int";
		break;
	/* kqueue */
	case 362:
	/* kevent64 */
	case 370:
		if (ndx == 0 || ndx == 1)
			p = "int";
		break;
	/* extattr_set_fd */
	case 371:
		if (ndx == 0 || ndx == 1)
			p = "ssize_t";
		break;
	/* extattr_get_fd */
	case 372:
		if (ndx == 0 || ndx == 1)
			p = "ssize_t";
		break;
	/* extattr_delete_fd */
	case 373:
		if (ndx == 0 || ndx == 1)
			p = "int";
		break;
	/* __setugid */
	case 374:
		if (ndx == 0 || ndx == 1)
			p = "int";
		break;
	/* eaccess */
	case 376:
		if (ndx == 0 || ndx == 1)
			p = "int";
		break;
	/* afs3_syscall */
	case 377:
		if (ndx == 0 || ndx == 1)
			p = "int";
		break;
	/* nmount */
	case 378:
		if (ndx == 0 || ndx == 1)
			p = "int";
		break;
	/* __mac_get_proc */
	case 384:
		if (ndx == 0 || ndx == 1)
			p = "int";
		break;
	/* __mac_set_proc */
	case 385:
		if (ndx == 0 || ndx == 1)
			p = "int";
		break;
	/* __mac_get_fd */
	case 386:
		if (ndx == 0 || ndx == 1)
			p = "int";
		break;
	/* __mac_get_file */
	case 387:
		if (ndx == 0 || ndx == 1)
			p = "int";
		break;
	/* __mac_set_fd */
	case 388:
		if (ndx == 0 || ndx == 1)
			p = "int";
		break;
	/* __mac_set_file */
	case 389:
		if (ndx == 0 || ndx == 1)
			p = "int";
		break;
	/* kenv */
	case 390:
		if (ndx == 0 || ndx == 1)
			p = "int";
		break;
	/* lchflags */
	case 391:
		if (ndx == 0 || ndx == 1)
			p = "int";
		break;
	/* uuidgen */
	case 392:
		if (ndx == 0 || ndx == 1)
			p = "int";
		break;
	/* sendfile */
	case 393:
		if (ndx == 0 || ndx == 1)
			p = "int";
		break;
	/* mac_syscall */
	case 394:
		if (ndx == 0 || ndx == 1)
			p = "int";
		break;
	/* ksem_close */
	case 400:
		if (ndx == 0 || ndx == 1)
			p = "int";
		break;
	/* ksem_post */
	case 401:
		if (ndx == 0 || ndx == 1)
			p = "int";
		break;
	/* ksem_wait */
	case 402:
		if (ndx == 0 || ndx == 1)
			p = "int";
		break;
	/* ksem_trywait */
	case 403:
		if (ndx == 0 || ndx == 1)
			p = "int";
		break;
	/* ksem_init */
	case 404:
		if (ndx == 0 || ndx == 1)
			p = "int";
		break;
	/* ksem_open */
	case 405:
		if (ndx == 0 || ndx == 1)
			p = "int";
		break;
	/* ksem_unlink */
	case 406:
		if (ndx == 0 || ndx == 1)
			p = "int";
		break;
	/* ksem_getvalue */
	case 407:
		if (ndx == 0 || ndx == 1)
			p = "int";
		break;
	/* ksem_destroy */
	case 408:
		if (ndx == 0 || ndx == 1)
			p = "int";
		break;
	/* __mac_get_pid */
	case 409:
		if (ndx == 0 || ndx == 1)
			p = "int";
		break;
	/* __mac_get_link */
	case 410:
		if (ndx == 0 || ndx == 1)
			p = "int";
		break;
	/* __mac_set_link */
	case 411:
		if (ndx == 0 || ndx == 1)
			p = "int";
		break;
	/* extattr_set_link */
	case 412:
		if (ndx == 0 || ndx == 1)
			p = "ssize_t";
		break;
	/* extattr_get_link */
	case 413:
		if (ndx == 0 || ndx == 1)
			p = "ssize_t";
		break;
	/* extattr_delete_link */
	case 414:
		if (ndx == 0 || ndx == 1)
			p = "int";
		break;
	/* __mac_execve */
	case 415:
		if (ndx == 0 || ndx == 1)
			p = "int";
		break;
	/* sigaction */
	case 416:
		if (ndx == 0 || ndx == 1)
			p = "int";
		break;
	/* sigreturn */
	case 417:
		if (ndx == 0 || ndx == 1)
			p = "int";
		break;
	/* getcontext */
	case 421:
		if (ndx == 0 || ndx == 1)
			p = "int";
		break;
	/* setcontext */
	case 422:
		if (ndx == 0 || ndx == 1)
			p = "int";
		break;
	/* swapcontext */
	case 423:
		if (ndx == 0 || ndx == 1)
			p = "int";
		break;
	/* __acl_get_link */
	case 425:
		if (ndx == 0 || ndx == 1)
			p = "int";
		break;
	/* __acl_set_link */
	case 426:
		if (ndx == 0 || ndx == 1)
			p = "int";
		break;
	/* __acl_delete_link */
	case 427:
		if (ndx == 0 || ndx == 1)
			p = "int";
		break;
	/* __acl_aclcheck_link */
	case 428:
		if (ndx == 0 || ndx == 1)
			p = "int";
		break;
	/* sigwait */
	case 429:
		if (ndx == 0 || ndx == 1)
			p = "int";
		break;
	/* thr_create */
	case 430:
		if (ndx == 0 || ndx == 1)
			p = "int";
		break;
	/* thr_exit */
	case 431:
		if (ndx == 0 || ndx == 1)
			p = "void";
		break;
	/* thr_self */
	case 432:
		if (ndx == 0 || ndx == 1)
			p = "int";
		break;
	/* thr_kill */
	case 433:
		if (ndx == 0 || ndx == 1)
			p = "int";
		break;
	/* jail_attach */
	case 436:
		if (ndx == 0 || ndx == 1)
			p = "int";
		break;
	/* extattr_list_fd */
	case 437:
		if (ndx == 0 || ndx == 1)
			p = "ssize_t";
		break;
	/* extattr_list_file */
	case 438:
		if (ndx == 0 || ndx == 1)
			p = "ssize_t";
		break;
	/* extattr_list_link */
	case 439:
		if (ndx == 0 || ndx == 1)
			p = "ssize_t";
		break;
	/* ksem_timedwait */
	case 441:
		if (ndx == 0 || ndx == 1)
			p = "int";
		break;
	/* thr_suspend */
	case 442:
		if (ndx == 0 || ndx == 1)
			p = "int";
		break;
	/* thr_wake */
	case 443:
		if (ndx == 0 || ndx == 1)
			p = "int";
		break;
	/* kldunloadf */
	case 444:
		if (ndx == 0 || ndx == 1)
			p = "int";
		break;
	/* audit */
	case 445:
		if (ndx == 0 || ndx == 1)
			p = "int";
		break;
	/* auditon */
	case 446:
		if (ndx == 0 || ndx == 1)
			p = "int";
		break;
	/* getauid */
	case 447:
		if (ndx == 0 || ndx == 1)
			p = "int";
		break;
	/* setauid */
	case 448:
		if (ndx == 0 || ndx == 1)
			p = "int";
		break;
	/* getaudit */
	case 449:
		if (ndx == 0 || ndx == 1)
			p = "int";
		break;
	/* setaudit */
	case 450:
		if (ndx == 0 || ndx == 1)
			p = "int";
		break;
	/* getaudit_addr */
	case 451:
		if (ndx == 0 || ndx == 1)
			p = "int";
		break;
	/* setaudit_addr */
	case 452:
		if (ndx == 0 || ndx == 1)
			p = "int";
		break;
	/* auditctl */
	case 453:
		if (ndx == 0 || ndx == 1)
			p = "int";
		break;
	/* _umtx_op */
	case 454:
		if (ndx == 0 || ndx == 1)
			p = "int";
		break;
	/* thr_new */
	case 455:
		if (ndx == 0 || ndx == 1)
			p = "int";
		break;
	/* sigqueue */
	case 456:
		if (ndx == 0 || ndx == 1)
			p = "int";
		break;
	/* kmq_open */
	case 457:
		if (ndx == 0 || ndx == 1)
			p = "int";
		break;
	/* kmq_setattr */
	case 458:
		if (ndx == 0 || ndx == 1)
			p = "int";
		break;
	/* kmq_timedreceive */
	case 459:
		if (ndx == 0 || ndx == 1)
			p = "int";
		break;
	/* kmq_timedsend */
	case 460:
		if (ndx == 0 || ndx == 1)
			p = "int";
		break;
	/* kmq_notify */
	case 461:
		if (ndx == 0 || ndx == 1)
			p = "int";
		break;
	/* kmq_unlink */
	case 462:
		if (ndx == 0 || ndx == 1)
			p = "int";
		break;
	/* abort2 */
	case 463:
		if (ndx == 0 || ndx == 1)
			p = "void";
		break;
	/* thr_set_name */
	case 464:
		if (ndx == 0 || ndx == 1)
			p = "int";
		break;
	/* aio_fsync */
	case 465:
		if (ndx == 0 || ndx == 1)
			p = "int";
		break;
	/* rtprio_thread */
	case 466:
		if (ndx == 0 || ndx == 1)
			p = "int";
		break;
	/* thr_stack */
	case 467:
		if (ndx == 0 || ndx == 1)
			p = "caddr_t";
		break;
	/* thr_workq */
	case 468:
		if (ndx == 0 || ndx == 1)
			p = "int";
		break;
	/* sctp_peeloff */
	case 471:
		if (ndx == 0 || ndx == 1)
			p = "int";
		break;
	/* sctp_generic_sendmsg */
	case 472:
		if (ndx == 0 || ndx == 1)
			p = "int";
		break;
	/* sctp_generic_sendmsg_iov */
	case 473:
		if (ndx == 0 || ndx == 1)
			p = "int";
		break;
	/* sctp_generic_recvmsg */
	case 474:
		if (ndx == 0 || ndx == 1)
			p = "int";
		break;
	/* pread */
	case 475:
		if (ndx == 0 || ndx == 1)
			p = "ssize_t";
		break;
	/* pwrite */
	case 476:
		if (ndx == 0 || ndx == 1)
			p = "ssize_t";
		break;
	/* mmap */
	case 477:
		if (ndx == 0 || ndx == 1)
			p = "void *";
		break;
	/* lseek */
	case 478:
		if (ndx == 0 || ndx == 1)
			p = "off_t";
		break;
	/* truncate */
	case 479:
		if (ndx == 0 || ndx == 1)
			p = "int";
		break;
	/* ftruncate */
	case 480:
		if (ndx == 0 || ndx == 1)
			p = "int";
		break;
	/* thr_kill2 */
	case 481:
		if (ndx == 0 || ndx == 1)
			p = "int";
		break;
	/* shm_unlink */
	case 483:
		if (ndx == 0 || ndx == 1)
			p = "int";
		break;
	/* cpuset */
	case 484:
		if (ndx == 0 || ndx == 1)
			p = "int";
		break;
	/* cpuset_setid */
	case 485:
		if (ndx == 0 || ndx == 1)
			p = "int";
		break;
	/* cpuset_getid */
	case 486:
		if (ndx == 0 || ndx == 1)
			p = "int";
		break;
	/* cpuset_getaffinity */
	case 487:
		if (ndx == 0 || ndx == 1)
			p = "int";
		break;
	/* cpuset_setaffinity */
	case 488:
		if (ndx == 0 || ndx == 1)
			p = "int";
		break;
	/* faccessat */
	case 489:
		if (ndx == 0 || ndx == 1)
			p = "int";
		break;
	/* fchmodat */
	case 490:
		if (ndx == 0 || ndx == 1)
			p = "int";
		break;
	/* fchownat */
	case 491:
		if (ndx == 0 || ndx == 1)
			p = "int";
		break;
	/* fexecve */
	case 492:
		if (ndx == 0 || ndx == 1)
			p = "int";
		break;
	/* futimesat */
	case 494:
		if (ndx == 0 || ndx == 1)
			p = "int";
		break;
	/* linkat */
	case 495:
		if (ndx == 0 || ndx == 1)
			p = "int";
		break;
	/* mkdirat */
	case 496:
		if (ndx == 0 || ndx == 1)
			p = "int";
		break;
	/* mkfifoat */
	case 497:
		if (ndx == 0 || ndx == 1)
			p = "int";
		break;
	/* openat */
	case 499:
		if (ndx == 0 || ndx == 1)
			p = "int";
		break;
	/* readlinkat */
	case 500:
		if (ndx == 0 || ndx == 1)
			p = "ssize_t";
		break;
	/* renameat */
	case 501:
		if (ndx == 0 || ndx == 1)
			p = "int";
		break;
	/* symlinkat */
	case 502:
		if (ndx == 0 || ndx == 1)
			p = "int";
		break;
	/* unlinkat */
	case 503:
		if (ndx == 0 || ndx == 1)
			p = "int";
		break;
	/* posix_openpt */
	case 504:
		if (ndx == 0 || ndx == 1)
			p = "int";
		break;
	/* gssd_syscall */
	case 505:
		if (ndx == 0 || ndx == 1)
			p = "int";
		break;
	/* jail_get */
	case 506:
		if (ndx == 0 || ndx == 1)
			p = "int";
		break;
	/* jail_set */
	case 507:
		if (ndx == 0 || ndx == 1)
			p = "int";
		break;
	/* jail_remove */
	case 508:
		if (ndx == 0 || ndx == 1)
			p = "int";
		break;
	/* __semctl */
	case 510:
		if (ndx == 0 || ndx == 1)
			p = "int";
		break;
	/* msgctl */
	case 511:
		if (ndx == 0 || ndx == 1)
			p = "int";
		break;
	/* shmctl */
	case 512:
		if (ndx == 0 || ndx == 1)
			p = "int";
		break;
	/* lpathconf */
	case 513:
		if (ndx == 0 || ndx == 1)
			p = "int";
		break;
	/* __cap_rights_get */
	case 515:
		if (ndx == 0 || ndx == 1)
			p = "int";
		break;
	/* cap_enter */
	case 516:
	/* cap_getmode */
	case 517:
		if (ndx == 0 || ndx == 1)
			p = "int";
		break;
	/* pdfork */
	case 518:
		if (ndx == 0 || ndx == 1)
			p = "int";
		break;
	/* pdkill */
	case 519:
		if (ndx == 0 || ndx == 1)
			p = "int";
		break;
	/* pdgetpid */
	case 520:
		if (ndx == 0 || ndx == 1)
			p = "int";
		break;
	/* pselect */
	case 522:
		if (ndx == 0 || ndx == 1)
			p = "int";
		break;
	/* getloginclass */
	case 523:
		if (ndx == 0 || ndx == 1)
			p = "int";
		break;
	/* setloginclass */
	case 524:
		if (ndx == 0 || ndx == 1)
			p = "int";
		break;
	/* rctl_get_racct */
	case 525:
		if (ndx == 0 || ndx == 1)
			p = "int";
		break;
	/* rctl_get_rules */
	case 526:
		if (ndx == 0 || ndx == 1)
			p = "int";
		break;
	/* rctl_get_limits */
	case 527:
		if (ndx == 0 || ndx == 1)
			p = "int";
		break;
	/* rctl_add_rule */
	case 528:
		if (ndx == 0 || ndx == 1)
			p = "int";
		break;
	/* rctl_remove_rule */
	case 529:
		if (ndx == 0 || ndx == 1)
			p = "int";
		break;
	/* posix_fallocate */
	case 530:
		if (ndx == 0 || ndx == 1)
			p = "int";
		break;
	/* posix_fadvise */
	case 531:
		if (ndx == 0 || ndx == 1)
			p = "int";
		break;
	/* wait6 */
	case 532:
		if (ndx == 0 || ndx == 1)
			p = "int";
		break;
	/* cap_rights_limit */
	case 533:
		if (ndx == 0 || ndx == 1)
			p = "int";
		break;
	/* cap_ioctls_limit */
	case 534:
		if (ndx == 0 || ndx == 1)
			p = "int";
		break;
	/* cap_ioctls_get */
	case 535:
		if (ndx == 0 || ndx == 1)
			p = "ssize_t";
		break;
	/* cap_fcntls_limit */
	case 536:
		if (ndx == 0 || ndx == 1)
			p = "int";
		break;
	/* cap_fcntls_get */
	case 537:
		if (ndx == 0 || ndx == 1)
			p = "int";
		break;
	/* bindat */
	case 538:
		if (ndx == 0 || ndx == 1)
			p = "int";
		break;
	/* connectat */
	case 539:
		if (ndx == 0 || ndx == 1)
			p = "int";
		break;
	/* chflagsat */
	case 540:
		if (ndx == 0 || ndx == 1)
			p = "int";
		break;
	/* accept4 */
	case 541:
		if (ndx == 0 || ndx == 1)
			p = "int";
		break;
	/* pipe2 */
	case 542:
		if (ndx == 0 || ndx == 1)
			p = "int";
		break;
	/* aio_mlock */
	case 543:
		if (ndx == 0 || ndx == 1)
			p = "int";
		break;
	/* procctl */
	case 544:
		if (ndx == 0 || ndx == 1)
			p = "int";
		break;
	/* ppoll */
	case 545:
		if (ndx == 0 || ndx == 1)
			p = "int";
		break;
	/* futimens */
	case 546:
		if (ndx == 0 || ndx == 1)
			p = "int";
		break;
	/* utimensat */
	case 547:
		if (ndx == 0 || ndx == 1)
			p = "int";
		break;
	/* fdatasync */
	case 550:
		if (ndx == 0 || ndx == 1)
			p = "int";
		break;
	/* fstat */
	case 551:
		if (ndx == 0 || ndx == 1)
			p = "int";
		break;
	/* fstatat */
	case 552:
		if (ndx == 0 || ndx == 1)
			p = "int";
		break;
	/* fhstat */
	case 553:
		if (ndx == 0 || ndx == 1)
			p = "int";
		break;
	/* getdirentries */
	case 554:
		if (ndx == 0 || ndx == 1)
			p = "ssize_t";
		break;
	/* statfs */
	case 555:
		if (ndx == 0 || ndx == 1)
			p = "int";
		break;
	/* fstatfs */
	case 556:
		if (ndx == 0 || ndx == 1)
			p = "int";
		break;
	/* getfsstat */
	case 557:
		if (ndx == 0 || ndx == 1)
			p = "int";
		break;
	/* fhstatfs */
	case 558:
		if (ndx == 0 || ndx == 1)
			p = "int";
		break;
	/* mknodat */
	case 559:
		if (ndx == 0 || ndx == 1)
			p = "int";
		break;
	/* kevent */
	case 560:
		if (ndx == 0 || ndx == 1)
			p = "int";
		break;
	/* cpuset_getdomain */
	case 561:
		if (ndx == 0 || ndx == 1)
			p = "int";
		break;
	/* cpuset_setdomain */
	case 562:
		if (ndx == 0 || ndx == 1)
			p = "int";
		break;
	/* getrandom */
	case 563:
		if (ndx == 0 || ndx == 1)
			p = "int";
		break;
	/* getfhat */
	case 564:
		if (ndx == 0 || ndx == 1)
			p = "int";
		break;
	/* fhlink */
	case 565:
		if (ndx == 0 || ndx == 1)
			p = "int";
		break;
	/* fhlinkat */
	case 566:
		if (ndx == 0 || ndx == 1)
			p = "int";
		break;
	/* fhreadlink */
	case 567:
		if (ndx == 0 || ndx == 1)
			p = "int";
		break;
	/* funlinkat */
	case 568:
		if (ndx == 0 || ndx == 1)
			p = "int";
		break;
	/* copy_file_range */
	case 569:
		if (ndx == 0 || ndx == 1)
			p = "ssize_t";
		break;
	/* __sysctlbyname */
	case 570:
		if (ndx == 0 || ndx == 1)
			p = "int";
		break;
	/* shm_open2 */
	case 571:
		if (ndx == 0 || ndx == 1)
			p = "int";
		break;
	/* shm_rename */
	case 572:
		if (ndx == 0 || ndx == 1)
			p = "int";
		break;
	/* sigfastblock */
	case 573:
		if (ndx == 0 || ndx == 1)
			p = "int";
		break;
	/* __realpathat */
	case 574:
		if (ndx == 0 || ndx == 1)
			p = "int";
		break;
	/* close_range */
	case 575:
		if (ndx == 0 || ndx == 1)
			p = "int";
		break;
	/* rpctls_syscall */
	case 576:
		if (ndx == 0 || ndx == 1)
			p = "int";
		break;
	/* __specialfd */
	case 577:
		if (ndx == 0 || ndx == 1)
			p = "int";
		break;
	/* aio_writev */
	case 578:
		if (ndx == 0 || ndx == 1)
			p = "int";
		break;
	/* aio_readv */
	case 579:
		if (ndx == 0 || ndx == 1)
			p = "int";
		break;
	/* fspacectl */
	case 580:
		if (ndx == 0 || ndx == 1)
			p = "int";
		break;
	/* sched_getcpu */
	case 581:
	/* swapoff */
	case 582:
		if (ndx == 0 || ndx == 1)
			p = "int";
		break;
	/* kqueuex */
	case 583:
		if (ndx == 0 || ndx == 1)
			p = "int";
		break;
	/* membarrier */
	case 584:
		if (ndx == 0 || ndx == 1)
			p = "int";
		break;
	/* timerfd_create */
	case 585:
		if (ndx == 0 || ndx == 1)
			p = "int";
		break;
	/* timerfd_gettime */
	case 586:
		if (ndx == 0 || ndx == 1)
			p = "int";
		break;
	/* timerfd_settime */
	case 587:
		if (ndx == 0 || ndx == 1)
			p = "int";
		break;
	/* kcmp */
	case 588:
		if (ndx == 0 || ndx == 1)
			p = "int";
		break;
<<<<<<< HEAD
	/* _kernelrpc_mach_vm_allocate_trap */
	case 610:
		if (ndx == 0 || ndx == 1)
			p = "int";
		break;
	/* _kernelrpc_mach_vm_deallocate_trap */
	case 612:
		if (ndx == 0 || ndx == 1)
			p = "int";
		break;
	/* _kernelrpc_mach_vm_protect_trap */
	case 614:
		if (ndx == 0 || ndx == 1)
			p = "int";
		break;
	/* _kernelrpc_mach_vm_map_trap */
	case 615:
		if (ndx == 0 || ndx == 1)
			p = "int";
		break;
	/* _kernelrpc_mach_port_allocate_trap */
	case 616:
		if (ndx == 0 || ndx == 1)
			p = "int";
		break;
	/* _kernelrpc_mach_port_destroy_trap */
	case 617:
		if (ndx == 0 || ndx == 1)
			p = "int";
		break;
	/* _kernelrpc_mach_port_deallocate_trap */
	case 618:
		if (ndx == 0 || ndx == 1)
			p = "int";
		break;
	/* _kernelrpc_mach_port_mod_refs_trap */
	case 619:
		if (ndx == 0 || ndx == 1)
			p = "int";
		break;
	/* _kernelrpc_mach_port_move_member_trap */
	case 620:
		if (ndx == 0 || ndx == 1)
			p = "int";
		break;
	/* _kernelrpc_mach_port_insert_right_trap */
	case 621:
		if (ndx == 0 || ndx == 1)
			p = "int";
		break;
	/* _kernelrpc_mach_port_insert_member_trap */
	case 622:
		if (ndx == 0 || ndx == 1)
			p = "int";
		break;
	/* _kernelrpc_mach_port_extract_member_trap */
	case 623:
		if (ndx == 0 || ndx == 1)
			p = "int";
		break;
	/* _kernelrpc_mach_port_construct_trap */
	case 624:
		if (ndx == 0 || ndx == 1)
			p = "int";
		break;
	/* _kernelrpc_mach_port_destruct_trap */
	case 625:
		if (ndx == 0 || ndx == 1)
			p = "int";
		break;
	/* mach_reply_port */
	case 626:
	/* thread_self_trap */
	case 627:
	/* task_self_trap */
	case 628:
	/* host_self_trap */
	case 629:
	/* mach_msg_trap */
	case 631:
		if (ndx == 0 || ndx == 1)
			p = "int";
		break;
	/* mach_msg_overwrite_trap */
	case 632:
		if (ndx == 0 || ndx == 1)
			p = "int";
		break;
	/* semaphore_signal_trap */
	case 633:
		if (ndx == 0 || ndx == 1)
			p = "int";
		break;
	/* semaphore_signal_all_trap */
	case 634:
		if (ndx == 0 || ndx == 1)
			p = "int";
		break;
	/* semaphore_signal_thread_trap */
	case 635:
		if (ndx == 0 || ndx == 1)
			p = "int";
		break;
	/* semaphore_wait_trap */
	case 636:
		if (ndx == 0 || ndx == 1)
			p = "int";
		break;
	/* semaphore_wait_signal_trap */
	case 637:
		if (ndx == 0 || ndx == 1)
			p = "int";
		break;
	/* semaphore_timedwait_trap */
	case 638:
		if (ndx == 0 || ndx == 1)
			p = "int";
		break;
	/* semaphore_timedwait_signal_trap */
	case 639:
		if (ndx == 0 || ndx == 1)
			p = "int";
		break;
	/* _kernelrpc_mach_port_guard_trap */
	case 641:
		if (ndx == 0 || ndx == 1)
			p = "int";
		break;
	/* _kernelrpc_mach_port_unguard_trap */
	case 642:
		if (ndx == 0 || ndx == 1)
			p = "int";
		break;
	/* task_name_for_pid */
	case 644:
		if (ndx == 0 || ndx == 1)
			p = "int";
		break;
	/* task_for_pid */
	case 645:
		if (ndx == 0 || ndx == 1)
			p = "int";
		break;
	/* pid_for_task */
	case 646:
		if (ndx == 0 || ndx == 1)
			p = "int";
		break;
	/* macx_swapon */
	case 648:
		if (ndx == 0 || ndx == 1)
			p = "int";
		break;
	/* macx_swapoff */
	case 649:
		if (ndx == 0 || ndx == 1)
			p = "int";
		break;
	/* macx_triggers */
	case 651:
		if (ndx == 0 || ndx == 1)
			p = "int";
		break;
	/* macx_backing_store_suspend */
	case 652:
		if (ndx == 0 || ndx == 1)
			p = "int";
		break;
	/* macx_backing_store_recovery */
	case 653:
		if (ndx == 0 || ndx == 1)
			p = "int";
		break;
	/* swtch_pri */
	case 659:
		if (ndx == 0 || ndx == 1)
			p = "int";
		break;
	/* swtch */
	case 660:
	/* thread_switch */
	case 661:
		if (ndx == 0 || ndx == 1)
			p = "int";
		break;
	/* clock_sleep_trap */
	case 662:
		if (ndx == 0 || ndx == 1)
			p = "int";
		break;
	/* mach_timebase_info */
	case 689:
		if (ndx == 0 || ndx == 1)
			p = "int";
		break;
	/* mach_wait_until */
	case 690:
		if (ndx == 0 || ndx == 1)
			p = "int";
		break;
	/* mk_timer_create */
	case 691:
	/* mk_timer_destroy */
	case 692:
		if (ndx == 0 || ndx == 1)
			p = "int";
		break;
	/* mk_timer_arm */
	case 693:
		if (ndx == 0 || ndx == 1)
			p = "int";
		break;
	/* mk_timer_cancel */
	case 694:
=======
	/* getrlimitusage */
	case 589:
>>>>>>> 41b746e0
		if (ndx == 0 || ndx == 1)
			p = "int";
		break;
	default:
		break;
	};
	if (p != NULL)
		strlcpy(desc, p, descsz);
}<|MERGE_RESOLUTION|>--- conflicted
+++ resolved
@@ -3525,7 +3525,15 @@
 		*n_args = 5;
 		break;
 	}
-<<<<<<< HEAD
+	/* getrlimitusage */
+	case 589: {
+		struct getrlimitusage_args *p = params;
+		uarg[a++] = p->which; /* u_int */
+		iarg[a++] = p->flags; /* int */
+		uarg[a++] = (intptr_t)p->res; /* rlim_t * */
+		*n_args = 3;
+		break;
+	}
 	/* _kernelrpc_mach_vm_allocate_trap */
 	case 610: {
 		struct _kernelrpc_mach_vm_allocate_trap_args *p = params;
@@ -3925,17 +3933,6 @@
 		*n_args = 2;
 		break;
 	}
-=======
-	/* getrlimitusage */
-	case 589: {
-		struct getrlimitusage_args *p = params;
-		uarg[a++] = p->which; /* u_int */
-		iarg[a++] = p->flags; /* int */
-		uarg[a++] = (intptr_t)p->res; /* rlim_t * */
-		*n_args = 3;
-		break;
-	}
->>>>>>> 41b746e0
 	default:
 		*n_args = 0;
 		break;
@@ -9844,6 +9841,22 @@
 			break;
 		};
 		break;
+	/* getrlimitusage */
+	case 589:
+		switch (ndx) {
+		case 0:
+			p = "u_int";
+			break;
+		case 1:
+			p = "int";
+			break;
+		case 2:
+			p = "userland rlim_t *";
+			break;
+		default:
+			break;
+		};
+		break;
 	/* _kernelrpc_mach_vm_allocate_trap */
 	case 610:
 		switch (ndx) {
@@ -10513,22 +10526,6 @@
 			break;
 		case 1:
 			p = "userland mach_absolute_time_t *";
-			break;
-		default:
-			break;
-		};
-		break;
-	/* getrlimitusage */
-	case 589:
-		switch (ndx) {
-		case 0:
-			p = "u_int";
-			break;
-		case 1:
-			p = "int";
-			break;
-		case 2:
-			p = "userland rlim_t *";
 			break;
 		default:
 			break;
@@ -12544,7 +12541,11 @@
 		if (ndx == 0 || ndx == 1)
 			p = "int";
 		break;
-<<<<<<< HEAD
+	/* getrlimitusage */
+	case 589:
+		if (ndx == 0 || ndx == 1)
+			p = "int";
+		break;
 	/* _kernelrpc_mach_vm_allocate_trap */
 	case 610:
 		if (ndx == 0 || ndx == 1)
@@ -12759,10 +12760,6 @@
 		break;
 	/* mk_timer_cancel */
 	case 694:
-=======
-	/* getrlimitusage */
-	case 589:
->>>>>>> 41b746e0
 		if (ndx == 0 || ndx == 1)
 			p = "int";
 		break;
