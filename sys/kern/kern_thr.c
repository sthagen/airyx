/*-
 * SPDX-License-Identifier: BSD-2-Clause
 *
 * Copyright (c) 2003, Jeffrey Roberson <jeff@freebsd.org>
 * All rights reserved.
 *
 * Redistribution and use in source and binary forms, with or without
 * modification, are permitted provided that the following conditions
 * are met:
 * 1. Redistributions of source code must retain the above copyright
 *    notice unmodified, this list of conditions, and the following
 *    disclaimer.
 * 2. Redistributions in binary form must reproduce the above copyright
 *    notice, this list of conditions and the following disclaimer in the
 *    documentation and/or other materials provided with the distribution.
 *
 * THIS SOFTWARE IS PROVIDED BY THE AUTHOR ``AS IS'' AND ANY EXPRESS OR
 * IMPLIED WARRANTIES, INCLUDING, BUT NOT LIMITED TO, THE IMPLIED WARRANTIES
 * OF MERCHANTABILITY AND FITNESS FOR A PARTICULAR PURPOSE ARE DISCLAIMED.
 * IN NO EVENT SHALL THE AUTHOR BE LIABLE FOR ANY DIRECT, INDIRECT,
 * INCIDENTAL, SPECIAL, EXEMPLARY, OR CONSEQUENTIAL DAMAGES (INCLUDING, BUT
 * NOT LIMITED TO, PROCUREMENT OF SUBSTITUTE GOODS OR SERVICES; LOSS OF USE,
 * DATA, OR PROFITS; OR BUSINESS INTERRUPTION) HOWEVER CAUSED AND ON ANY
 * THEORY OF LIABILITY, WHETHER IN CONTRACT, STRICT LIABILITY, OR TORT
 * (INCLUDING NEGLIGENCE OR OTHERWISE) ARISING IN ANY WAY OUT OF THE USE OF
 * THIS SOFTWARE, EVEN IF ADVISED OF THE POSSIBILITY OF SUCH DAMAGE.
 */

#include "opt_posix.h"
#include "opt_thrworkq.h"
#include "opt_hwpmc_hooks.h"

#include <sys/systm.h>
#include <sys/kernel.h>
#include <sys/limits.h>
#include <sys/lock.h>
#include <sys/mman.h>
#include <sys/mutex.h>
#include <sys/priv.h>
#include <sys/proc.h>
#include <sys/posix4.h>
#include <sys/ptrace.h>
#include <sys/racct.h>
#include <sys/resourcevar.h>
#include <sys/rtprio.h>
#include <sys/rwlock.h>
#include <sys/sched.h>
#include <sys/sysctl.h>
#include <sys/smp.h>
#include <sys/syscallsubr.h>
#include <sys/sysent.h>
#include <sys/sysproto.h>
#include <sys/signalvar.h>
#include <sys/sysctl.h>
#include <sys/thr.h>
<<<<<<< HEAD
#include <sys/rtprio.h>
#include <sys/thrworkq.h>
=======
#include <sys/ucontext.h>
>>>>>>> ebcfab99
#include <sys/umtxvar.h>
#ifdef	HWPMC_HOOKS
#include <sys/pmckern.h>
#endif

#include <machine/frame.h>

#include <vm/pmap.h>
#include <vm/vm.h>
#include <vm/vm_extern.h>
#include <vm/vm_map.h>

#include <security/audit/audit.h>

/*
 * Default stack guard size for thread.  If set to zero then no
 * guard page.
 */
#define        THR_GUARD_DEFAULT       PAGE_SIZE

/*
 * XXX - These should most likely be sysctl parameters.
 */
static vm_size_t thr_stack_default = THR_STACK_DEFAULT;
static vm_size_t thr_stack_initial = THR_STACK_INITIAL;

static SYSCTL_NODE(_kern, OID_AUTO, threads, CTLFLAG_RW | CTLFLAG_MPSAFE, 0,
    "thread allocation");

int max_threads_per_proc = 1500;
SYSCTL_INT(_kern_threads, OID_AUTO, max_threads_per_proc, CTLFLAG_RW,
    &max_threads_per_proc, 0, "Limit on threads per proc");

static int max_threads_hits;
SYSCTL_INT(_kern_threads, OID_AUTO, max_threads_hits, CTLFLAG_RD,
    &max_threads_hits, 0, "kern.threads.max_threads_per_proc hit count");

#ifdef COMPAT_FREEBSD32

static inline int
suword_lwpid(void *addr, lwpid_t lwpid)
{
	int error;

	if (SV_CURPROC_FLAG(SV_LP64))
		error = suword(addr, lwpid);
	else
		error = suword32(addr, lwpid);
	return (error);
}

#else
#define suword_lwpid	suword
#endif

/*
 * System call interface.
 */

struct thr_create_initthr_args {
	ucontext_t ctx;
	long *tid;
};

static int
thr_create_initthr(struct thread *td, void *thunk)
{
	struct thr_create_initthr_args *args;

	/* Copy out the child tid. */
	args = thunk;
	if (args->tid != NULL && suword_lwpid(args->tid, td->td_tid))
		return (EFAULT);

	return (set_mcontext(td, &args->ctx.uc_mcontext));
}

int
sys_thr_create(struct thread *td, struct thr_create_args *uap)
    /* ucontext_t *ctx, long *id, int flags */
{
	struct thr_create_initthr_args args;
	int error;

	if ((error = copyin(uap->ctx, &args.ctx, sizeof(args.ctx))))
		return (error);
	args.tid = uap->id;
	return (thread_create(td, NULL, thr_create_initthr, &args));
}

int
sys_thr_new(struct thread *td, struct thr_new_args *uap)
    /* struct thr_param * */
{
	struct thr_param param;
	int error;

	if (uap->param_size < 0 || uap->param_size > sizeof(param))
		return (EINVAL);
	bzero(&param, sizeof(param));
	if ((error = copyin(uap->param, &param, uap->param_size)))
		return (error);
	return (kern_thr_new(td, &param));
}

static int
thr_new_initthr(struct thread *td, void *thunk)
{
	stack_t stack;
	struct thr_param *param;
	int error;

	/*
	 * Here we copy out tid to two places, one for child and one
	 * for parent, because pthread can create a detached thread,
	 * if parent wants to safely access child tid, it has to provide
	 * its storage, because child thread may exit quickly and
	 * memory is freed before parent thread can access it.
	 */
	param = thunk;
	if ((param->child_tid != NULL &&
	    suword_lwpid(param->child_tid, td->td_tid)) ||
	    (param->parent_tid != NULL &&
	    suword_lwpid(param->parent_tid, td->td_tid)))
		return (EFAULT);

	/* Set up our machine context. */
	stack.ss_sp = param->stack_base;
	stack.ss_size = param->stack_size;
	/* Set upcall address to user thread entry function. */
	error = cpu_set_upcall(td, param->start_func, param->arg, &stack);
	if (error != 0)
		return (error);
	/* Setup user TLS address and TLS pointer register. */
	return (cpu_set_user_tls(td, param->tls_base));
}

int
kern_thr_new(struct thread *td, struct thr_param *param)
{
	struct rtprio rtp, *rtpp;
	int error;

	rtpp = NULL;
	if (param->rtp != 0) {
		error = copyin(param->rtp, &rtp, sizeof(struct rtprio));
		if (error)
			return (error);
		rtpp = &rtp;
	}
	return (thread_create(td, rtpp, thr_new_initthr, param));
}

int
thread_create(struct thread *td, struct rtprio *rtp,
    int (*initialize_thread)(struct thread *, void *), void *thunk)
{
	struct thread *newtd;
	struct proc *p;
	int error;

	p = td->td_proc;

	if (rtp != NULL) {
		switch(rtp->type) {
		case RTP_PRIO_REALTIME:
		case RTP_PRIO_FIFO:
			/* Only root can set scheduler policy */
			if (priv_check(td, PRIV_SCHED_SETPOLICY) != 0)
				return (EPERM);
			if (rtp->prio > RTP_PRIO_MAX)
				return (EINVAL);
			break;
		case RTP_PRIO_NORMAL:
			rtp->prio = 0;
			break;
		default:
			return (EINVAL);
		}
	}

#ifdef RACCT
	if (racct_enable) {
		PROC_LOCK(p);
		error = racct_add(p, RACCT_NTHR, 1);
		PROC_UNLOCK(p);
		if (error != 0)
			return (EPROCLIM);
	}
#endif

	/* Initialize our td */
	error = kern_thr_alloc(p, 0, &newtd);
	if (error)
		goto fail;

	bzero(&newtd->td_startzero,
	    __rangeof(struct thread, td_startzero, td_endzero));
	bcopy(&td->td_startcopy, &newtd->td_startcopy,
	    __rangeof(struct thread, td_startcopy, td_endcopy));
	newtd->td_proc = td->td_proc;
	newtd->td_rb_list = newtd->td_rbp_list = newtd->td_rb_inact = 0;
	thread_cow_get(newtd, td);

	cpu_copy_thread(newtd, td);

	error = initialize_thread(newtd, thunk);
	if (error != 0) {
		thread_cow_free(newtd);
		thread_free(newtd);
		goto fail;
	}

	PROC_LOCK(p);
	p->p_flag |= P_HADTHREADS;
	thread_link(newtd, p);
	bcopy(p->p_comm, newtd->td_name, sizeof(newtd->td_name));
	thread_lock(td);
	/* let the scheduler know about these things. */
	sched_fork_thread(td, newtd);
	thread_unlock(td);
	if (P_SHOULDSTOP(p))
		ast_sched(newtd, TDA_SUSPEND);
	if (p->p_ptevents & PTRACE_LWP)
		newtd->td_dbgflags |= TDB_BORN;

	PROC_UNLOCK(p);
#ifdef	HWPMC_HOOKS
	if (PMC_PROC_IS_USING_PMCS(p))
		PMC_CALL_HOOK(newtd, PMC_FN_THR_CREATE, NULL);
	else if (PMC_SYSTEM_SAMPLING_ACTIVE())
		PMC_CALL_HOOK_UNLOCKED(newtd, PMC_FN_THR_CREATE_LOG, NULL);
#endif

	tidhash_add(newtd);

	/* ignore timesharing class */
	if (rtp != NULL && !(td->td_pri_class == PRI_TIMESHARE &&
	    rtp->type == RTP_PRIO_NORMAL))
		rtp_to_pri(rtp, newtd);

	thread_lock(newtd);
	TD_SET_CAN_RUN(newtd);
	sched_add(newtd, SRQ_BORING);

	return (0);

fail:
#ifdef RACCT
	if (racct_enable) {
		PROC_LOCK(p);
		racct_sub(p, RACCT_NTHR, 1);
		PROC_UNLOCK(p);
	}
#endif
	return (error);
}

int
sys_thr_self(struct thread *td, struct thr_self_args *uap)
    /* long *id */
{
	int error;

	error = suword_lwpid(uap->id, (unsigned)td->td_tid);
	if (error == -1)
		return (EFAULT);
	return (0);
}

int
sys_thr_exit(struct thread *td, struct thr_exit_args *uap)
    /* long *state */
{

#ifdef THRWORKQ
	if (td->td_reuse_stack != NULL) {
		thrworkq_reusestack(td->td_proc, td->td_reuse_stack);
		td->td_reuse_stack = NULL;
	}
#endif

	umtx_thread_exit(td);

	/* Signal userland that it can free the stack. */
	if ((void *)uap->state != NULL) {
		(void)suword_lwpid(uap->state, 1);
		(void)kern_umtx_wake(td, uap->state, INT_MAX, 0);
	}

	return (kern_thr_exit(td));
}

int
kern_thr_exit(struct thread *td)
{
	struct proc *p;

	p = td->td_proc;

	/*
	 * If all of the threads in a process call this routine to
	 * exit (e.g. all threads call pthread_exit()), exactly one
	 * thread should return to the caller to terminate the process
	 * instead of the thread.
	 *
	 * Checking p_numthreads alone is not sufficient since threads
	 * might be committed to terminating while the PROC_LOCK is
	 * dropped in either ptracestop() or while removing this thread
	 * from the tidhash.  Instead, the p_pendingexits field holds
	 * the count of threads in either of those states and a thread
	 * is considered the "last" thread if all of the other threads
	 * in a process are already terminating.
	 */
	PROC_LOCK(p);
	if (p->p_numthreads == p->p_pendingexits + 1) {
		/*
		 * Ignore attempts to shut down last thread in the
		 * proc.  This will actually call _exit(2) in the
		 * usermode trampoline when it returns.
		 */
		PROC_UNLOCK(p);
		return (0);
	}

	if (p->p_sysent->sv_ontdexit != NULL)
		p->p_sysent->sv_ontdexit(td);

	td->td_dbgflags |= TDB_EXIT;
	if (p->p_ptevents & PTRACE_LWP) {
		p->p_pendingexits++;
		ptracestop(td, SIGTRAP, NULL);
		p->p_pendingexits--;
	}
	tidhash_remove(td);

	/*
	 * The check above should prevent all other threads from this
	 * process from exiting while the PROC_LOCK is dropped, so
	 * there must be at least one other thread other than the
	 * current thread.
	 */
	KASSERT(p->p_numthreads > 1, ("too few threads"));
	racct_sub(p, RACCT_NTHR, 1);
	tdsigcleanup(td);

#ifdef AUDIT
	AUDIT_SYSCALL_EXIT(0, td);
#endif

	PROC_SLOCK(p);
	thread_stopped(p);
	thread_exit();
	/* NOTREACHED */
}

int
sys_thr_kill(struct thread *td, struct thr_kill_args *uap)
    /* long id, int sig */
{
	ksiginfo_t ksi;
	struct thread *ttd;
	struct proc *p;
	int error;

	p = td->td_proc;
	ksiginfo_init(&ksi);
	ksi.ksi_signo = uap->sig;
	ksi.ksi_code = SI_LWP;
	ksi.ksi_pid = p->p_pid;
	ksi.ksi_uid = td->td_ucred->cr_ruid;
	if (uap->id == -1) {
		if (uap->sig != 0 && !_SIG_VALID(uap->sig)) {
			error = EINVAL;
		} else {
			error = ESRCH;
			PROC_LOCK(p);
			FOREACH_THREAD_IN_PROC(p, ttd) {
				if (ttd != td) {
					error = 0;
					if (uap->sig == 0)
						break;
					tdksignal(ttd, uap->sig, &ksi);
				}
			}
			PROC_UNLOCK(p);
		}
	} else {
		error = 0;
		ttd = tdfind((lwpid_t)uap->id, p->p_pid);
		if (ttd == NULL)
			return (ESRCH);
		if (uap->sig == 0)
			;
		else if (!_SIG_VALID(uap->sig))
			error = EINVAL;
		else 
			tdksignal(ttd, uap->sig, &ksi);
		PROC_UNLOCK(ttd->td_proc);
	}
	return (error);
}

int
sys_thr_kill2(struct thread *td, struct thr_kill2_args *uap)
    /* pid_t pid, long id, int sig */
{
	ksiginfo_t ksi;
	struct thread *ttd;
	struct proc *p;
	int error;

	AUDIT_ARG_SIGNUM(uap->sig);

	ksiginfo_init(&ksi);
	ksi.ksi_signo = uap->sig;
	ksi.ksi_code = SI_LWP;
	ksi.ksi_pid = td->td_proc->p_pid;
	ksi.ksi_uid = td->td_ucred->cr_ruid;
	if (uap->id == -1) {
		if ((p = pfind(uap->pid)) == NULL)
			return (ESRCH);
		AUDIT_ARG_PROCESS(p);
		error = p_cansignal(td, p, uap->sig);
		if (error) {
			PROC_UNLOCK(p);
			return (error);
		}
		if (uap->sig != 0 && !_SIG_VALID(uap->sig)) {
			error = EINVAL;
		} else {
			error = ESRCH;
			FOREACH_THREAD_IN_PROC(p, ttd) {
				if (ttd != td) {
					error = 0;
					if (uap->sig == 0)
						break;
					tdksignal(ttd, uap->sig, &ksi);
				}
			}
		}
		PROC_UNLOCK(p);
	} else {
		ttd = tdfind((lwpid_t)uap->id, uap->pid);
		if (ttd == NULL)
			return (ESRCH);
		p = ttd->td_proc;
		AUDIT_ARG_PROCESS(p);
		error = p_cansignal(td, p, uap->sig);
		if (uap->sig == 0)
			;
		else if (!_SIG_VALID(uap->sig))
			error = EINVAL;
		else
			tdksignal(ttd, uap->sig, &ksi);
		PROC_UNLOCK(p);
	}
	return (error);
}

int
sys_thr_suspend(struct thread *td, struct thr_suspend_args *uap)
	/* const struct timespec *timeout */
{
	struct timespec ts, *tsp;
	int error;

	tsp = NULL;
	if (uap->timeout != NULL) {
		error = umtx_copyin_timeout(uap->timeout, &ts);
		if (error != 0)
			return (error);
		tsp = &ts;
	}

	return (kern_thr_suspend(td, tsp));
}

int
kern_thr_suspend(struct thread *td, struct timespec *tsp)
{
	struct proc *p = td->td_proc;
	struct timeval tv;
	int error = 0;
	int timo = 0;

	if (td->td_pflags & TDP_WAKEUP) {
		td->td_pflags &= ~TDP_WAKEUP;
		return (0);
	}

	if (tsp != NULL) {
		if (tsp->tv_sec == 0 && tsp->tv_nsec == 0)
			error = EWOULDBLOCK;
		else {
			TIMESPEC_TO_TIMEVAL(&tv, tsp);
			timo = tvtohz(&tv);
		}
	}

	PROC_LOCK(p);
	if (error == 0 && (td->td_flags & TDF_THRWAKEUP) == 0)
		error = msleep((void *)td, &p->p_mtx,
			 PCATCH, "lthr", timo);

	if (td->td_flags & TDF_THRWAKEUP) {
		thread_lock(td);
		td->td_flags &= ~TDF_THRWAKEUP;
		thread_unlock(td);
		PROC_UNLOCK(p);
		return (0);
	}
	PROC_UNLOCK(p);
	if (error == EWOULDBLOCK)
		error = ETIMEDOUT;
	else if (error == ERESTART) {
		if (timo != 0)
			error = EINTR;
	}
	return (error);
}

int
sys_thr_wake(struct thread *td, struct thr_wake_args *uap)
	/* long id */
{
	struct proc *p;
	struct thread *ttd;

	if (uap->id == td->td_tid) {
		td->td_pflags |= TDP_WAKEUP;
		return (0);
	} 

	p = td->td_proc;
	ttd = tdfind((lwpid_t)uap->id, p->p_pid);
	if (ttd == NULL)
		return (ESRCH);
	thread_lock(ttd);
	ttd->td_flags |= TDF_THRWAKEUP;
	thread_unlock(ttd);
	wakeup((void *)ttd);
	PROC_UNLOCK(p);
	return (0);
}

int
sys_thr_set_name(struct thread *td, struct thr_set_name_args *uap)
{
	struct proc *p;
	char name[MAXCOMLEN + 1];
	struct thread *ttd;
	int error;

	error = 0;
	name[0] = '\0';
	if (uap->name != NULL) {
		error = copyinstr(uap->name, name, sizeof(name), NULL);
		if (error == ENAMETOOLONG) {
			error = copyin(uap->name, name, sizeof(name) - 1);
			name[sizeof(name) - 1] = '\0';
		}
		if (error)
			return (error);
	}
	p = td->td_proc;
	ttd = tdfind((lwpid_t)uap->id, p->p_pid);
	if (ttd == NULL)
		return (ESRCH);
	strcpy(ttd->td_name, name);
#ifdef HWPMC_HOOKS
	if (PMC_PROC_IS_USING_PMCS(p) || PMC_SYSTEM_SAMPLING_ACTIVE())
		PMC_CALL_HOOK_UNLOCKED(ttd, PMC_FN_THR_CREATE_LOG, NULL);
#endif
#ifdef KTR
	sched_clear_tdname(ttd);
#endif
	PROC_UNLOCK(p);
	return (error);
}

int
sys_thr_stack(struct thread *td, struct thr_stack_args *uap)
{
	vm_size_t stacksz, guardsz;
	void *addr;
	int error;

	/* Round up to the nearest page size. */
	stacksz = (vm_size_t)round_page(uap->stacksize);
	guardsz = (vm_size_t)round_page(uap->guardsize);

	if (stacksz == 0)
		stacksz = thr_stack_default;

	error = kern_thr_stack(td->td_proc, &addr, stacksz, guardsz);

	td->td_retval[0] = (register_t) addr;

	return (error);
}

/*
 * kern_thr_stack() maps a new thread stack in the process.  It returns
 * the stack address in the 'addr' arg.
 *
 * Base address of the last stack allocated (including its red zone, if
 * there is one).  Stacks are allocated contiguously, starting beyond the
 * top of the main stack.  When a new stack is created, a red zone is
 * typically created (actually, the red zone is mapped with PROT_NONE) above
 * the top of the stack, such that the stack will not be able to grow all
 * the way to the bottom of the next stack.  This isn't fool-proof.  It is
 * possible for a stack to grow by a large amount, such that it grows into
 * the next stack, and as long as the memory within the red zone is never
 * accessed, nothing will prevent one thread stack from trouncing all over
 * the next.
 *
 * low memory
 *     . . . . . . . . . . . . . . . . . .
 *    |                                   |
 *    |             stack 3               | start of 3rd thread stack
 *    +-----------------------------------+
 *    |                                   |
 *    |       Red Zone (guard page)       | red zone for 2nd thread
 *    |                                   |
 *    +-----------------------------------+
 *    |  stack 2 - thr_stack_default      | top of 2nd thread stack
 *    |                                   |
 *    |                                   |
 *    |                                   |
 *    |                                   |
 *    |             stack 2               |
 *    +-----------------------------------+ <-- start of 2nd thread stack
 *    |                                   |
 *    |       Red Zone (guard page)       | red zone for 1st thread
 *    |                                   |
 *    +-----------------------------------+
 *    |  stack 1 - thr_stack_default      | top of 1st thread stack
 *    |                                   |
 *    |                                   |
 *    |                                   |
 *    |                                   |
 *    |             stack 1               |
 *    +-----------------------------------+ <-- start of 1st thread stack
 *    |                                   |   (initial value of p->p_thrstack)
 *    |       Red Zone (guard page)       |
 *    |                                   | red zone for main thread
 *    +-----------------------------------+
 *    | ->sv_usrstack - thr_stack_initial | top of main thread stack
 *    |                                   | ^
 *    |                                   | |
 *    |                                   | |
 *    |                                   | | stack growth
 *    |                                   |
 *    +-----------------------------------+ <-- start of main thread stack
 *                                              (p->p_sysent->sv_usrstack)
 * high memory
 *
 * XXX - This code assumes that the stack always grows down in address space.
 */
int
kern_thr_stack(struct proc *p, void **addr, vm_size_t stacksz,
    vm_size_t guardsz)
{
	vm_offset_t stackaddr;
	vm_map_t map;
	int error;

	KASSERT(stacksz != 0, ("[%s: %d] stacksz = 0", __FILE__, __LINE__));

	*addr = NULL;

	PROC_LOCK(p);
	if (p->p_thrstack == 0)  {
		/* Compute the start of the first thread stack. */
		p->p_thrstack = p->p_sysent->sv_usrstack -
		    (vm_offset_t)(thr_stack_initial + THR_GUARD_DEFAULT);
	}

	stackaddr = p->p_thrstack - (vm_offset_t)(stacksz + guardsz);

	/*
	 * Compute the next stack location unconditionally.  Under normal
	 * operating conditions, the most likely reason for no being able
	 * to map the thread stack is a stack overflow of the adjacent
	 * thread stack.
	 */
	p->p_thrstack -= (vm_offset_t)(stacksz + guardsz);
	PROC_UNLOCK(p);

	map = &p->p_vmspace->vm_map;
	error = vm_mmap(map, &stackaddr, (stacksz + guardsz), VM_PROT_ALL,
	    PROT_READ | PROT_WRITE, MAP_STACK, OBJT_DEFAULT, NULL, 0);
	if (error)
		return (error);

	if (guardsz != 0) {
		error = vm_map_protect(map, stackaddr, stackaddr + guardsz,
		    PROT_NONE, 0, 1);
		if (error) {
			/* unmap memory */
			(void) vm_map_remove(map, stackaddr, stackaddr +
			    (stacksz + guardsz));

			return (error);
		}
	}

	*addr = (void *)(stackaddr + guardsz);
	return (0);
}

int
kern_thr_alloc(struct proc *p, int pages, struct thread **ntd)
{

	/* Have race condition but it is cheap. */
	if (p->p_numthreads >= max_threads_per_proc) {
		++max_threads_hits;
		return (EPROCLIM);
	}

	*ntd = thread_alloc(pages);
	if (*ntd == NULL)
		return (ENOMEM);

	return (0);
}<|MERGE_RESOLUTION|>--- conflicted
+++ resolved
@@ -53,12 +53,9 @@
 #include <sys/signalvar.h>
 #include <sys/sysctl.h>
 #include <sys/thr.h>
-<<<<<<< HEAD
 #include <sys/rtprio.h>
 #include <sys/thrworkq.h>
-=======
 #include <sys/ucontext.h>
->>>>>>> ebcfab99
 #include <sys/umtxvar.h>
 #ifdef	HWPMC_HOOKS
 #include <sys/pmckern.h>
@@ -120,7 +117,7 @@
 
 struct thr_create_initthr_args {
 	ucontext_t ctx;
-	long *tid;
+	int *tid;
 };
 
 static int
@@ -138,7 +135,7 @@
 
 int
 sys_thr_create(struct thread *td, struct thr_create_args *uap)
-    /* ucontext_t *ctx, long *id, int flags */
+    /* ucontext_t *ctx, int *id, int flags */
 {
 	struct thr_create_initthr_args args;
 	int error;
