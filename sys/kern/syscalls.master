--- conflicted
+++ resolved
@@ -3375,8 +3375,14 @@
 		    uintptr_t idx2
 		);
 	}
-<<<<<<< HEAD
-589-599	AUE_NULL	UNIMPL	nosys
+589	AUE_NULL	STD|CAPENABLED {
+		int getrlimitusage(
+		    u_int which,
+		    int flags,
+		    _Out_ rlim_t *res
+		);
+	}
+590-599	AUE_NULL	UNIMPL	nosys
 ; The mach syscall number space is negative on OS X
 ; here we have reserved this for OS X mach calls where the offset is: 600 + -(OSX mach index)
 600-609	AUE_NULL	UNIMPL	nosys
@@ -3690,14 +3696,5 @@
 	}
 695-720	AUE_NULL	UNIMPL	nosys
 ; end of Mach reserved
-=======
-589	AUE_NULL	STD|CAPENABLED {
-		int getrlimitusage(
-		    u_int which,
-		    int flags,
-		    _Out_ rlim_t *res
-		);
-	}
->>>>>>> 41b746e0
 
 ; vim: syntax=off