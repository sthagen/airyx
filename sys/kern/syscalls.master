--- conflicted
+++ resolved
@@ -3353,8 +3353,34 @@
 		    u_int flags
 		);
 	}
-<<<<<<< HEAD
-584-599	AUE_NULL	UNIMPL	nosys
+584	AUE_NULL	STD|CAPENABLED {
+		int membarrier(
+		    int cmd,
+		    unsigned flags,
+		    int cpu_id
+		);
+	}
+585	AUE_TIMERFD	STD|CAPENABLED {
+		int timerfd_create(
+		    int clockid,
+		    int flags
+		);
+	}
+586	AUE_TIMERFD	STD|CAPENABLED {
+		int timerfd_gettime(
+		    int fd,
+		    _Out_ _Contains_long_timet_ struct itimerspec *curr_value
+		);
+	}
+587	AUE_TIMERFD	STD|CAPENABLED {
+		int timerfd_settime(
+		    int fd,
+		    int flags,
+		    _In_ _Contains_long_timet_ const struct itimerspec *new_value,
+		    _Out_opt_ _Contains_long_timet_ struct itimerspec *old_value
+		);
+	}
+588-599	AUE_NULL	UNIMPL	nosys
 ; The mach syscall number space is negative on OS X
 ; here we have reserved this for OS X mach calls where the offset is: 600 + -(OSX mach index)
 600-609	AUE_NULL	UNIMPL	nosys
@@ -3668,35 +3694,5 @@
 	}
 695-720	AUE_NULL	UNIMPL	nosys
 ; end of Mach reserved
-=======
-584	AUE_NULL	STD|CAPENABLED {
-		int membarrier(
-		    int cmd,
-		    unsigned flags,
-		    int cpu_id
-		);
-	}
-585	AUE_TIMERFD	STD|CAPENABLED {
-		int timerfd_create(
-		    int clockid,
-		    int flags
-		);
-	}
-586	AUE_TIMERFD	STD|CAPENABLED {
-		int timerfd_gettime(
-		    int fd,
-		    _Out_ _Contains_long_timet_ struct itimerspec *curr_value
-		);
-	}
-587	AUE_TIMERFD	STD|CAPENABLED {
-		int timerfd_settime(
-		    int fd,
-		    int flags,
-		    _In_ _Contains_long_timet_ const struct itimerspec *new_value,
-		    _Out_opt_ _Contains_long_timet_ struct itimerspec *old_value
-		);
-	}
-
->>>>>>> 32988c14
 
 ; vim: syntax=off