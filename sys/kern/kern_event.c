/*-
 * SPDX-License-Identifier: BSD-2-Clause
 *
 * Copyright (c) 1999,2000,2001 Jonathan Lemon <jlemon@FreeBSD.org>
 * Copyright 2004 John-Mark Gurney <jmg@FreeBSD.org>
 * Copyright (c) 2009 Apple, Inc.
 * All rights reserved.
 *
 * Redistribution and use in source and binary forms, with or without
 * modification, are permitted provided that the following conditions
 * are met:
 * 1. Redistributions of source code must retain the above copyright
 *    notice, this list of conditions and the following disclaimer.
 * 2. Redistributions in binary form must reproduce the above copyright
 *    notice, this list of conditions and the following disclaimer in the
 *    documentation and/or other materials provided with the distribution.
 *
 * THIS SOFTWARE IS PROVIDED BY THE AUTHOR AND CONTRIBUTORS ``AS IS'' AND
 * ANY EXPRESS OR IMPLIED WARRANTIES, INCLUDING, BUT NOT LIMITED TO, THE
 * IMPLIED WARRANTIES OF MERCHANTABILITY AND FITNESS FOR A PARTICULAR PURPOSE
 * ARE DISCLAIMED.  IN NO EVENT SHALL THE AUTHOR OR CONTRIBUTORS BE LIABLE
 * FOR ANY DIRECT, INDIRECT, INCIDENTAL, SPECIAL, EXEMPLARY, OR CONSEQUENTIAL
 * DAMAGES (INCLUDING, BUT NOT LIMITED TO, PROCUREMENT OF SUBSTITUTE GOODS
 * OR SERVICES; LOSS OF USE, DATA, OR PROFITS; OR BUSINESS INTERRUPTION)
 * HOWEVER CAUSED AND ON ANY THEORY OF LIABILITY, WHETHER IN CONTRACT, STRICT
 * LIABILITY, OR TORT (INCLUDING NEGLIGENCE OR OTHERWISE) ARISING IN ANY WAY
 * OUT OF THE USE OF THIS SOFTWARE, EVEN IF ADVISED OF THE POSSIBILITY OF
 * SUCH DAMAGE.
 */

#include <sys/cdefs.h>
#include "opt_ktrace.h"
#include "opt_kqueue.h"
#include "opt_compat_mach.h"

#ifdef COMPAT_FREEBSD11
#define	_WANT_FREEBSD11_KEVENT
#endif

#include <sys/param.h>
#include <sys/systm.h>
#include <sys/capsicum.h>
#include <sys/kernel.h>
#include <sys/limits.h>
#include <sys/lock.h>
#include <sys/mutex.h>
#include <sys/proc.h>
#include <sys/malloc.h>
#include <sys/unistd.h>
#include <sys/file.h>
#include <sys/filedesc.h>
#include <sys/filio.h>
#include <sys/fcntl.h>
#include <sys/kthread.h>
#include <sys/selinfo.h>
#include <sys/queue.h>
#include <sys/event.h>
#include <sys/eventvar.h>
#include <sys/poll.h>
#include <sys/protosw.h>
#include <sys/resourcevar.h>
#include <sys/sigio.h>
#include <sys/signalvar.h>
#include <sys/socket.h>
#include <sys/socketvar.h>
#include <sys/stat.h>
#include <sys/sysctl.h>
#include <sys/sysproto.h>
#include <sys/syscallsubr.h>
#include <sys/taskqueue.h>
#include <sys/uio.h>
#include <sys/user.h>
#ifdef KTRACE
#include <sys/ktrace.h>
#endif
#include <machine/atomic.h>

#include <vm/uma.h>

static MALLOC_DEFINE(M_KQUEUE, "kqueue", "memory for kqueue system");

/*
 * This lock is used if multiple kq locks are required.  This possibly
 * should be made into a per proc lock.
 */
static struct mtx	kq_global;
MTX_SYSINIT(kq_global, &kq_global, "kqueue order", MTX_DEF);
#define KQ_GLOBAL_LOCK(lck, haslck)	do {	\
	if (!haslck)				\
		mtx_lock(lck);			\
	haslck = 1;				\
} while (0)
#define KQ_GLOBAL_UNLOCK(lck, haslck)	do {	\
	if (haslck)				\
		mtx_unlock(lck);			\
	haslck = 0;				\
} while (0)

TASKQUEUE_DEFINE_THREAD(kqueue_ctx);

static int	kevent_copyout(void *arg, struct kevent *kevp, int count);
static int	kevent_copyin(void *arg, struct kevent *kevp, int count);
static int	kqueue_register(struct kqueue *kq, struct kevent *kev,
		    struct thread *td, int mflag);
static int	kqueue_acquire(struct file *fp, struct kqueue **kqp);
static void	kqueue_release(struct kqueue *kq, int locked);
static void	kqueue_destroy(struct kqueue *kq);
static void	kqueue_drain(struct kqueue *kq, struct thread *td);
static int	kqueue_expand(struct kqueue *kq, const struct filterops *fops,
		    uintptr_t ident, int mflag);
static void	kqueue_task(void *arg, int pending);
static int	kqueue_scan(struct kqueue *kq, int maxevents,
		    struct kevent_copyops *k_ops,
		    const struct timespec *timeout,
		    struct kevent *keva, struct thread *td);
static void 	kqueue_wakeup(struct kqueue *kq);
static const struct filterops *kqueue_fo_find(int filt);
static void	kqueue_fo_release(int filt);
struct g_kevent_args;
static int	kern_kevent_generic(struct thread *td,
		    struct g_kevent_args *uap,
		    struct kevent_copyops *k_ops, const char *struct_name);

static fo_ioctl_t	kqueue_ioctl;
static fo_poll_t	kqueue_poll;
static fo_kqfilter_t	kqueue_kqfilter;
static fo_stat_t	kqueue_stat;
static fo_close_t	kqueue_close;
static fo_fill_kinfo_t	kqueue_fill_kinfo;

static const struct fileops kqueueops = {
	.fo_read = invfo_rdwr,
	.fo_write = invfo_rdwr,
	.fo_truncate = invfo_truncate,
	.fo_ioctl = kqueue_ioctl,
	.fo_poll = kqueue_poll,
	.fo_kqfilter = kqueue_kqfilter,
	.fo_stat = kqueue_stat,
	.fo_close = kqueue_close,
	.fo_chmod = invfo_chmod,
	.fo_chown = invfo_chown,
	.fo_sendfile = invfo_sendfile,
	.fo_cmp = file_kcmp_generic,
	.fo_fill_kinfo = kqueue_fill_kinfo,
};

static int 	knote_attach(struct knote *kn, struct kqueue *kq);
static void 	knote_drop(struct knote *kn, struct thread *td);
static void 	knote_drop_detached(struct knote *kn, struct thread *td);
static void 	knote_enqueue(struct knote *kn);
static void 	knote_dequeue(struct knote *kn);
static void 	knote_init(void);
static struct 	knote *knote_alloc(int mflag);
static void 	knote_free(struct knote *kn);

static void	filt_kqdetach(struct knote *kn);
static int	filt_kqueue(struct knote *kn, long hint);
static int	filt_procattach(struct knote *kn);
static void	filt_procdetach(struct knote *kn);
static int	filt_proc(struct knote *kn, long hint);
static int	filt_fileattach(struct knote *kn);
static void	filt_timerexpire(void *knx);
static void	filt_timerexpire_l(struct knote *kn, bool proc_locked);
static int	filt_timerattach(struct knote *kn);
static void	filt_timerdetach(struct knote *kn);
static void	filt_timerstart(struct knote *kn, sbintime_t to);
static void	filt_timertouch(struct knote *kn, struct kevent *kev,
		    u_long type);
static int	filt_timervalidate(struct knote *kn, sbintime_t *to);
static int	filt_timer(struct knote *kn, long hint);
static int	filt_userattach(struct knote *kn);
static void	filt_userdetach(struct knote *kn);
static int	filt_user(struct knote *kn, long hint);
static void	filt_usertouch(struct knote *kn, struct kevent *kev,
		    u_long type);

static const struct filterops file_filtops = {
	.f_isfd = 1,
	.f_attach = filt_fileattach,
};
static const struct filterops kqread_filtops = {
	.f_isfd = 1,
	.f_detach = filt_kqdetach,
	.f_event = filt_kqueue,
};
/* XXX - move to kern_proc.c?  */
static const struct filterops proc_filtops = {
	.f_isfd = 0,
	.f_attach = filt_procattach,
	.f_detach = filt_procdetach,
	.f_event = filt_proc,
};
static const struct filterops timer_filtops = {
	.f_isfd = 0,
	.f_attach = filt_timerattach,
	.f_detach = filt_timerdetach,
	.f_event = filt_timer,
	.f_touch = filt_timertouch,
};
static const struct filterops user_filtops = {
	.f_attach = filt_userattach,
	.f_detach = filt_userdetach,
	.f_event = filt_user,
	.f_touch = filt_usertouch,
};

static uma_zone_t	knote_zone;
static unsigned int __exclusive_cache_line	kq_ncallouts;
static unsigned int 	kq_calloutmax = 4 * 1024;
SYSCTL_UINT(_kern, OID_AUTO, kq_calloutmax, CTLFLAG_RW,
    &kq_calloutmax, 0, "Maximum number of callouts allocated for kqueue");

/* XXX - ensure not influx ? */
#define KNOTE_ACTIVATE(kn, islock) do { 				\
	if ((islock))							\
		mtx_assert(&(kn)->kn_kq->kq_lock, MA_OWNED);		\
	else								\
		KQ_LOCK((kn)->kn_kq);					\
	(kn)->kn_status |= KN_ACTIVE;					\
	if (((kn)->kn_status & (KN_QUEUED | KN_DISABLED)) == 0)		\
		knote_enqueue((kn));					\
	if (!(islock))							\
		KQ_UNLOCK((kn)->kn_kq);					\
} while (0)
#define KQ_LOCK(kq) do {						\
	mtx_lock(&(kq)->kq_lock);					\
} while (0)
#define KQ_FLUX_WAKEUP(kq) do {						\
	if (((kq)->kq_state & KQ_FLUXWAIT) == KQ_FLUXWAIT) {		\
		(kq)->kq_state &= ~KQ_FLUXWAIT;				\
		wakeup((kq));						\
	}								\
} while (0)
#define KQ_UNLOCK_FLUX(kq) do {						\
	KQ_FLUX_WAKEUP(kq);						\
	mtx_unlock(&(kq)->kq_lock);					\
} while (0)
#define KQ_UNLOCK(kq) do {						\
	mtx_unlock(&(kq)->kq_lock);					\
} while (0)
#define KQ_OWNED(kq) do {						\
	mtx_assert(&(kq)->kq_lock, MA_OWNED);				\
} while (0)
#define KQ_NOTOWNED(kq) do {						\
	mtx_assert(&(kq)->kq_lock, MA_NOTOWNED);			\
} while (0)

static struct knlist *
kn_list_lock(struct knote *kn)
{
	struct knlist *knl;

	knl = kn->kn_knlist;
	if (knl != NULL)
		knl->kl_lock(knl->kl_lockarg);
	return (knl);
}

static void
kn_list_unlock(struct knlist *knl)
{
	bool do_free;

	if (knl == NULL)
		return;
	do_free = knl->kl_autodestroy && knlist_empty(knl);
	knl->kl_unlock(knl->kl_lockarg);
	if (do_free) {
		knlist_destroy(knl);
		free(knl, M_KQUEUE);
	}
}

static bool
kn_in_flux(struct knote *kn)
{

	return (kn->kn_influx > 0);
}

static void
kn_enter_flux(struct knote *kn)
{

	KQ_OWNED(kn->kn_kq);
	MPASS(kn->kn_influx < INT_MAX);
	kn->kn_influx++;
}

static bool
kn_leave_flux(struct knote *kn)
{

	KQ_OWNED(kn->kn_kq);
	MPASS(kn->kn_influx > 0);
	kn->kn_influx--;
	return (kn->kn_influx == 0);
}

#define	KNL_ASSERT_LOCK(knl, islocked) do {				\
	if (islocked)							\
		KNL_ASSERT_LOCKED(knl);				\
	else								\
		KNL_ASSERT_UNLOCKED(knl);				\
} while (0)
#ifdef INVARIANTS
#define	KNL_ASSERT_LOCKED(knl) do {					\
	knl->kl_assert_lock((knl)->kl_lockarg, LA_LOCKED);		\
} while (0)
#define	KNL_ASSERT_UNLOCKED(knl) do {					\
	knl->kl_assert_lock((knl)->kl_lockarg, LA_UNLOCKED);		\
} while (0)
#else /* !INVARIANTS */
#define	KNL_ASSERT_LOCKED(knl) do {} while (0)
#define	KNL_ASSERT_UNLOCKED(knl) do {} while (0)
#endif /* INVARIANTS */

#ifndef	KN_HASHSIZE
#define	KN_HASHSIZE		64		/* XXX should be tunable */
#endif

#define KN_HASH(val, mask)	(((val) ^ (val >> 8)) & (mask))

static int
filt_nullattach(struct knote *kn)
{

	return (ENXIO);
};

static const struct filterops null_filtops = {
	.f_isfd = 0,
	.f_attach = filt_nullattach,
};

/* XXX - make SYSINIT to add these, and move into respective modules. */
extern const struct filterops sig_filtops;
extern const struct filterops fs_filtops;

/*
 * Table for all system-defined filters.
 */
static struct mtx	filterops_lock;
MTX_SYSINIT(kqueue_filterops, &filterops_lock, "protect sysfilt_ops", MTX_DEF);
static struct {
	const struct filterops *for_fop;
	int for_nolock;
	int for_refcnt;
} sysfilt_ops[EVFILT_SYSCOUNT] = {
<<<<<<< HEAD
	{ &file_filtops, 1 },			/* EVFILT_READ */
	{ &file_filtops, 1 },			/* EVFILT_WRITE */
	{ &null_filtops },			/* EVFILT_AIO */
	{ &file_filtops, 1 },			/* EVFILT_VNODE */
	{ &proc_filtops, 1 },			/* EVFILT_PROC */
	{ &sig_filtops, 1 },			/* EVFILT_SIGNAL */
	{ &timer_filtops, 1 },			/* EVFILT_TIMER */
	{ &file_filtops, 1 },			/* EVFILT_PROCDESC */
	{ &fs_filtops, 1 },			/* EVFILT_FS */
	{ &null_filtops },			/* EVFILT_LIO */
	{ &user_filtops, 1 },			/* EVFILT_USER */
	{ &null_filtops },			/* EVFILT_SENDFILE */
	{ &file_filtops, 1 },                   /* EVFILT_EMPTY */
	{ &null_filtops , 1},		/* EVFILT_MACHPORT */
	{ &null_filtops },			/* EVFILT_VM */
=======
	[~EVFILT_READ] = { &file_filtops, 1 },
	[~EVFILT_WRITE] = { &file_filtops, 1 },
	[~EVFILT_AIO] = { &null_filtops },
	[~EVFILT_VNODE] = { &file_filtops, 1 },
	[~EVFILT_PROC] = { &proc_filtops, 1 },
	[~EVFILT_SIGNAL] = { &sig_filtops, 1 },
	[~EVFILT_TIMER] = { &timer_filtops, 1 },
	[~EVFILT_PROCDESC] = { &file_filtops, 1 },
	[~EVFILT_FS] = { &fs_filtops, 1 },
	[~EVFILT_LIO] = { &null_filtops },
	[~EVFILT_USER] = { &user_filtops, 1 },
	[~EVFILT_SENDFILE] = { &null_filtops },
	[~EVFILT_EMPTY] = { &file_filtops, 1 },
>>>>>>> 2e09cef8
};

/*
 * Simple redirection for all cdevsw style objects to call their fo_kqfilter
 * method.
 */
static int
filt_fileattach(struct knote *kn)
{

	return (fo_kqfilter(kn->kn_fp, kn));
}

/*ARGSUSED*/
static int
kqueue_kqfilter(struct file *fp, struct knote *kn)
{
	struct kqueue *kq = kn->kn_fp->f_data;

	if (kn->kn_filter != EVFILT_READ)
		return (EINVAL);

	kn->kn_status |= KN_KQUEUE;
	kn->kn_fop = &kqread_filtops;
	knlist_add(&kq->kq_sel.si_note, kn, 0);

	return (0);
}

static void
filt_kqdetach(struct knote *kn)
{
	struct kqueue *kq = kn->kn_fp->f_data;

	knlist_remove(&kq->kq_sel.si_note, kn, 0);
}

/*ARGSUSED*/
static int
filt_kqueue(struct knote *kn, long hint)
{
	struct kqueue *kq = kn->kn_fp->f_data;

	kn->kn_data = kq->kq_count;
	return (kn->kn_data > 0);
}

/* XXX - move to kern_proc.c?  */
static int
filt_procattach(struct knote *kn)
{
	struct proc *p;
	int error;
	bool exiting, immediate;

	exiting = immediate = false;
	if (kn->kn_sfflags & NOTE_EXIT)
		p = pfind_any(kn->kn_id);
	else
		p = pfind(kn->kn_id);
	if (p == NULL)
		return (ESRCH);
	if (p->p_flag & P_WEXIT)
		exiting = true;

	if ((error = p_cansee(curthread, p))) {
		PROC_UNLOCK(p);
		return (error);
	}

	kn->kn_ptr.p_proc = p;
	kn->kn_flags |= EV_CLEAR;		/* automatically set */

	/*
	 * Internal flag indicating registration done by kernel for the
	 * purposes of getting a NOTE_CHILD notification.
	 */
	if (kn->kn_flags & EV_FLAG2) {
		kn->kn_flags &= ~EV_FLAG2;
		kn->kn_data = kn->kn_sdata;		/* ppid */
		kn->kn_fflags = NOTE_CHILD;
		kn->kn_sfflags &= ~(NOTE_EXIT | NOTE_EXEC | NOTE_FORK);
		immediate = true; /* Force immediate activation of child note. */
	}
	/*
	 * Internal flag indicating registration done by kernel (for other than
	 * NOTE_CHILD).
	 */
	if (kn->kn_flags & EV_FLAG1) {
		kn->kn_flags &= ~EV_FLAG1;
	}

	knlist_add(p->p_klist, kn, 1);

	/*
	 * Immediately activate any child notes or, in the case of a zombie
	 * target process, exit notes.  The latter is necessary to handle the
	 * case where the target process, e.g. a child, dies before the kevent
	 * is registered.
	 */
	if (immediate || (exiting && filt_proc(kn, NOTE_EXIT)))
		KNOTE_ACTIVATE(kn, 0);

	PROC_UNLOCK(p);

	return (0);
}

/*
 * The knote may be attached to a different process, which may exit,
 * leaving nothing for the knote to be attached to.  So when the process
 * exits, the knote is marked as DETACHED and also flagged as ONESHOT so
 * it will be deleted when read out.  However, as part of the knote deletion,
 * this routine is called, so a check is needed to avoid actually performing
 * a detach, because the original process does not exist any more.
 */
/* XXX - move to kern_proc.c?  */
static void
filt_procdetach(struct knote *kn)
{

	knlist_remove(kn->kn_knlist, kn, 0);
	kn->kn_ptr.p_proc = NULL;
}

/* XXX - move to kern_proc.c?  */
static int
filt_proc(struct knote *kn, long hint)
{
	struct proc *p;
	u_int event;

	p = kn->kn_ptr.p_proc;
	if (p == NULL) /* already activated, from attach filter */
		return (0);

	/* Mask off extra data. */
	event = (u_int)hint & NOTE_PCTRLMASK;

	/* If the user is interested in this event, record it. */
	if (kn->kn_sfflags & event)
		kn->kn_fflags |= event;

	/* Process is gone, so flag the event as finished. */
	if (event == NOTE_EXIT) {
		kn->kn_flags |= EV_EOF | EV_ONESHOT;
		kn->kn_ptr.p_proc = NULL;
		if (kn->kn_fflags & NOTE_EXIT)
			kn->kn_data = KW_EXITCODE(p->p_xexit, p->p_xsig);
		if (kn->kn_fflags == 0)
			kn->kn_flags |= EV_DROP;
		return (1);
	}

	return (kn->kn_fflags != 0);
}

/*
 * Called when the process forked. It mostly does the same as the
 * knote(), activating all knotes registered to be activated when the
 * process forked. Additionally, for each knote attached to the
 * parent, check whether user wants to track the new process. If so
 * attach a new knote to it, and immediately report an event with the
 * child's pid.
 */
void
knote_fork(struct knlist *list, int pid)
{
	struct kqueue *kq;
	struct knote *kn;
	struct kevent kev;
	int error;

	MPASS(list != NULL);
	KNL_ASSERT_LOCKED(list);
	if (SLIST_EMPTY(&list->kl_list))
		return;

	memset(&kev, 0, sizeof(kev));
	SLIST_FOREACH(kn, &list->kl_list, kn_selnext) {
		kq = kn->kn_kq;
		KQ_LOCK(kq);
		if (kn_in_flux(kn) && (kn->kn_status & KN_SCAN) == 0) {
			KQ_UNLOCK(kq);
			continue;
		}

		/*
		 * The same as knote(), activate the event.
		 */
		if ((kn->kn_sfflags & NOTE_TRACK) == 0) {
			if (kn->kn_fop->f_event(kn, NOTE_FORK))
				KNOTE_ACTIVATE(kn, 1);
			KQ_UNLOCK(kq);
			continue;
		}

		/*
		 * The NOTE_TRACK case. In addition to the activation
		 * of the event, we need to register new events to
		 * track the child. Drop the locks in preparation for
		 * the call to kqueue_register().
		 */
		kn_enter_flux(kn);
		KQ_UNLOCK(kq);
		list->kl_unlock(list->kl_lockarg);

		/*
		 * Activate existing knote and register tracking knotes with
		 * new process.
		 *
		 * First register a knote to get just the child notice. This
		 * must be a separate note from a potential NOTE_EXIT
		 * notification since both NOTE_CHILD and NOTE_EXIT are defined
		 * to use the data field (in conflicting ways).
		 */
		kev.ident = pid;
		kev.filter = kn->kn_filter;
		kev.flags = kn->kn_flags | EV_ADD | EV_ENABLE | EV_ONESHOT |
		    EV_FLAG2;
		kev.fflags = kn->kn_sfflags;
		kev.data = kn->kn_id;		/* parent */
		kev.udata = kn->kn_kevent.udata;/* preserve udata */
		error = kqueue_register(kq, &kev, NULL, M_NOWAIT);
		if (error)
			kn->kn_fflags |= NOTE_TRACKERR;

		/*
		 * Then register another knote to track other potential events
		 * from the new process.
		 */
		kev.ident = pid;
		kev.filter = kn->kn_filter;
		kev.flags = kn->kn_flags | EV_ADD | EV_ENABLE | EV_FLAG1;
		kev.fflags = kn->kn_sfflags;
		kev.data = kn->kn_id;		/* parent */
		kev.udata = kn->kn_kevent.udata;/* preserve udata */
		error = kqueue_register(kq, &kev, NULL, M_NOWAIT);
		if (error)
			kn->kn_fflags |= NOTE_TRACKERR;
		if (kn->kn_fop->f_event(kn, NOTE_FORK))
			KNOTE_ACTIVATE(kn, 0);
		list->kl_lock(list->kl_lockarg);
		KQ_LOCK(kq);
		kn_leave_flux(kn);
		KQ_UNLOCK_FLUX(kq);
	}
}

/*
 * XXX: EVFILT_TIMER should perhaps live in kern_time.c beside the
 * interval timer support code.
 */

#define NOTE_TIMER_PRECMASK						\
    (NOTE_SECONDS | NOTE_MSECONDS | NOTE_USECONDS | NOTE_NSECONDS)

static sbintime_t
timer2sbintime(int64_t data, int flags)
{
	int64_t secs;

        /*
         * Macros for converting to the fractional second portion of an
         * sbintime_t using 64bit multiplication to improve precision.
         */
#define NS_TO_SBT(ns) (((ns) * (((uint64_t)1 << 63) / 500000000)) >> 32)
#define US_TO_SBT(us) (((us) * (((uint64_t)1 << 63) / 500000)) >> 32)
#define MS_TO_SBT(ms) (((ms) * (((uint64_t)1 << 63) / 500)) >> 32)
	switch (flags & NOTE_TIMER_PRECMASK) {
	case NOTE_SECONDS:
#ifdef __LP64__
		if (data > (SBT_MAX / SBT_1S))
			return (SBT_MAX);
#endif
		return ((sbintime_t)data << 32);
	case NOTE_MSECONDS: /* FALLTHROUGH */
	case 0:
		if (data >= 1000) {
			secs = data / 1000;
#ifdef __LP64__
			if (secs > (SBT_MAX / SBT_1S))
				return (SBT_MAX);
#endif
			return (secs << 32 | MS_TO_SBT(data % 1000));
		}
		return (MS_TO_SBT(data));
	case NOTE_USECONDS:
		if (data >= 1000000) {
			secs = data / 1000000;
#ifdef __LP64__
			if (secs > (SBT_MAX / SBT_1S))
				return (SBT_MAX);
#endif
			return (secs << 32 | US_TO_SBT(data % 1000000));
		}
		return (US_TO_SBT(data));
	case NOTE_NSECONDS:
		if (data >= 1000000000) {
			secs = data / 1000000000;
#ifdef __LP64__
			if (secs > (SBT_MAX / SBT_1S))
				return (SBT_MAX);
#endif
			return (secs << 32 | NS_TO_SBT(data % 1000000000));
		}
		return (NS_TO_SBT(data));
	default:
		break;
	}
	return (-1);
}

struct kq_timer_cb_data {
	struct callout c;
	struct proc *p;
	struct knote *kn;
	int cpuid;
	int flags;
	TAILQ_ENTRY(kq_timer_cb_data) link;
	sbintime_t next;	/* next timer event fires at */
	sbintime_t to;		/* precalculated timer period, 0 for abs */
};

#define	KQ_TIMER_CB_ENQUEUED	0x01

static void
kqtimer_sched_callout(struct kq_timer_cb_data *kc)
{
	callout_reset_sbt_on(&kc->c, kc->next, 0, filt_timerexpire, kc->kn,
	    kc->cpuid, C_ABSOLUTE);
}

void
kqtimer_proc_continue(struct proc *p)
{
	struct kq_timer_cb_data *kc, *kc1;
	struct bintime bt;
	sbintime_t now;

	PROC_LOCK_ASSERT(p, MA_OWNED);

	getboottimebin(&bt);
	now = bttosbt(bt);

	TAILQ_FOREACH_SAFE(kc, &p->p_kqtim_stop, link, kc1) {
		TAILQ_REMOVE(&p->p_kqtim_stop, kc, link);
		kc->flags &= ~KQ_TIMER_CB_ENQUEUED;
		if (kc->next <= now)
			filt_timerexpire_l(kc->kn, true);
		else
			kqtimer_sched_callout(kc);
	}
}

static void
filt_timerexpire_l(struct knote *kn, bool proc_locked)
{
	struct kq_timer_cb_data *kc;
	struct proc *p;
	uint64_t delta;
	sbintime_t now;

	kc = kn->kn_ptr.p_v;

	if ((kn->kn_flags & EV_ONESHOT) != 0 || kc->to == 0) {
		kn->kn_data++;
		KNOTE_ACTIVATE(kn, 0);
		return;
	}

	now = sbinuptime();
	if (now >= kc->next) {
		delta = (now - kc->next) / kc->to;
		if (delta == 0)
			delta = 1;
		kn->kn_data += delta;
		kc->next += delta * kc->to;
		if (now >= kc->next)	/* overflow */
			kc->next = now + kc->to;
		KNOTE_ACTIVATE(kn, 0);	/* XXX - handle locking */
	}

	/*
	 * Initial check for stopped kc->p is racy.  It is fine to
	 * miss the set of the stop flags, at worst we would schedule
	 * one more callout.  On the other hand, it is not fine to not
	 * schedule when we we missed clearing of the flags, we
	 * recheck them under the lock and observe consistent state.
	 */
	p = kc->p;
	if (P_SHOULDSTOP(p) || P_KILLED(p)) {
		if (!proc_locked)
			PROC_LOCK(p);
		if (P_SHOULDSTOP(p) || P_KILLED(p)) {
			if ((kc->flags & KQ_TIMER_CB_ENQUEUED) == 0) {
				kc->flags |= KQ_TIMER_CB_ENQUEUED;
				TAILQ_INSERT_TAIL(&p->p_kqtim_stop, kc, link);
			}
			if (!proc_locked)
				PROC_UNLOCK(p);
			return;
		}
		if (!proc_locked)
			PROC_UNLOCK(p);
	}
	kqtimer_sched_callout(kc);
}

static void
filt_timerexpire(void *knx)
{
	filt_timerexpire_l(knx, false);
}

/*
 * data contains amount of time to sleep
 */
static int
filt_timervalidate(struct knote *kn, sbintime_t *to)
{
	struct bintime bt;
	sbintime_t sbt;

	if (kn->kn_sdata < 0)
		return (EINVAL);
	if (kn->kn_sdata == 0 && (kn->kn_flags & EV_ONESHOT) == 0)
		kn->kn_sdata = 1;
	/*
	 * The only fflags values supported are the timer unit
	 * (precision) and the absolute time indicator.
	 */
	if ((kn->kn_sfflags & ~(NOTE_TIMER_PRECMASK | NOTE_ABSTIME)) != 0)
		return (EINVAL);

	*to = timer2sbintime(kn->kn_sdata, kn->kn_sfflags);
	if (*to < 0)
		return (EINVAL);
	if ((kn->kn_sfflags & NOTE_ABSTIME) != 0) {
		getboottimebin(&bt);
		sbt = bttosbt(bt);
		*to = MAX(0, *to - sbt);
	}
	return (0);
}

static int
filt_timerattach(struct knote *kn)
{
	struct kq_timer_cb_data *kc;
	sbintime_t to;
	int error;

	to = -1;
	error = filt_timervalidate(kn, &to);
	if (error != 0)
		return (error);
	KASSERT(to > 0 || (kn->kn_flags & EV_ONESHOT) != 0 ||
	    (kn->kn_sfflags & NOTE_ABSTIME) != 0,
	    ("%s: periodic timer has a calculated zero timeout", __func__));
	KASSERT(to >= 0,
	    ("%s: timer has a calculated negative timeout", __func__));

	if (atomic_fetchadd_int(&kq_ncallouts, 1) + 1 > kq_calloutmax) {
		atomic_subtract_int(&kq_ncallouts, 1);
		return (ENOMEM);
	}

	if ((kn->kn_sfflags & NOTE_ABSTIME) == 0)
		kn->kn_flags |= EV_CLEAR;	/* automatically set */
	kn->kn_status &= ~KN_DETACHED;		/* knlist_add clears it */
	kn->kn_ptr.p_v = kc = malloc(sizeof(*kc), M_KQUEUE, M_WAITOK);
	kc->kn = kn;
	kc->p = curproc;
	kc->cpuid = PCPU_GET(cpuid);
	kc->flags = 0;
	callout_init(&kc->c, 1);
	filt_timerstart(kn, to);

	return (0);
}

static void
filt_timerstart(struct knote *kn, sbintime_t to)
{
	struct kq_timer_cb_data *kc;

	kc = kn->kn_ptr.p_v;
	if ((kn->kn_sfflags & NOTE_ABSTIME) != 0) {
		kc->next = to;
		kc->to = 0;
	} else {
		kc->next = to + sbinuptime();
		kc->to = to;
	}
	kqtimer_sched_callout(kc);
}

static void
filt_timerdetach(struct knote *kn)
{
	struct kq_timer_cb_data *kc;
	unsigned int old __unused;
	bool pending;

	kc = kn->kn_ptr.p_v;
	do {
		callout_drain(&kc->c);

		/*
		 * kqtimer_proc_continue() might have rescheduled this callout.
		 * Double-check, using the process mutex as an interlock.
		 */
		PROC_LOCK(kc->p);
		if ((kc->flags & KQ_TIMER_CB_ENQUEUED) != 0) {
			kc->flags &= ~KQ_TIMER_CB_ENQUEUED;
			TAILQ_REMOVE(&kc->p->p_kqtim_stop, kc, link);
		}
		pending = callout_pending(&kc->c);
		PROC_UNLOCK(kc->p);
	} while (pending);
	free(kc, M_KQUEUE);
	old = atomic_fetchadd_int(&kq_ncallouts, -1);
	KASSERT(old > 0, ("Number of callouts cannot become negative"));
	kn->kn_status |= KN_DETACHED;	/* knlist_remove sets it */
}

static void
filt_timertouch(struct knote *kn, struct kevent *kev, u_long type)
{
	struct kq_timer_cb_data *kc;
	struct kqueue *kq;
	sbintime_t to;
	int error;

	switch (type) {
	case EVENT_REGISTER:
		/* Handle re-added timers that update data/fflags */
		if (kev->flags & EV_ADD) {
			kc = kn->kn_ptr.p_v;

			/* Drain any existing callout. */
			callout_drain(&kc->c);

			/* Throw away any existing undelivered record
			 * of the timer expiration. This is done under
			 * the presumption that if a process is
			 * re-adding this timer with new parameters,
			 * it is no longer interested in what may have
			 * happened under the old parameters. If it is
			 * interested, it can wait for the expiration,
			 * delete the old timer definition, and then
			 * add the new one.
			 *
			 * This has to be done while the kq is locked:
			 *   - if enqueued, dequeue
			 *   - make it no longer active
			 *   - clear the count of expiration events
			 */
			kq = kn->kn_kq;
			KQ_LOCK(kq);
			if (kn->kn_status & KN_QUEUED)
				knote_dequeue(kn);

			kn->kn_status &= ~KN_ACTIVE;
			kn->kn_data = 0;
			KQ_UNLOCK(kq);

			/* Reschedule timer based on new data/fflags */
			kn->kn_sfflags = kev->fflags;
			kn->kn_sdata = kev->data;
			error = filt_timervalidate(kn, &to);
			if (error != 0) {
			  	kn->kn_flags |= EV_ERROR;
				kn->kn_data = error;
			} else
			  	filt_timerstart(kn, to);
		}
		break;

        case EVENT_PROCESS:
		*kev = kn->kn_kevent;
		if (kn->kn_flags & EV_CLEAR) {
			kn->kn_data = 0;
			kn->kn_fflags = 0;
		}
		break;

	default:
		panic("filt_timertouch() - invalid type (%ld)", type);
		break;
	}
}

static int
filt_timer(struct knote *kn, long hint)
{

	return (kn->kn_data != 0);
}

static int
filt_userattach(struct knote *kn)
{

	/*
	 * EVFILT_USER knotes are not attached to anything in the kernel.
	 */
	kn->kn_hook = NULL;
	if (kn->kn_fflags & NOTE_TRIGGER)
		kn->kn_hookid = 1;
	else
		kn->kn_hookid = 0;
	return (0);
}

static void
filt_userdetach(__unused struct knote *kn)
{

	/*
	 * EVFILT_USER knotes are not attached to anything in the kernel.
	 */
}

static int
filt_user(struct knote *kn, __unused long hint)
{

	return (kn->kn_hookid);
}

static void
filt_usertouch(struct knote *kn, struct kevent *kev, u_long type)
{
	u_int ffctrl;

	switch (type) {
	case EVENT_REGISTER:
		if (kev->fflags & NOTE_TRIGGER)
			kn->kn_hookid = 1;

		ffctrl = kev->fflags & NOTE_FFCTRLMASK;
		kev->fflags &= NOTE_FFLAGSMASK;
		switch (ffctrl) {
		case NOTE_FFNOP:
			break;

		case NOTE_FFAND:
			kn->kn_sfflags &= kev->fflags;
			break;

		case NOTE_FFOR:
			kn->kn_sfflags |= kev->fflags;
			break;

		case NOTE_FFCOPY:
			kn->kn_sfflags = kev->fflags;
			break;

		default:
			/* XXX Return error? */
			break;
		}
		kn->kn_sdata = kev->data;
		if (kev->flags & EV_CLEAR) {
			kn->kn_hookid = 0;
			kn->kn_data = 0;
			kn->kn_fflags = 0;
		}
		break;

        case EVENT_PROCESS:
		*kev = kn->kn_kevent;
		kev->fflags = kn->kn_sfflags;
		kev->data = kn->kn_sdata;
		if (kn->kn_flags & EV_CLEAR) {
			kn->kn_hookid = 0;
			kn->kn_data = 0;
			kn->kn_fflags = 0;
		}
		break;

	default:
		panic("filt_usertouch() - invalid type (%ld)", type);
		break;
	}
}

int
sys_kqueue(struct thread *td, struct kqueue_args *uap)
{

	return (kern_kqueue(td, 0, NULL));
}

int
sys_kqueuex(struct thread *td, struct kqueuex_args *uap)
{
	int flags;

	if ((uap->flags & ~(KQUEUE_CLOEXEC)) != 0)
		return (EINVAL);
	flags = 0;
	if ((uap->flags & KQUEUE_CLOEXEC) != 0)
		flags |= O_CLOEXEC;
	return (kern_kqueue(td, flags, NULL));
}

static void
kqueue_init(struct kqueue *kq)
{

	mtx_init(&kq->kq_lock, "kqueue", NULL, MTX_DEF | MTX_DUPOK);
	TAILQ_INIT(&kq->kq_head);
	knlist_init_mtx(&kq->kq_sel.si_note, &kq->kq_lock);
	TASK_INIT(&kq->kq_task, 0, kqueue_task, kq);
}

int
kern_kqueue(struct thread *td, int flags, struct filecaps *fcaps)
{
	struct filedesc *fdp;
	struct kqueue *kq;
	struct file *fp;
	struct ucred *cred;
	int fd, error;

	fdp = td->td_proc->p_fd;
	cred = td->td_ucred;
	if (!chgkqcnt(cred->cr_ruidinfo, 1, lim_cur(td, RLIMIT_KQUEUES)))
		return (ENOMEM);

	error = falloc_caps(td, &fp, &fd, flags, fcaps);
	if (error != 0) {
		chgkqcnt(cred->cr_ruidinfo, -1, 0);
		return (error);
	}

	/* An extra reference on `fp' has been held for us by falloc(). */
	kq = malloc(sizeof *kq, M_KQUEUE, M_WAITOK | M_ZERO);
	kqueue_init(kq);
	kq->kq_fdp = fdp;
	kq->kq_cred = crhold(cred);

	FILEDESC_XLOCK(fdp);
	TAILQ_INSERT_HEAD(&fdp->fd_kqlist, kq, kq_list);
	FILEDESC_XUNLOCK(fdp);

	finit(fp, FREAD | FWRITE, DTYPE_KQUEUE, kq, &kqueueops);
	fdrop(fp, td);

	td->td_retval[0] = fd;
	return (0);
}

struct g_kevent_args {
	int	fd;
	const void *changelist;
	int	nchanges;
	void	*eventlist;
	int	nevents;
	const struct timespec *timeout;
};

int
sys_kevent(struct thread *td, struct kevent_args *uap)
{
	struct kevent_copyops k_ops = {
		.arg = uap,
		.k_copyout = kevent_copyout,
		.k_copyin = kevent_copyin,
		.kevent_size = sizeof(struct kevent),
	};
	struct g_kevent_args gk_args = {
		.fd = uap->fd,
		.changelist = uap->changelist,
		.nchanges = uap->nchanges,
		.eventlist = uap->eventlist,
		.nevents = uap->nevents,
		.timeout = uap->timeout,
	};

	return (kern_kevent_generic(td, &gk_args, &k_ops, "kevent"));
}

int
sys_kevent64(struct thread *td, struct kevent64_args *uap)
{
	struct kevent_copyops k_ops = {
		.arg = uap,
		.k_copyout = kevent_copyout,
		.k_copyin = kevent_copyin,
		.kevent_size = sizeof(struct kevent64_s),
	};
	struct g_kevent_args gk_args = {
		.fd = uap->fd,
		.changelist = uap->changelist,
		.nchanges = uap->nchanges,
		.eventlist = uap->eventlist,
		.nevents = uap->nevents,
		.timeout = uap->timeout,
	};

	return (kern_kevent_generic(td, &gk_args, &k_ops, "kevent"));
}

static int
kern_kevent_generic(struct thread *td, struct g_kevent_args *uap,
    struct kevent_copyops *k_ops, const char *struct_name)
{
	struct timespec ts, *tsp;
#ifdef KTRACE
	struct kevent *eventlist = uap->eventlist;
#endif
	int error;

	if (uap->timeout != NULL) {
		error = copyin(uap->timeout, &ts, sizeof(ts));
		if (error)
			return (error);
		tsp = &ts;
	} else
		tsp = NULL;

#ifdef KTRACE
	if (KTRPOINT(td, KTR_STRUCT_ARRAY))
		ktrstructarray(struct_name, UIO_USERSPACE, uap->changelist,
		    uap->nchanges, k_ops->kevent_size);
#endif

	error = kern_kevent(td, uap->fd, uap->nchanges, uap->nevents,
	    k_ops, tsp);

#ifdef KTRACE
	if (error == 0 && KTRPOINT(td, KTR_STRUCT_ARRAY))
		ktrstructarray(struct_name, UIO_USERSPACE, eventlist,
		    td->td_retval[0], k_ops->kevent_size);
#endif

	return (error);
}

/*
 * Copy 'count' items into the destination list pointed to by uap->eventlist.
 */
static int
kevent_copyout(void *arg, struct kevent *kevp, int count)
{
	struct kevent_args *uap;
	int error;

	KASSERT(count <= KQ_NEVENTS, ("count (%d) > KQ_NEVENTS", count));
	uap = (struct kevent_args *)arg;

	error = copyout(kevp, uap->eventlist, count * sizeof *kevp);
	if (error == 0)
		uap->eventlist += count;
	return (error);
}

/*
 * Copy 'count' items from the list pointed to by uap->changelist.
 */
static int
kevent_copyin(void *arg, struct kevent *kevp, int count)
{
	struct kevent_args *uap;
	int error;

	KASSERT(count <= KQ_NEVENTS, ("count (%d) > KQ_NEVENTS", count));
	uap = (struct kevent_args *)arg;

	error = copyin(uap->changelist, kevp, count * sizeof *kevp);
	if (error == 0)
		uap->changelist += count;
	return (error);
}

#ifdef COMPAT_FREEBSD11
static int
kevent11_copyout(void *arg, struct kevent *kevp, int count)
{
	struct freebsd11_kevent_args *uap;
	struct freebsd11_kevent kev11;
	int error, i;

	KASSERT(count <= KQ_NEVENTS, ("count (%d) > KQ_NEVENTS", count));
	uap = (struct freebsd11_kevent_args *)arg;

	for (i = 0; i < count; i++) {
		kev11.ident = kevp->ident;
		kev11.filter = kevp->filter;
		kev11.flags = kevp->flags;
		kev11.fflags = kevp->fflags;
		kev11.data = kevp->data;
		kev11.udata = kevp->udata;
		error = copyout(&kev11, uap->eventlist, sizeof(kev11));
		if (error != 0)
			break;
		uap->eventlist++;
		kevp++;
	}
	return (error);
}

/*
 * Copy 'count' items from the list pointed to by uap->changelist.
 */
static int
kevent11_copyin(void *arg, struct kevent *kevp, int count)
{
	struct freebsd11_kevent_args *uap;
	struct freebsd11_kevent kev11;
	int error, i;

	KASSERT(count <= KQ_NEVENTS, ("count (%d) > KQ_NEVENTS", count));
	uap = (struct freebsd11_kevent_args *)arg;

	for (i = 0; i < count; i++) {
		error = copyin(uap->changelist, &kev11, sizeof(kev11));
		if (error != 0)
			break;
		kevp->ident = kev11.ident;
		kevp->filter = kev11.filter;
		kevp->flags = kev11.flags;
		kevp->fflags = kev11.fflags;
		kevp->data = (uintptr_t)kev11.data;
		kevp->udata = kev11.udata;
		bzero(&kevp->ext, sizeof(kevp->ext));
		uap->changelist++;
		kevp++;
	}
	return (error);
}

int
freebsd11_kevent(struct thread *td, struct freebsd11_kevent_args *uap)
{
	struct kevent_copyops k_ops = {
		.arg = uap,
		.k_copyout = kevent11_copyout,
		.k_copyin = kevent11_copyin,
		.kevent_size = sizeof(struct freebsd11_kevent),
	};
	struct g_kevent_args gk_args = {
		.fd = uap->fd,
		.changelist = uap->changelist,
		.nchanges = uap->nchanges,
		.eventlist = uap->eventlist,
		.nevents = uap->nevents,
		.timeout = uap->timeout,
	};

	return (kern_kevent_generic(td, &gk_args, &k_ops, "freebsd11_kevent"));
}
#endif

int
kern_kevent(struct thread *td, int fd, int nchanges, int nevents,
    struct kevent_copyops *k_ops, const struct timespec *timeout)
{
	cap_rights_t rights;
	struct file *fp;
	int error;

	cap_rights_init_zero(&rights);
	if (nchanges > 0)
		cap_rights_set_one(&rights, CAP_KQUEUE_CHANGE);
	if (nevents > 0)
		cap_rights_set_one(&rights, CAP_KQUEUE_EVENT);
	error = fget(td, fd, &rights, &fp);
	if (error != 0)
		return (error);

	error = kern_kevent_fp(td, fp, nchanges, nevents, k_ops, timeout);
	fdrop(fp, td);

	return (error);
}

static int
kqueue_kevent(struct kqueue *kq, struct thread *td, int nchanges, int nevents,
    struct kevent_copyops *k_ops, const struct timespec *timeout)
{
	struct kevent keva[KQ_NEVENTS];
	struct kevent *kevp, *changes;
	int i, n, nerrors, error;

	if (nchanges < 0)
		return (EINVAL);

	nerrors = 0;
	while (nchanges > 0) {
		n = nchanges > KQ_NEVENTS ? KQ_NEVENTS : nchanges;
		error = k_ops->k_copyin(k_ops->arg, keva, n);
		if (error)
			return (error);
		changes = keva;
		for (i = 0; i < n; i++) {
			kevp = &changes[i];
			if (!kevp->filter)
				continue;
			kevp->flags &= ~EV_SYSFLAGS;
			error = kqueue_register(kq, kevp, td, M_WAITOK);
			if (error || (kevp->flags & EV_RECEIPT)) {
				if (nevents == 0)
					return (error);
				kevp->flags = EV_ERROR;
				kevp->data = error;
				(void)k_ops->k_copyout(k_ops->arg, kevp, 1);
				nevents--;
				nerrors++;
			}
		}
		nchanges -= n;
	}
	if (nerrors) {
		td->td_retval[0] = nerrors;
		return (0);
	}

	return (kqueue_scan(kq, nevents, k_ops, timeout, keva, td));
}

int
kern_kevent_fp(struct thread *td, struct file *fp, int nchanges, int nevents,
    struct kevent_copyops *k_ops, const struct timespec *timeout)
{
	struct kqueue *kq;
	int error;

	error = kqueue_acquire(fp, &kq);
	if (error != 0)
		return (error);
	error = kqueue_kevent(kq, td, nchanges, nevents, k_ops, timeout);
	kqueue_release(kq, 0);
	return (error);
}

/*
 * Performs a kevent() call on a temporarily created kqueue. This can be
 * used to perform one-shot polling, similar to poll() and select().
 */
int
kern_kevent_anonymous(struct thread *td, int nevents,
    struct kevent_copyops *k_ops)
{
	struct kqueue kq = {};
	int error;

	kqueue_init(&kq);
	kq.kq_refcnt = 1;
	error = kqueue_kevent(&kq, td, nevents, nevents, k_ops, NULL);
	kqueue_drain(&kq, td);
	kqueue_destroy(&kq);
	return (error);
}

int
kqueue_add_filteropts(int filt, const struct filterops *filtops)
{
	int error;

	error = 0;
	if (filt > 0 || filt + EVFILT_SYSCOUNT < 0) {
		printf(
"trying to add a filterop that is out of range: %d is beyond %d\n",
		    ~filt, EVFILT_SYSCOUNT);
		return EINVAL;
	}
	mtx_lock(&filterops_lock);
	if (sysfilt_ops[~filt].for_fop != &null_filtops &&
	    sysfilt_ops[~filt].for_fop != NULL)
		error = EEXIST;
	else {
		sysfilt_ops[~filt].for_fop = filtops;
		sysfilt_ops[~filt].for_refcnt = 0;
	}
	mtx_unlock(&filterops_lock);

	return (error);
}

int
kqueue_del_filteropts(int filt)
{
	int error;

	error = 0;
	if (filt > 0 || filt + EVFILT_SYSCOUNT < 0)
		return EINVAL;

	mtx_lock(&filterops_lock);
	if (sysfilt_ops[~filt].for_fop == &null_filtops ||
	    sysfilt_ops[~filt].for_fop == NULL)
		error = EINVAL;
	else if (sysfilt_ops[~filt].for_refcnt != 0)
		error = EBUSY;
	else {
		sysfilt_ops[~filt].for_fop = &null_filtops;
		sysfilt_ops[~filt].for_refcnt = 0;
	}
	mtx_unlock(&filterops_lock);

	return error;
}

static const struct filterops *
kqueue_fo_find(int filt)
{

	if (filt > 0 || filt + EVFILT_SYSCOUNT < 0)
		return NULL;

	if (sysfilt_ops[~filt].for_nolock)
		return sysfilt_ops[~filt].for_fop;

	mtx_lock(&filterops_lock);
	sysfilt_ops[~filt].for_refcnt++;
	if (sysfilt_ops[~filt].for_fop == NULL)
		sysfilt_ops[~filt].for_fop = &null_filtops;
	mtx_unlock(&filterops_lock);

	return sysfilt_ops[~filt].for_fop;
}

static void
kqueue_fo_release(int filt)
{

	if (filt > 0 || filt + EVFILT_SYSCOUNT < 0)
		return;

	if (sysfilt_ops[~filt].for_nolock)
		return;

	mtx_lock(&filterops_lock);
	KASSERT(sysfilt_ops[~filt].for_refcnt > 0,
	    ("filter object refcount not valid on release"));
	sysfilt_ops[~filt].for_refcnt--;
	mtx_unlock(&filterops_lock);
}

/*
 * A ref to kq (obtained via kqueue_acquire) must be held.
 */
static int
kqueue_register(struct kqueue *kq, struct kevent *kev, struct thread *td,
    int mflag)
{
	const struct filterops *fops;
	struct file *fp;
	struct knote *kn, *tkn;
	struct knlist *knl;
	int error, filt, event;
	int haskqglobal, filedesc_unlock;

	if ((kev->flags & (EV_ENABLE | EV_DISABLE)) == (EV_ENABLE | EV_DISABLE))
		return (EINVAL);

	fp = NULL;
	kn = NULL;
	knl = NULL;
	error = 0;
	haskqglobal = 0;
	filedesc_unlock = 0;

	filt = kev->filter;
	fops = kqueue_fo_find(filt);
	if (fops == NULL)
		return EINVAL;

	if (kev->flags & EV_ADD) {
		/* Reject an invalid flag pair early */
		if (kev->flags & EV_KEEPUDATA) {
			tkn = NULL;
			error = EINVAL;
			goto done;
		}

		/*
		 * Prevent waiting with locks.  Non-sleepable
		 * allocation failures are handled in the loop, only
		 * if the spare knote appears to be actually required.
		 */
		tkn = knote_alloc(mflag);
	} else {
		tkn = NULL;
	}

findkn:
	if (fops->f_isfd) {
		KASSERT(td != NULL, ("td is NULL"));
		if (kev->ident > INT_MAX)
			error = EBADF;
		else
			error = fget(td, kev->ident, &cap_event_rights, &fp);
		if (error)
			goto done;

		if ((kev->flags & EV_ADD) == EV_ADD && kqueue_expand(kq, fops,
		    kev->ident, M_NOWAIT) != 0) {
			/* try again */
			fdrop(fp, td);
			fp = NULL;
			error = kqueue_expand(kq, fops, kev->ident, mflag);
			if (error)
				goto done;
			goto findkn;
		}

		if (fp->f_type == DTYPE_KQUEUE) {
			/*
			 * If we add some intelligence about what we are doing,
			 * we should be able to support events on ourselves.
			 * We need to know when we are doing this to prevent
			 * getting both the knlist lock and the kq lock since
			 * they are the same thing.
			 */
			if (fp->f_data == kq) {
				error = EINVAL;
				goto done;
			}

			/*
			 * Pre-lock the filedesc before the global
			 * lock mutex, see the comment in
			 * kqueue_close().
			 */
			FILEDESC_XLOCK(td->td_proc->p_fd);
			filedesc_unlock = 1;
			KQ_GLOBAL_LOCK(&kq_global, haskqglobal);
		}

		KQ_LOCK(kq);
		if (kev->ident < kq->kq_knlistsize) {
			SLIST_FOREACH(kn, &kq->kq_knlist[kev->ident], kn_link)
				if (kev->filter == kn->kn_filter)
					break;
		}
	} else {
		if ((kev->flags & EV_ADD) == EV_ADD) {
			error = kqueue_expand(kq, fops, kev->ident, mflag);
			if (error != 0)
				goto done;
		}

		KQ_LOCK(kq);

		/*
		 * If possible, find an existing knote to use for this kevent.
		 */
		if (kev->filter == EVFILT_PROC &&
		    (kev->flags & (EV_FLAG1 | EV_FLAG2)) != 0) {
			/* This is an internal creation of a process tracking
			 * note. Don't attempt to coalesce this with an
			 * existing note.
			 */
			;
		} else if (kq->kq_knhashmask != 0) {
			struct klist *list;

			list = &kq->kq_knhash[
			    KN_HASH((u_long)kev->ident, kq->kq_knhashmask)];
			SLIST_FOREACH(kn, list, kn_link)
				if (kev->ident == kn->kn_id &&
				    kev->filter == kn->kn_filter)
					break;
		}
	}

	/* knote is in the process of changing, wait for it to stabilize. */
	if (kn != NULL && kn_in_flux(kn)) {
		KQ_GLOBAL_UNLOCK(&kq_global, haskqglobal);
		if (filedesc_unlock) {
			FILEDESC_XUNLOCK(td->td_proc->p_fd);
			filedesc_unlock = 0;
		}
		kq->kq_state |= KQ_FLUXWAIT;
		msleep(kq, &kq->kq_lock, PSOCK | PDROP, "kqflxwt", 0);
		if (fp != NULL) {
			fdrop(fp, td);
			fp = NULL;
		}
		goto findkn;
	}

	/*
	 * kn now contains the matching knote, or NULL if no match
	 */
	if (kn == NULL) {
		if (kev->flags & EV_ADD) {
			kn = tkn;
			tkn = NULL;
			if (kn == NULL) {
				KQ_UNLOCK(kq);
				error = ENOMEM;
				goto done;
			}
			kn->kn_fp = fp;
			kn->kn_kq = kq;
			kn->kn_fop = fops;
			/*
			 * apply reference counts to knote structure, and
			 * do not release it at the end of this routine.
			 */
			fops = NULL;
			fp = NULL;

			kn->kn_sfflags = kev->fflags;
			kn->kn_sdata = kev->data;
			kev->fflags = 0;
			kev->data = 0;
			kn->kn_kevent = *kev;
			kn->kn_kevent.flags &= ~(EV_ADD | EV_DELETE |
			    EV_ENABLE | EV_DISABLE | EV_FORCEONESHOT);
			kn->kn_status = KN_DETACHED;
			if ((kev->flags & EV_DISABLE) != 0)
				kn->kn_status |= KN_DISABLED;
			kn_enter_flux(kn);

			error = knote_attach(kn, kq);
			KQ_UNLOCK(kq);
			if (error != 0) {
				tkn = kn;
				goto done;
			}

			if ((error = kn->kn_fop->f_attach(kn)) != 0) {
				knote_drop_detached(kn, td);
				goto done;
			}
			knl = kn_list_lock(kn);
			goto done_ev_add;
		} else {
			/* No matching knote and the EV_ADD flag is not set. */
			KQ_UNLOCK(kq);
			error = ENOENT;
			goto done;
		}
	}

	if (kev->flags & EV_DELETE) {
		kn_enter_flux(kn);
		KQ_UNLOCK(kq);
		knote_drop(kn, td);
		goto done;
	}

	if (kev->flags & EV_FORCEONESHOT) {
		kn->kn_flags |= EV_ONESHOT;
		KNOTE_ACTIVATE(kn, 1);
	}

	if ((kev->flags & EV_ENABLE) != 0)
		kn->kn_status &= ~KN_DISABLED;
	else if ((kev->flags & EV_DISABLE) != 0)
		kn->kn_status |= KN_DISABLED;

	/*
	 * The user may change some filter values after the initial EV_ADD,
	 * but doing so will not reset any filter which has already been
	 * triggered.
	 */
	kn->kn_status |= KN_SCAN;
	kn_enter_flux(kn);
	KQ_UNLOCK(kq);
	knl = kn_list_lock(kn);
	if ((kev->flags & EV_KEEPUDATA) == 0)
		kn->kn_kevent.udata = kev->udata;
	if (!fops->f_isfd && fops->f_touch != NULL) {
		fops->f_touch(kn, kev, EVENT_REGISTER);
	} else {
		kn->kn_sfflags = kev->fflags;
		kn->kn_sdata = kev->data;
	}

done_ev_add:
	/*
	 * We can get here with kn->kn_knlist == NULL.  This can happen when
	 * the initial attach event decides that the event is "completed"
	 * already, e.g., filt_procattach() is called on a zombie process.  It
	 * will call filt_proc() which will remove it from the list, and NULL
	 * kn_knlist.
	 *
	 * KN_DISABLED will be stable while the knote is in flux, so the
	 * unlocked read will not race with an update.
	 */
	if ((kn->kn_status & KN_DISABLED) == 0)
		event = kn->kn_fop->f_event(kn, 0);
	else
		event = 0;

	KQ_LOCK(kq);
	if (event)
		kn->kn_status |= KN_ACTIVE;
	if ((kn->kn_status & (KN_ACTIVE | KN_DISABLED | KN_QUEUED)) ==
	    KN_ACTIVE)
		knote_enqueue(kn);
	kn->kn_status &= ~KN_SCAN;
	kn_leave_flux(kn);
	kn_list_unlock(knl);
	KQ_UNLOCK_FLUX(kq);

done:
	KQ_GLOBAL_UNLOCK(&kq_global, haskqglobal);
	if (filedesc_unlock)
		FILEDESC_XUNLOCK(td->td_proc->p_fd);
	if (fp != NULL)
		fdrop(fp, td);
	knote_free(tkn);
	if (fops != NULL)
		kqueue_fo_release(filt);
	return (error);
}

static int
kqueue_acquire(struct file *fp, struct kqueue **kqp)
{
	int error;
	struct kqueue *kq;

	error = 0;

	kq = fp->f_data;
	if (fp->f_type != DTYPE_KQUEUE || kq == NULL)
		return (EBADF);
	*kqp = kq;
	KQ_LOCK(kq);
	if ((kq->kq_state & KQ_CLOSING) == KQ_CLOSING) {
		KQ_UNLOCK(kq);
		return (EBADF);
	}
	kq->kq_refcnt++;
	KQ_UNLOCK(kq);

	return error;
}

static void
kqueue_release(struct kqueue *kq, int locked)
{
	if (locked)
		KQ_OWNED(kq);
	else
		KQ_LOCK(kq);
	kq->kq_refcnt--;
	if (kq->kq_refcnt == 1)
		wakeup(&kq->kq_refcnt);
	if (!locked)
		KQ_UNLOCK(kq);
}

static void
ast_kqueue(struct thread *td, int tda __unused)
{
	taskqueue_quiesce(taskqueue_kqueue_ctx);
}

static void
kqueue_schedtask(struct kqueue *kq)
{
	KQ_OWNED(kq);
	KASSERT(((kq->kq_state & KQ_TASKDRAIN) != KQ_TASKDRAIN),
	    ("scheduling kqueue task while draining"));

	if ((kq->kq_state & KQ_TASKSCHED) != KQ_TASKSCHED) {
		taskqueue_enqueue(taskqueue_kqueue_ctx, &kq->kq_task);
		kq->kq_state |= KQ_TASKSCHED;
		ast_sched(curthread, TDA_KQUEUE);
	}
}

/*
 * Expand the kq to make sure we have storage for fops/ident pair.
 *
 * Return 0 on success (or no work necessary), return errno on failure.
 */
static int
kqueue_expand(struct kqueue *kq, const struct filterops *fops, uintptr_t ident,
    int mflag)
{
	struct klist *list, *tmp_knhash, *to_free;
	u_long tmp_knhashmask;
	int error, fd, size;

	KQ_NOTOWNED(kq);

	error = 0;
	to_free = NULL;
	if (fops->f_isfd) {
		fd = ident;
		if (kq->kq_knlistsize <= fd) {
			size = kq->kq_knlistsize;
			while (size <= fd)
				size += KQEXTENT;
			list = malloc(size * sizeof(*list), M_KQUEUE, mflag);
			if (list == NULL)
				return ENOMEM;
			KQ_LOCK(kq);
			if ((kq->kq_state & KQ_CLOSING) != 0) {
				to_free = list;
				error = EBADF;
			} else if (kq->kq_knlistsize > fd) {
				to_free = list;
			} else {
				if (kq->kq_knlist != NULL) {
					bcopy(kq->kq_knlist, list,
					    kq->kq_knlistsize * sizeof(*list));
					to_free = kq->kq_knlist;
					kq->kq_knlist = NULL;
				}
				bzero((caddr_t)list +
				    kq->kq_knlistsize * sizeof(*list),
				    (size - kq->kq_knlistsize) * sizeof(*list));
				kq->kq_knlistsize = size;
				kq->kq_knlist = list;
			}
			KQ_UNLOCK(kq);
		}
	} else {
		if (kq->kq_knhashmask == 0) {
			tmp_knhash = hashinit_flags(KN_HASHSIZE, M_KQUEUE,
			    &tmp_knhashmask, (mflag & M_WAITOK) != 0 ?
			    HASH_WAITOK : HASH_NOWAIT);
			if (tmp_knhash == NULL)
				return (ENOMEM);
			KQ_LOCK(kq);
			if ((kq->kq_state & KQ_CLOSING) != 0) {
				to_free = tmp_knhash;
				error = EBADF;
			} else if (kq->kq_knhashmask == 0) {
				kq->kq_knhash = tmp_knhash;
				kq->kq_knhashmask = tmp_knhashmask;
			} else {
				to_free = tmp_knhash;
			}
			KQ_UNLOCK(kq);
		}
	}
	free(to_free, M_KQUEUE);

	KQ_NOTOWNED(kq);
	return (error);
}

static void
kqueue_task(void *arg, int pending)
{
	struct kqueue *kq;
	int haskqglobal;

	haskqglobal = 0;
	kq = arg;

	KQ_GLOBAL_LOCK(&kq_global, haskqglobal);
	KQ_LOCK(kq);

	KNOTE_LOCKED(&kq->kq_sel.si_note, 0);

	kq->kq_state &= ~KQ_TASKSCHED;
	if ((kq->kq_state & KQ_TASKDRAIN) == KQ_TASKDRAIN) {
		wakeup(&kq->kq_state);
	}
	KQ_UNLOCK(kq);
	KQ_GLOBAL_UNLOCK(&kq_global, haskqglobal);
}

/*
 * Scan, update kn_data (if not ONESHOT), and copyout triggered events.
 * We treat KN_MARKER knotes as if they are in flux.
 */
static int
kqueue_scan(struct kqueue *kq, int maxevents, struct kevent_copyops *k_ops,
    const struct timespec *tsp, struct kevent *keva, struct thread *td)
{
	struct kevent *kevp;
	struct knote *kn, *marker;
	struct knlist *knl;
	sbintime_t asbt, rsbt;
	int count, error, haskqglobal, influx, nkev, touch;

	count = maxevents;
	nkev = 0;
	error = 0;
	haskqglobal = 0;

	if (maxevents == 0)
		goto done_nl;
	if (maxevents < 0) {
		error = EINVAL;
		goto done_nl;
	}

	rsbt = 0;
	if (tsp != NULL) {
		if (!timespecvalid_interval(tsp)) {
			error = EINVAL;
			goto done_nl;
		}
		if (timespecisset(tsp)) {
			if (tsp->tv_sec <= INT32_MAX) {
				rsbt = tstosbt(*tsp);
				if (TIMESEL(&asbt, rsbt))
					asbt += tc_tick_sbt;
				if (asbt <= SBT_MAX - rsbt)
					asbt += rsbt;
				else
					asbt = 0;
				rsbt >>= tc_precexp;
			} else
				asbt = 0;
		} else
			asbt = -1;
	} else
		asbt = 0;
	marker = knote_alloc(M_WAITOK);
	marker->kn_status = KN_MARKER;
	KQ_LOCK(kq);

retry:
	kevp = keva;
	if (kq->kq_count == 0) {
		if (asbt == -1) {
			error = EWOULDBLOCK;
		} else {
			kq->kq_state |= KQ_SLEEP;
			error = msleep_sbt(kq, &kq->kq_lock, PSOCK | PCATCH,
			    "kqread", asbt, rsbt, C_ABSOLUTE);
		}
		if (error == 0)
			goto retry;
		/* don't restart after signals... */
		if (error == ERESTART)
			error = EINTR;
		else if (error == EWOULDBLOCK)
			error = 0;
		goto done;
	}

	TAILQ_INSERT_TAIL(&kq->kq_head, marker, kn_tqe);
	influx = 0;
	while (count) {
		KQ_OWNED(kq);
		kn = TAILQ_FIRST(&kq->kq_head);

		if ((kn->kn_status == KN_MARKER && kn != marker) ||
		    kn_in_flux(kn)) {
			if (influx) {
				influx = 0;
				KQ_FLUX_WAKEUP(kq);
			}
			kq->kq_state |= KQ_FLUXWAIT;
			error = msleep(kq, &kq->kq_lock, PSOCK,
			    "kqflxwt", 0);
			continue;
		}

		TAILQ_REMOVE(&kq->kq_head, kn, kn_tqe);
		if ((kn->kn_status & KN_DISABLED) == KN_DISABLED) {
			kn->kn_status &= ~KN_QUEUED;
			kq->kq_count--;
			continue;
		}
		if (kn == marker) {
			KQ_FLUX_WAKEUP(kq);
			if (count == maxevents)
				goto retry;
			goto done;
		}
		KASSERT(!kn_in_flux(kn),
		    ("knote %p is unexpectedly in flux", kn));

		if ((kn->kn_flags & EV_DROP) == EV_DROP) {
			kn->kn_status &= ~KN_QUEUED;
			kn_enter_flux(kn);
			kq->kq_count--;
			KQ_UNLOCK(kq);
			/*
			 * We don't need to lock the list since we've
			 * marked it as in flux.
			 */
			knote_drop(kn, td);
			KQ_LOCK(kq);
			continue;
		} else if ((kn->kn_flags & EV_ONESHOT) == EV_ONESHOT) {
			kn->kn_status &= ~KN_QUEUED;
			kn_enter_flux(kn);
			kq->kq_count--;
			KQ_UNLOCK(kq);
			/*
			 * We don't need to lock the list since we've
			 * marked the knote as being in flux.
			 */
			*kevp = kn->kn_kevent;
			knote_drop(kn, td);
			KQ_LOCK(kq);
			kn = NULL;
		} else {
			kn->kn_status |= KN_SCAN;
			kn_enter_flux(kn);
			KQ_UNLOCK(kq);
			if ((kn->kn_status & KN_KQUEUE) == KN_KQUEUE)
				KQ_GLOBAL_LOCK(&kq_global, haskqglobal);
			knl = kn_list_lock(kn);
			if (kn->kn_fop->f_event(kn, 0) == 0) {
				KQ_LOCK(kq);
				KQ_GLOBAL_UNLOCK(&kq_global, haskqglobal);
				kn->kn_status &= ~(KN_QUEUED | KN_ACTIVE |
				    KN_SCAN);
				kn_leave_flux(kn);
				kq->kq_count--;
				kn_list_unlock(knl);
				influx = 1;
				continue;
			}
			touch = (!kn->kn_fop->f_isfd &&
			    kn->kn_fop->f_touch != NULL);
			if (touch)
				kn->kn_fop->f_touch(kn, kevp, EVENT_PROCESS);
			else
				*kevp = kn->kn_kevent;
			KQ_LOCK(kq);
			KQ_GLOBAL_UNLOCK(&kq_global, haskqglobal);
			if (kn->kn_flags & (EV_CLEAR | EV_DISPATCH)) {
				/*
				 * Manually clear knotes who weren't
				 * 'touch'ed.
				 */
				if (touch == 0 && kn->kn_flags & EV_CLEAR) {
					kn->kn_data = 0;
					kn->kn_fflags = 0;
				}
				if (kn->kn_flags & EV_DISPATCH)
					kn->kn_status |= KN_DISABLED;
				kn->kn_status &= ~(KN_QUEUED | KN_ACTIVE);
				kq->kq_count--;
			} else
				TAILQ_INSERT_TAIL(&kq->kq_head, kn, kn_tqe);

			kn->kn_status &= ~KN_SCAN;
			kn_leave_flux(kn);
			kn_list_unlock(knl);
			influx = 1;
		}

		/* we are returning a copy to the user */
		kevp++;
		nkev++;
		count--;

		if (nkev == KQ_NEVENTS) {
			influx = 0;
			KQ_UNLOCK_FLUX(kq);
			error = k_ops->k_copyout(k_ops->arg, keva, nkev);
			nkev = 0;
			kevp = keva;
			KQ_LOCK(kq);
			if (error)
				break;
		}
	}
	TAILQ_REMOVE(&kq->kq_head, marker, kn_tqe);
done:
	KQ_OWNED(kq);
	KQ_UNLOCK_FLUX(kq);
	knote_free(marker);
done_nl:
	KQ_NOTOWNED(kq);
	if (nkev != 0)
		error = k_ops->k_copyout(k_ops->arg, keva, nkev);
	td->td_retval[0] = maxevents - count;
	return (error);
}

/*ARGSUSED*/
static int
kqueue_ioctl(struct file *fp, u_long cmd, void *data,
	struct ucred *active_cred, struct thread *td)
{
	/*
	 * Enabling sigio causes two major problems:
	 * 1) infinite recursion:
	 * Synopsys: kevent is being used to track signals and have FIOASYNC
	 * set.  On receipt of a signal this will cause a kqueue to recurse
	 * into itself over and over.  Sending the sigio causes the kqueue
	 * to become ready, which in turn posts sigio again, forever.
	 * Solution: this can be solved by setting a flag in the kqueue that
	 * we have a SIGIO in progress.
	 * 2) locking problems:
	 * Synopsys: Kqueue is a leaf subsystem, but adding signalling puts
	 * us above the proc and pgrp locks.
	 * Solution: Post a signal using an async mechanism, being sure to
	 * record a generation count in the delivery so that we do not deliver
	 * a signal to the wrong process.
	 *
	 * Note, these two mechanisms are somewhat mutually exclusive!
	 */
#if 0
	struct kqueue *kq;

	kq = fp->f_data;
	switch (cmd) {
	case FIOASYNC:
		if (*(int *)data) {
			kq->kq_state |= KQ_ASYNC;
		} else {
			kq->kq_state &= ~KQ_ASYNC;
		}
		return (0);

	case FIOSETOWN:
		return (fsetown(*(int *)data, &kq->kq_sigio));

	case FIOGETOWN:
		*(int *)data = fgetown(&kq->kq_sigio);
		return (0);
	}
#endif

	return (ENOTTY);
}

/*ARGSUSED*/
static int
kqueue_poll(struct file *fp, int events, struct ucred *active_cred,
	struct thread *td)
{
	struct kqueue *kq;
	int revents = 0;
	int error;

	if ((error = kqueue_acquire(fp, &kq)))
		return POLLERR;

	KQ_LOCK(kq);
	if (events & (POLLIN | POLLRDNORM)) {
		if (kq->kq_count) {
			revents |= events & (POLLIN | POLLRDNORM);
		} else {
			selrecord(td, &kq->kq_sel);
			if (SEL_WAITING(&kq->kq_sel))
				kq->kq_state |= KQ_SEL;
		}
	}
	kqueue_release(kq, 1);
	KQ_UNLOCK(kq);
	return (revents);
}

/*ARGSUSED*/
static int
kqueue_stat(struct file *fp, struct stat *st, struct ucred *active_cred)
{

	bzero((void *)st, sizeof *st);
	/*
	 * We no longer return kq_count because the unlocked value is useless.
	 * If you spent all this time getting the count, why not spend your
	 * syscall better by calling kevent?
	 *
	 * XXX - This is needed for libc_r.
	 */
	st->st_mode = S_IFIFO;
	return (0);
}

static void
kqueue_drain(struct kqueue *kq, struct thread *td)
{
	struct knote *kn;
	int i;

	KQ_LOCK(kq);

	KASSERT((kq->kq_state & KQ_CLOSING) != KQ_CLOSING,
	    ("kqueue already closing"));
	kq->kq_state |= KQ_CLOSING;
	if (kq->kq_refcnt > 1)
		msleep(&kq->kq_refcnt, &kq->kq_lock, PSOCK, "kqclose", 0);

	KASSERT(kq->kq_refcnt == 1, ("other refs are out there!"));

	KASSERT(knlist_empty(&kq->kq_sel.si_note),
	    ("kqueue's knlist not empty"));

	for (i = 0; i < kq->kq_knlistsize; i++) {
		while ((kn = SLIST_FIRST(&kq->kq_knlist[i])) != NULL) {
			if (kn_in_flux(kn)) {
				kq->kq_state |= KQ_FLUXWAIT;
				msleep(kq, &kq->kq_lock, PSOCK, "kqclo1", 0);
				continue;
			}
			kn_enter_flux(kn);
			KQ_UNLOCK(kq);
			knote_drop(kn, td);
			KQ_LOCK(kq);
		}
	}
	if (kq->kq_knhashmask != 0) {
		for (i = 0; i <= kq->kq_knhashmask; i++) {
			while ((kn = SLIST_FIRST(&kq->kq_knhash[i])) != NULL) {
				if (kn_in_flux(kn)) {
					kq->kq_state |= KQ_FLUXWAIT;
					msleep(kq, &kq->kq_lock, PSOCK,
					       "kqclo2", 0);
					continue;
				}
				kn_enter_flux(kn);
				KQ_UNLOCK(kq);
				knote_drop(kn, td);
				KQ_LOCK(kq);
			}
		}
	}

	if ((kq->kq_state & KQ_TASKSCHED) == KQ_TASKSCHED) {
		kq->kq_state |= KQ_TASKDRAIN;
		msleep(&kq->kq_state, &kq->kq_lock, PSOCK, "kqtqdr", 0);
	}

	if ((kq->kq_state & KQ_SEL) == KQ_SEL) {
		selwakeuppri(&kq->kq_sel, PSOCK);
		if (!SEL_WAITING(&kq->kq_sel))
			kq->kq_state &= ~KQ_SEL;
	}

	KQ_UNLOCK(kq);
}

static void
kqueue_destroy(struct kqueue *kq)
{

	KASSERT(kq->kq_fdp == NULL,
	    ("kqueue still attached to a file descriptor"));
	seldrain(&kq->kq_sel);
	knlist_destroy(&kq->kq_sel.si_note);
	mtx_destroy(&kq->kq_lock);

	if (kq->kq_knhash != NULL)
		free(kq->kq_knhash, M_KQUEUE);
	if (kq->kq_knlist != NULL)
		free(kq->kq_knlist, M_KQUEUE);

	funsetown(&kq->kq_sigio);
}

/*ARGSUSED*/
static int
kqueue_close(struct file *fp, struct thread *td)
{
	struct kqueue *kq = fp->f_data;
	struct filedesc *fdp;
	int error;
	int filedesc_unlock;

	if ((error = kqueue_acquire(fp, &kq)))
		return error;
	kqueue_drain(kq, td);

	/*
	 * We could be called due to the knote_drop() doing fdrop(),
	 * called from kqueue_register().  In this case the global
	 * lock is owned, and filedesc sx is locked before, to not
	 * take the sleepable lock after non-sleepable.
	 */
	fdp = kq->kq_fdp;
	kq->kq_fdp = NULL;
	if (!sx_xlocked(FILEDESC_LOCK(fdp))) {
		FILEDESC_XLOCK(fdp);
		filedesc_unlock = 1;
	} else
		filedesc_unlock = 0;
	TAILQ_REMOVE(&fdp->fd_kqlist, kq, kq_list);
	if (filedesc_unlock)
		FILEDESC_XUNLOCK(fdp);

	kqueue_destroy(kq);
	chgkqcnt(kq->kq_cred->cr_ruidinfo, -1, 0);
	crfree(kq->kq_cred);
	free(kq, M_KQUEUE);
	fp->f_data = NULL;

	return (0);
}

static int
kqueue_fill_kinfo(struct file *fp, struct kinfo_file *kif, struct filedesc *fdp)
{
	struct kqueue *kq = fp->f_data;

	kif->kf_type = KF_TYPE_KQUEUE;
	kif->kf_un.kf_kqueue.kf_kqueue_addr = (uintptr_t)kq;
	kif->kf_un.kf_kqueue.kf_kqueue_count = kq->kq_count;
	kif->kf_un.kf_kqueue.kf_kqueue_state = kq->kq_state;
	return (0);
}

static void
kqueue_wakeup(struct kqueue *kq)
{
	KQ_OWNED(kq);

	if ((kq->kq_state & KQ_SLEEP) == KQ_SLEEP) {
		kq->kq_state &= ~KQ_SLEEP;
		wakeup(kq);
	}
	if ((kq->kq_state & KQ_SEL) == KQ_SEL) {
		selwakeuppri(&kq->kq_sel, PSOCK);
		if (!SEL_WAITING(&kq->kq_sel))
			kq->kq_state &= ~KQ_SEL;
	}
	if (!knlist_empty(&kq->kq_sel.si_note))
		kqueue_schedtask(kq);
	if ((kq->kq_state & KQ_ASYNC) == KQ_ASYNC) {
		pgsigio(&kq->kq_sigio, SIGIO, 0);
	}
}

/*
 * Walk down a list of knotes, activating them if their event has triggered.
 *
 * There is a possibility to optimize in the case of one kq watching another.
 * Instead of scheduling a task to wake it up, you could pass enough state
 * down the chain to make up the parent kqueue.  Make this code functional
 * first.
 */
void
knote(struct knlist *list, long hint, int lockflags)
{
	struct kqueue *kq;
	struct knote *kn, *tkn;
	int error;

	if (list == NULL)
		return;

	KNL_ASSERT_LOCK(list, lockflags & KNF_LISTLOCKED);

	if ((lockflags & KNF_LISTLOCKED) == 0)
		list->kl_lock(list->kl_lockarg); 

	/*
	 * If we unlock the list lock (and enter influx), we can
	 * eliminate the kqueue scheduling, but this will introduce
	 * four lock/unlock's for each knote to test.  Also, marker
	 * would be needed to keep iteration position, since filters
	 * or other threads could remove events.
	 */
	SLIST_FOREACH_SAFE(kn, &list->kl_list, kn_selnext, tkn) {
		kq = kn->kn_kq;
		KQ_LOCK(kq);
		if (kn_in_flux(kn) && (kn->kn_status & KN_SCAN) == 0) {
			/*
			 * Do not process the influx notes, except for
			 * the influx coming from the kq unlock in the
			 * kqueue_scan().  In the later case, we do
			 * not interfere with the scan, since the code
			 * fragment in kqueue_scan() locks the knlist,
			 * and cannot proceed until we finished.
			 */
			KQ_UNLOCK(kq);
		} else if ((lockflags & KNF_NOKQLOCK) != 0) {
			kn_enter_flux(kn);
			KQ_UNLOCK(kq);
			error = kn->kn_fop->f_event(kn, hint);
			KQ_LOCK(kq);
			kn_leave_flux(kn);
			if (error)
				KNOTE_ACTIVATE(kn, 1);
			KQ_UNLOCK_FLUX(kq);
		} else {
			if (kn->kn_fop->f_event(kn, hint))
				KNOTE_ACTIVATE(kn, 1);
			KQ_UNLOCK(kq);
		}
	}
	if ((lockflags & KNF_LISTLOCKED) == 0)
		list->kl_unlock(list->kl_lockarg); 
}

/*
 * add a knote to a knlist
 */
void
knlist_add(struct knlist *knl, struct knote *kn, int islocked)
{

	KNL_ASSERT_LOCK(knl, islocked);
	KQ_NOTOWNED(kn->kn_kq);
	KASSERT(kn_in_flux(kn), ("knote %p not in flux", kn));
	KASSERT((kn->kn_status & KN_DETACHED) != 0,
	    ("knote %p was not detached", kn));
	if (!islocked)
		knl->kl_lock(knl->kl_lockarg);
	SLIST_INSERT_HEAD(&knl->kl_list, kn, kn_selnext);
	if (!islocked)
		knl->kl_unlock(knl->kl_lockarg);
	KQ_LOCK(kn->kn_kq);
	kn->kn_knlist = knl;
	kn->kn_status &= ~KN_DETACHED;
	KQ_UNLOCK(kn->kn_kq);
}

static void
knlist_remove_kq(struct knlist *knl, struct knote *kn, int knlislocked,
    int kqislocked)
{

	KASSERT(!kqislocked || knlislocked, ("kq locked w/o knl locked"));
	KNL_ASSERT_LOCK(knl, knlislocked);
	mtx_assert(&kn->kn_kq->kq_lock, kqislocked ? MA_OWNED : MA_NOTOWNED);
	KASSERT(kqislocked || kn_in_flux(kn), ("knote %p not in flux", kn));
	KASSERT((kn->kn_status & KN_DETACHED) == 0,
	    ("knote %p was already detached", kn));
	if (!knlislocked)
		knl->kl_lock(knl->kl_lockarg);
	SLIST_REMOVE(&knl->kl_list, kn, knote, kn_selnext);
	kn->kn_knlist = NULL;
	if (!knlislocked)
		kn_list_unlock(knl);
	if (!kqislocked)
		KQ_LOCK(kn->kn_kq);
	kn->kn_status |= KN_DETACHED;
	if (!kqislocked)
		KQ_UNLOCK(kn->kn_kq);
}

/*
 * remove knote from the specified knlist
 */
void
knlist_remove(struct knlist *knl, struct knote *kn, int islocked)
{

	knlist_remove_kq(knl, kn, islocked, 0);
}

int
knlist_empty(struct knlist *knl)
{

	KNL_ASSERT_LOCKED(knl);
	return (SLIST_EMPTY(&knl->kl_list));
}

static struct mtx knlist_lock;
MTX_SYSINIT(knlist_lock, &knlist_lock, "knlist lock for lockless objects",
    MTX_DEF);
static void knlist_mtx_lock(void *arg);
static void knlist_mtx_unlock(void *arg);

static void
knlist_mtx_lock(void *arg)
{

	mtx_lock((struct mtx *)arg);
}

static void
knlist_mtx_unlock(void *arg)
{

	mtx_unlock((struct mtx *)arg);
}

static void
knlist_mtx_assert_lock(void *arg, int what)
{

	if (what == LA_LOCKED)
		mtx_assert((struct mtx *)arg, MA_OWNED);
	else
		mtx_assert((struct mtx *)arg, MA_NOTOWNED);
}

void
knlist_init(struct knlist *knl, void *lock, void (*kl_lock)(void *),
    void (*kl_unlock)(void *),
    void (*kl_assert_lock)(void *, int))
{

	if (lock == NULL)
		knl->kl_lockarg = &knlist_lock;
	else
		knl->kl_lockarg = lock;

	if (kl_lock == NULL)
		knl->kl_lock = knlist_mtx_lock;
	else
		knl->kl_lock = kl_lock;
	if (kl_unlock == NULL)
		knl->kl_unlock = knlist_mtx_unlock;
	else
		knl->kl_unlock = kl_unlock;
	if (kl_assert_lock == NULL)
		knl->kl_assert_lock = knlist_mtx_assert_lock;
	else
		knl->kl_assert_lock = kl_assert_lock;

	knl->kl_autodestroy = 0;
	SLIST_INIT(&knl->kl_list);
}

void
knlist_init_mtx(struct knlist *knl, struct mtx *lock)
{

	knlist_init(knl, lock, NULL, NULL, NULL);
}

struct knlist *
knlist_alloc(struct mtx *lock)
{
	struct knlist *knl;

	knl = malloc(sizeof(struct knlist), M_KQUEUE, M_WAITOK);
	knlist_init_mtx(knl, lock);
	return (knl);
}

void
knlist_destroy(struct knlist *knl)
{

	KASSERT(KNLIST_EMPTY(knl),
	    ("destroying knlist %p with knotes on it", knl));
}

void
knlist_detach(struct knlist *knl)
{

	KNL_ASSERT_LOCKED(knl);
	knl->kl_autodestroy = 1;
	if (knlist_empty(knl)) {
		knlist_destroy(knl);
		free(knl, M_KQUEUE);
	}
}

/*
 * Even if we are locked, we may need to drop the lock to allow any influx
 * knotes time to "settle".
 */
void
knlist_cleardel(struct knlist *knl, struct thread *td, int islocked, int killkn)
{
	struct knote *kn, *kn2;
	struct kqueue *kq;

	KASSERT(!knl->kl_autodestroy, ("cleardel for autodestroy %p", knl));
	if (islocked)
		KNL_ASSERT_LOCKED(knl);
	else {
		KNL_ASSERT_UNLOCKED(knl);
again:		/* need to reacquire lock since we have dropped it */
		knl->kl_lock(knl->kl_lockarg);
	}

	SLIST_FOREACH_SAFE(kn, &knl->kl_list, kn_selnext, kn2) {
		kq = kn->kn_kq;
		KQ_LOCK(kq);
		if (kn_in_flux(kn)) {
			KQ_UNLOCK(kq);
			continue;
		}
		knlist_remove_kq(knl, kn, 1, 1);
		if (killkn) {
			kn_enter_flux(kn);
			KQ_UNLOCK(kq);
			knote_drop_detached(kn, td);
		} else {
			/* Make sure cleared knotes disappear soon */
			kn->kn_flags |= EV_EOF | EV_ONESHOT;
			KQ_UNLOCK(kq);
		}
		kq = NULL;
	}

	if (!SLIST_EMPTY(&knl->kl_list)) {
		/* there are still in flux knotes remaining */
		kn = SLIST_FIRST(&knl->kl_list);
		kq = kn->kn_kq;
		KQ_LOCK(kq);
		KASSERT(kn_in_flux(kn), ("knote removed w/o list lock"));
		knl->kl_unlock(knl->kl_lockarg);
		kq->kq_state |= KQ_FLUXWAIT;
		msleep(kq, &kq->kq_lock, PSOCK | PDROP, "kqkclr", 0);
		kq = NULL;
		goto again;
	}

	if (islocked)
		KNL_ASSERT_LOCKED(knl);
	else {
		knl->kl_unlock(knl->kl_lockarg);
		KNL_ASSERT_UNLOCKED(knl);
	}
}

/*
 * Remove all knotes referencing a specified fd must be called with FILEDESC
 * lock.  This prevents a race where a new fd comes along and occupies the
 * entry and we attach a knote to the fd.
 */
void
knote_fdclose(struct thread *td, int fd)
{
	struct filedesc *fdp = td->td_proc->p_fd;
	struct kqueue *kq;
	struct knote *kn;
	int influx;

	FILEDESC_XLOCK_ASSERT(fdp);

	/*
	 * We shouldn't have to worry about new kevents appearing on fd
	 * since filedesc is locked.
	 */
	TAILQ_FOREACH(kq, &fdp->fd_kqlist, kq_list) {
		KQ_LOCK(kq);

again:
		influx = 0;
		while (kq->kq_knlistsize > fd &&
		    (kn = SLIST_FIRST(&kq->kq_knlist[fd])) != NULL) {
			if (kn_in_flux(kn)) {
				/* someone else might be waiting on our knote */
				if (influx)
					wakeup(kq);
				kq->kq_state |= KQ_FLUXWAIT;
				msleep(kq, &kq->kq_lock, PSOCK, "kqflxwt", 0);
				goto again;
			}
			kn_enter_flux(kn);
			KQ_UNLOCK(kq);
			influx = 1;
			knote_drop(kn, td);
			KQ_LOCK(kq);
		}
		KQ_UNLOCK_FLUX(kq);
	}
}

static int
knote_attach(struct knote *kn, struct kqueue *kq)
{
	struct klist *list;

	KASSERT(kn_in_flux(kn), ("knote %p not marked influx", kn));
	KQ_OWNED(kq);

	if ((kq->kq_state & KQ_CLOSING) != 0)
		return (EBADF);
	if (kn->kn_fop->f_isfd) {
		if (kn->kn_id >= kq->kq_knlistsize)
			return (ENOMEM);
		list = &kq->kq_knlist[kn->kn_id];
	} else {
		if (kq->kq_knhash == NULL)
			return (ENOMEM);
		list = &kq->kq_knhash[KN_HASH(kn->kn_id, kq->kq_knhashmask)];
	}
	SLIST_INSERT_HEAD(list, kn, kn_link);
	return (0);
}

static void
knote_drop(struct knote *kn, struct thread *td)
{

	if ((kn->kn_status & KN_DETACHED) == 0)
		kn->kn_fop->f_detach(kn);
	knote_drop_detached(kn, td);
}

static void
knote_drop_detached(struct knote *kn, struct thread *td)
{
	struct kqueue *kq;
	struct klist *list;

	kq = kn->kn_kq;

	KASSERT((kn->kn_status & KN_DETACHED) != 0,
	    ("knote %p still attached", kn));
	KQ_NOTOWNED(kq);

	KQ_LOCK(kq);
	KASSERT(kn->kn_influx == 1,
	    ("knote_drop called on %p with influx %d", kn, kn->kn_influx));

	if (kn->kn_fop->f_isfd)
		list = &kq->kq_knlist[kn->kn_id];
	else
		list = &kq->kq_knhash[KN_HASH(kn->kn_id, kq->kq_knhashmask)];

	if (!SLIST_EMPTY(list))
		SLIST_REMOVE(list, kn, knote, kn_link);
	if (kn->kn_status & KN_QUEUED)
		knote_dequeue(kn);
	KQ_UNLOCK_FLUX(kq);

	if (kn->kn_fop->f_isfd) {
		fdrop(kn->kn_fp, td);
		kn->kn_fp = NULL;
	}
	kqueue_fo_release(kn->kn_kevent.filter);
	kn->kn_fop = NULL;
	knote_free(kn);
}

static void
knote_enqueue(struct knote *kn)
{
	struct kqueue *kq = kn->kn_kq;

	KQ_OWNED(kn->kn_kq);
	KASSERT((kn->kn_status & KN_QUEUED) == 0, ("knote already queued"));

	TAILQ_INSERT_TAIL(&kq->kq_head, kn, kn_tqe);
	kn->kn_status |= KN_QUEUED;
	kq->kq_count++;
	kqueue_wakeup(kq);
}

static void
knote_dequeue(struct knote *kn)
{
	struct kqueue *kq = kn->kn_kq;

	KQ_OWNED(kn->kn_kq);
	KASSERT(kn->kn_status & KN_QUEUED, ("knote not queued"));

	TAILQ_REMOVE(&kq->kq_head, kn, kn_tqe);
	kn->kn_status &= ~KN_QUEUED;
	kq->kq_count--;
}

static void
knote_init(void)
{

	knote_zone = uma_zcreate("KNOTE", sizeof(struct knote), NULL, NULL,
	    NULL, NULL, UMA_ALIGN_PTR, 0);
	ast_register(TDA_KQUEUE, ASTR_ASTF_REQUIRED, 0, ast_kqueue);
}
SYSINIT(knote, SI_SUB_PSEUDO, SI_ORDER_ANY, knote_init, NULL);

static struct knote *
knote_alloc(int mflag)
{

	return (uma_zalloc(knote_zone, mflag | M_ZERO));
}

static void
knote_free(struct knote *kn)
{

	uma_zfree(knote_zone, kn);
}

/*
 * Register the kev w/ the kq specified by fd.
 */
int
kqfd_register(int fd, struct kevent *kev, struct thread *td, int mflag)
{
	struct kqueue *kq;
	struct file *fp;
	cap_rights_t rights;
	int error;

	error = fget(td, fd, cap_rights_init_one(&rights, CAP_KQUEUE_CHANGE),
	    &fp);
	if (error != 0)
		return (error);
	if ((error = kqueue_acquire(fp, &kq)) != 0)
		goto noacquire;

	error = kqueue_register(kq, kev, td, mflag);
	kqueue_release(kq, 0);

noacquire:
	fdrop(fp, td);
	return (error);
}<|MERGE_RESOLUTION|>--- conflicted
+++ resolved
@@ -347,23 +347,6 @@
 	int for_nolock;
 	int for_refcnt;
 } sysfilt_ops[EVFILT_SYSCOUNT] = {
-<<<<<<< HEAD
-	{ &file_filtops, 1 },			/* EVFILT_READ */
-	{ &file_filtops, 1 },			/* EVFILT_WRITE */
-	{ &null_filtops },			/* EVFILT_AIO */
-	{ &file_filtops, 1 },			/* EVFILT_VNODE */
-	{ &proc_filtops, 1 },			/* EVFILT_PROC */
-	{ &sig_filtops, 1 },			/* EVFILT_SIGNAL */
-	{ &timer_filtops, 1 },			/* EVFILT_TIMER */
-	{ &file_filtops, 1 },			/* EVFILT_PROCDESC */
-	{ &fs_filtops, 1 },			/* EVFILT_FS */
-	{ &null_filtops },			/* EVFILT_LIO */
-	{ &user_filtops, 1 },			/* EVFILT_USER */
-	{ &null_filtops },			/* EVFILT_SENDFILE */
-	{ &file_filtops, 1 },                   /* EVFILT_EMPTY */
-	{ &null_filtops , 1},		/* EVFILT_MACHPORT */
-	{ &null_filtops },			/* EVFILT_VM */
-=======
 	[~EVFILT_READ] = { &file_filtops, 1 },
 	[~EVFILT_WRITE] = { &file_filtops, 1 },
 	[~EVFILT_AIO] = { &null_filtops },
@@ -377,7 +360,7 @@
 	[~EVFILT_USER] = { &user_filtops, 1 },
 	[~EVFILT_SENDFILE] = { &null_filtops },
 	[~EVFILT_EMPTY] = { &file_filtops, 1 },
->>>>>>> 2e09cef8
+        [~EVFILT_MACHPORT] = { &null_filtops },
 };
 
 /*
