/*-
 * SPDX-License-Identifier: BSD-2-Clause-FreeBSD
 *
 * Copyright (C) 2001 Julian Elischer <julian@freebsd.org>.
 *  All rights reserved.
 *
 * Redistribution and use in source and binary forms, with or without
 * modification, are permitted provided that the following conditions
 * are met:
 * 1. Redistributions of source code must retain the above copyright
 *    notice(s), this list of conditions and the following disclaimer as
 *    the first lines of this file unmodified other than the possible
 *    addition of one or more copyright notices.
 * 2. Redistributions in binary form must reproduce the above copyright
 *    notice(s), this list of conditions and the following disclaimer in the
 *    documentation and/or other materials provided with the distribution.
 *
 * THIS SOFTWARE IS PROVIDED BY THE COPYRIGHT HOLDER(S) ``AS IS'' AND ANY
 * EXPRESS OR IMPLIED WARRANTIES, INCLUDING, BUT NOT LIMITED TO, THE IMPLIED
 * WARRANTIES OF MERCHANTABILITY AND FITNESS FOR A PARTICULAR PURPOSE ARE
 * DISCLAIMED.  IN NO EVENT SHALL THE COPYRIGHT HOLDER(S) BE LIABLE FOR ANY
 * DIRECT, INDIRECT, INCIDENTAL, SPECIAL, EXEMPLARY, OR CONSEQUENTIAL DAMAGES
 * (INCLUDING, BUT NOT LIMITED TO, PROCUREMENT OF SUBSTITUTE GOODS OR
 * SERVICES; LOSS OF USE, DATA, OR PROFITS; OR BUSINESS INTERRUPTION) HOWEVER
 * CAUSED AND ON ANY THEORY OF LIABILITY, WHETHER IN CONTRACT, STRICT
 * LIABILITY, OR TORT (INCLUDING NEGLIGENCE OR OTHERWISE) ARISING IN ANY WAY
 * OUT OF THE USE OF THIS SOFTWARE, EVEN IF ADVISED OF THE POSSIBILITY OF SUCH
 * DAMAGE.
 */

#include "opt_witness.h"
#include "opt_hwpmc_hooks.h"

#include <sys/cdefs.h>
__FBSDID("$FreeBSD$");

#include <sys/param.h>
#include <sys/systm.h>
#include <sys/kernel.h>
#include <sys/lock.h>
#include <sys/msan.h>
#include <sys/mutex.h>
#include <sys/proc.h>
#include <sys/bitstring.h>
#include <sys/epoch.h>
#include <sys/rangelock.h>
#include <sys/resourcevar.h>
#include <sys/sdt.h>
#include <sys/smp.h>
#include <sys/sched.h>
#include <sys/sleepqueue.h>
#include <sys/selinfo.h>
#include <sys/syscallsubr.h>
#include <sys/dtrace_bsd.h>
#include <sys/sysent.h>
#include <sys/turnstile.h>
#include <sys/taskqueue.h>
#include <sys/ktr.h>
#include <sys/rwlock.h>
#include <sys/umtxvar.h>
#include <sys/vmmeter.h>
#include <sys/cpuset.h>
#ifdef	HWPMC_HOOKS
#include <sys/pmckern.h>
#endif
#include <sys/priv.h>

#include <security/audit/audit.h>

#include <vm/pmap.h>
#include <vm/vm.h>
#include <vm/vm_extern.h>
#include <vm/uma.h>
#include <vm/vm_phys.h>
#include <sys/eventhandler.h>

/*
 * Asserts below verify the stability of struct thread and struct proc
 * layout, as exposed by KBI to modules.  On head, the KBI is allowed
 * to drift, change to the structures must be accompanied by the
 * assert update.
 *
 * On the stable branches after KBI freeze, conditions must not be
 * violated.  Typically new fields are moved to the end of the
 * structures.
 */
#ifdef __amd64__
_Static_assert(offsetof(struct thread, td_flags) == 0x108,
    "struct thread KBI td_flags");
_Static_assert(offsetof(struct thread, td_pflags) == 0x114,
    "struct thread KBI td_pflags");
_Static_assert(offsetof(struct thread, td_frame) == 0x4b0,
    "struct thread KBI td_frame");
_Static_assert(offsetof(struct thread, td_emuldata) == 0x6c0,
    "struct thread KBI td_emuldata");
_Static_assert(offsetof(struct proc, p_flag) == 0xb8,
    "struct proc KBI p_flag");
_Static_assert(offsetof(struct proc, p_pid) == 0xc4,
    "struct proc KBI p_pid");
_Static_assert(offsetof(struct proc, p_filemon) == 0x3c8,
    "struct proc KBI p_filemon");
_Static_assert(offsetof(struct proc, p_comm) == 0x3e4,
    "struct proc KBI p_comm");
_Static_assert(offsetof(struct proc, p_emuldata) == 0x4c8,
    "struct proc KBI p_emuldata");
#endif
#ifdef __i386__
_Static_assert(offsetof(struct thread, td_flags) == 0x9c,
    "struct thread KBI td_flags");
_Static_assert(offsetof(struct thread, td_pflags) == 0xa8,
    "struct thread KBI td_pflags");
_Static_assert(offsetof(struct thread, td_frame) == 0x30c,
    "struct thread KBI td_frame");
_Static_assert(offsetof(struct thread, td_emuldata) == 0x350,
    "struct thread KBI td_emuldata");
_Static_assert(offsetof(struct proc, p_flag) == 0x6c,
    "struct proc KBI p_flag");
_Static_assert(offsetof(struct proc, p_pid) == 0x78,
    "struct proc KBI p_pid");
_Static_assert(offsetof(struct proc, p_filemon) == 0x270,
    "struct proc KBI p_filemon");
_Static_assert(offsetof(struct proc, p_comm) == 0x288,
    "struct proc KBI p_comm");
_Static_assert(offsetof(struct proc, p_emuldata) == 0x314,
    "struct proc KBI p_emuldata");
#endif

SDT_PROVIDER_DECLARE(proc);
SDT_PROBE_DEFINE(proc, , , lwp__exit);

/*
 * thread related storage.
 */
static uma_zone_t thread_zone;

struct thread_domain_data {
	struct thread	*tdd_zombies;
	int		tdd_reapticks;
} __aligned(CACHE_LINE_SIZE);

static struct thread_domain_data thread_domain_data[MAXMEMDOM];

static struct task	thread_reap_task;
static struct callout  	thread_reap_callout;

static void thread_zombie(struct thread *);
static void thread_reap(void);
static void thread_reap_all(void);
static void thread_reap_task_cb(void *, int);
static void thread_reap_callout_cb(void *);
static int thread_unsuspend_one(struct thread *td, struct proc *p,
    bool boundary);
static void thread_free_batched(struct thread *td);

static __exclusive_cache_line struct mtx tid_lock;
static bitstr_t *tid_bitmap;

static MALLOC_DEFINE(M_TIDHASH, "tidhash", "thread hash");

static int maxthread;
SYSCTL_INT(_kern, OID_AUTO, maxthread, CTLFLAG_RDTUN,
    &maxthread, 0, "Maximum number of threads");

static __exclusive_cache_line int nthreads;

static LIST_HEAD(tidhashhead, thread) *tidhashtbl;
static u_long	tidhash;
static u_long	tidhashlock;
static struct	rwlock *tidhashtbl_lock;
#define	TIDHASH(tid)		(&tidhashtbl[(tid) & tidhash])
#define	TIDHASHLOCK(tid)	(&tidhashtbl_lock[(tid) & tidhashlock])

EVENTHANDLER_LIST_DEFINE(thread_ctor);
EVENTHANDLER_LIST_DEFINE(thread_dtor);
EVENTHANDLER_LIST_DEFINE(thread_init);
EVENTHANDLER_LIST_DEFINE(thread_fini);

static bool
thread_count_inc_try(void)
{
	int nthreads_new;

	nthreads_new = atomic_fetchadd_int(&nthreads, 1) + 1;
	if (nthreads_new >= maxthread - 100) {
		if (priv_check_cred(curthread->td_ucred, PRIV_MAXPROC) != 0 ||
		    nthreads_new >= maxthread) {
			atomic_subtract_int(&nthreads, 1);
			return (false);
		}
	}
	return (true);
}

static bool
thread_count_inc(void)
{
	static struct timeval lastfail;
	static int curfail;

	thread_reap();
	if (thread_count_inc_try()) {
		return (true);
	}

	thread_reap_all();
	if (thread_count_inc_try()) {
		return (true);
	}

	if (ppsratecheck(&lastfail, &curfail, 1)) {
		printf("maxthread limit exceeded by uid %u "
		    "(pid %d); consider increasing kern.maxthread\n",
		    curthread->td_ucred->cr_ruid, curproc->p_pid);
	}
	return (false);
}

static void
thread_count_sub(int n)
{

	atomic_subtract_int(&nthreads, n);
}

static void
thread_count_dec(void)
{

	thread_count_sub(1);
}

static lwpid_t
tid_alloc(void)
{
	static lwpid_t trytid;
	lwpid_t tid;

	mtx_lock(&tid_lock);
	/*
	 * It is an invariant that the bitmap is big enough to hold maxthread
	 * IDs. If we got to this point there has to be at least one free.
	 */
	if (trytid >= maxthread)
		trytid = 0;
	bit_ffc_at(tid_bitmap, trytid, maxthread, &tid);
	if (tid == -1) {
		KASSERT(trytid != 0, ("unexpectedly ran out of IDs"));
		trytid = 0;
		bit_ffc_at(tid_bitmap, trytid, maxthread, &tid);
		KASSERT(tid != -1, ("unexpectedly ran out of IDs"));
	}
	bit_set(tid_bitmap, tid);
	trytid = tid + 1;
	mtx_unlock(&tid_lock);
	return (tid + NO_PID);
}

static void
tid_free_locked(lwpid_t rtid)
{
	lwpid_t tid;

	mtx_assert(&tid_lock, MA_OWNED);
	KASSERT(rtid >= NO_PID,
	    ("%s: invalid tid %d\n", __func__, rtid));
	tid = rtid - NO_PID;
	KASSERT(bit_test(tid_bitmap, tid) != 0,
	    ("thread ID %d not allocated\n", rtid));
	bit_clear(tid_bitmap, tid);
}

static void
tid_free(lwpid_t rtid)
{

	mtx_lock(&tid_lock);
	tid_free_locked(rtid);
	mtx_unlock(&tid_lock);
}

static void
tid_free_batch(lwpid_t *batch, int n)
{
	int i;

	mtx_lock(&tid_lock);
	for (i = 0; i < n; i++) {
		tid_free_locked(batch[i]);
	}
	mtx_unlock(&tid_lock);
}

/*
 * Batching for thread reapping.
 */
struct tidbatch {
	lwpid_t tab[16];
	int n;
};

static void
tidbatch_prep(struct tidbatch *tb)
{

	tb->n = 0;
}

static void
tidbatch_add(struct tidbatch *tb, struct thread *td)
{

	KASSERT(tb->n < nitems(tb->tab),
	    ("%s: count too high %d", __func__, tb->n));
	tb->tab[tb->n] = td->td_tid;
	tb->n++;
}

static void
tidbatch_process(struct tidbatch *tb)
{

	KASSERT(tb->n <= nitems(tb->tab),
	    ("%s: count too high %d", __func__, tb->n));
	if (tb->n == nitems(tb->tab)) {
		tid_free_batch(tb->tab, tb->n);
		tb->n = 0;
	}
}

static void
tidbatch_final(struct tidbatch *tb)
{

	KASSERT(tb->n <= nitems(tb->tab),
	    ("%s: count too high %d", __func__, tb->n));
	if (tb->n != 0) {
		tid_free_batch(tb->tab, tb->n);
	}
}

/*
 * Prepare a thread for use.
 */
static int
thread_ctor(void *mem, int size, void *arg, int flags)
{
	struct thread	*td;

	td = (struct thread *)mem;
	TD_SET_STATE(td, TDS_INACTIVE);
	td->td_lastcpu = td->td_oncpu = NOCPU;

	td->td_cswitchcb = NULL;
	td->td_threadlist = NULL;
	td->td_reuse_stack = NULL;

	/*
	 * Note that td_critnest begins life as 1 because the thread is not
	 * running and is thereby implicitly waiting to be on the receiving
	 * end of a context switch.
	 */
	td->td_critnest = 1;
	td->td_lend_user_pri = PRI_MAX;
#ifdef AUDIT
	audit_thread_alloc(td);
#endif
#ifdef KDTRACE_HOOKS
	kdtrace_thread_ctor(td);
#endif
	umtx_thread_alloc(td);
	MPASS(td->td_sel == NULL);
	return (0);
}

/*
 * Reclaim a thread after use.
 */
static void
thread_dtor(void *mem, int size, void *arg)
{
	struct thread *td;

	td = (struct thread *)mem;

#ifdef INVARIANTS
	/* Verify that this thread is in a safe state to free. */
	switch (TD_GET_STATE(td)) {
	case TDS_INHIBITED:
	case TDS_RUNNING:
	case TDS_CAN_RUN:
	case TDS_RUNQ:
		/*
		 * We must never unlink a thread that is in one of
		 * these states, because it is currently active.
		 */
		panic("bad state for thread unlinking");
		/* NOTREACHED */
	case TDS_INACTIVE:
		break;
	default:
		panic("bad thread state");
		/* NOTREACHED */
	}
#endif
#ifdef AUDIT
	audit_thread_free(td);
#endif
#ifdef KDTRACE_HOOKS
	kdtrace_thread_dtor(td);
#endif
	/* Free all OSD associated to this thread. */
	osd_thread_exit(td);
	ast_kclear(td);
	seltdfini(td);
}

/*
 * Initialize type-stable parts of a thread (when newly created).
 */
static int
thread_init(void *mem, int size, int flags)
{
	struct thread *td;

	td = (struct thread *)mem;

	td->td_allocdomain = vm_phys_domain(vtophys(td));
	td->td_sleepqueue = sleepq_alloc();
	td->td_turnstile = turnstile_alloc();
	td->td_rlqe = NULL;
	EVENTHANDLER_DIRECT_INVOKE(thread_init, td);
	umtx_thread_init(td);
	td->td_kstack = 0;
	td->td_sel = NULL;
	return (0);
}

/*
 * Tear down type-stable parts of a thread (just before being discarded).
 */
static void
thread_fini(void *mem, int size)
{
	struct thread *td;

	td = (struct thread *)mem;
	EVENTHANDLER_DIRECT_INVOKE(thread_fini, td);
	rlqentry_free(td->td_rlqe);
	turnstile_free(td->td_turnstile);
	sleepq_free(td->td_sleepqueue);
	umtx_thread_fini(td);
	MPASS(td->td_sel == NULL);
}

/*
 * For a newly created process,
 * link up all the structures and its initial threads etc.
 * called from:
 * {arch}/{arch}/machdep.c   {arch}_init(), init386() etc.
 * proc_dtor() (should go away)
 * proc_init()
 */
void
proc_linkup0(struct proc *p, struct thread *td)
{
	TAILQ_INIT(&p->p_threads);	     /* all threads in proc */
	proc_linkup(p, td);
}

void
proc_linkup(struct proc *p, struct thread *td)
{

	sigqueue_init(&p->p_sigqueue, p);
	p->p_ksi = ksiginfo_alloc(1);
	if (p->p_ksi != NULL) {
		/* XXX p_ksi may be null if ksiginfo zone is not ready */
		p->p_ksi->ksi_flags = KSI_EXT | KSI_INS;
	}
	LIST_INIT(&p->p_mqnotifier);
	p->p_numthreads = 0;
	thread_link(td, p);
}

static void
ast_suspend(struct thread *td, int tda __unused)
{
	struct proc *p;

	p = td->td_proc;
	/*
	 * We need to check to see if we have to exit or wait due to a
	 * single threading requirement or some other STOP condition.
	 */
	PROC_LOCK(p);
	thread_suspend_check(0);
	PROC_UNLOCK(p);
}

extern int max_threads_per_proc;

/*
 * Initialize global thread allocation resources.
 */
void
threadinit(void)
{
	u_long i;
	lwpid_t tid0;
	uint32_t flags;

	/*
	 * Place an upper limit on threads which can be allocated.
	 *
	 * Note that other factors may make the de facto limit much lower.
	 *
	 * Platform limits are somewhat arbitrary but deemed "more than good
	 * enough" for the foreseable future.
	 */
	if (maxthread == 0) {
#ifdef _LP64
		maxthread = MIN(maxproc * max_threads_per_proc, 1000000);
#else
		maxthread = MIN(maxproc * max_threads_per_proc, 100000);
#endif
	}

	mtx_init(&tid_lock, "TID lock", NULL, MTX_DEF);
	tid_bitmap = bit_alloc(maxthread, M_TIDHASH, M_WAITOK);
	/*
	 * Handle thread0.
	 */
	thread_count_inc();
	tid0 = tid_alloc();
	if (tid0 != THREAD0_TID)
		panic("tid0 %d != %d\n", tid0, THREAD0_TID);

	flags = UMA_ZONE_NOFREE;
#ifdef __aarch64__
	/*
	 * Force thread structures to be allocated from the direct map.
	 * Otherwise, superpage promotions and demotions may temporarily
	 * invalidate thread structure mappings.  For most dynamically allocated
	 * structures this is not a problem, but translation faults cannot be
	 * handled without accessing curthread.
	 */
	flags |= UMA_ZONE_CONTIG;
#endif
	thread_zone = uma_zcreate("THREAD", sched_sizeof_thread(),
	    thread_ctor, thread_dtor, thread_init, thread_fini,
	    32 - 1, flags);
	tidhashtbl = hashinit(maxproc / 2, M_TIDHASH, &tidhash);
	tidhashlock = (tidhash + 1) / 64;
	if (tidhashlock > 0)
		tidhashlock--;
	tidhashtbl_lock = malloc(sizeof(*tidhashtbl_lock) * (tidhashlock + 1),
	    M_TIDHASH, M_WAITOK | M_ZERO);
	for (i = 0; i < tidhashlock + 1; i++)
		rw_init(&tidhashtbl_lock[i], "tidhash");

	TASK_INIT(&thread_reap_task, 0, thread_reap_task_cb, NULL);
	callout_init(&thread_reap_callout, 1);
	callout_reset(&thread_reap_callout, 5 * hz,
	    thread_reap_callout_cb, NULL);
	ast_register(TDA_SUSPEND, ASTR_ASTF_REQUIRED, 0, ast_suspend);
}

/*
 * Place an unused thread on the zombie list.
 */
void
thread_zombie(struct thread *td)
{
	struct thread_domain_data *tdd;
	struct thread *ztd;

	tdd = &thread_domain_data[td->td_allocdomain];
	ztd = atomic_load_ptr(&tdd->tdd_zombies);
	for (;;) {
		td->td_zombie = ztd;
		if (atomic_fcmpset_rel_ptr((uintptr_t *)&tdd->tdd_zombies,
		    (uintptr_t *)&ztd, (uintptr_t)td))
			break;
		continue;
	}
}

/*
 * Release a thread that has exited after cpu_throw().
 */
void
thread_stash(struct thread *td)
{
	atomic_subtract_rel_int(&td->td_proc->p_exitthreads, 1);
	thread_zombie(td);
}

/*
 * Reap zombies from passed domain.
 */
static void
thread_reap_domain(struct thread_domain_data *tdd)
{
	struct thread *itd, *ntd;
	struct tidbatch tidbatch;
	struct credbatch credbatch;
	int tdcount;
	struct plimit *lim;
	int limcount;

	/*
	 * Reading upfront is pessimal if followed by concurrent atomic_swap,
	 * but most of the time the list is empty.
	 */
	if (tdd->tdd_zombies == NULL)
		return;

	itd = (struct thread *)atomic_swap_ptr((uintptr_t *)&tdd->tdd_zombies,
	    (uintptr_t)NULL);
	if (itd == NULL)
		return;

	/*
	 * Multiple CPUs can get here, the race is fine as ticks is only
	 * advisory.
	 */
	tdd->tdd_reapticks = ticks;

	tidbatch_prep(&tidbatch);
	credbatch_prep(&credbatch);
	tdcount = 0;
	lim = NULL;
	limcount = 0;

	while (itd != NULL) {
		ntd = itd->td_zombie;
		EVENTHANDLER_DIRECT_INVOKE(thread_dtor, itd);
		tidbatch_add(&tidbatch, itd);
		credbatch_add(&credbatch, itd);
		MPASS(itd->td_limit != NULL);
		if (lim != itd->td_limit) {
			if (limcount != 0) {
				lim_freen(lim, limcount);
				limcount = 0;
			}
		}
		lim = itd->td_limit;
		limcount++;
		thread_free_batched(itd);
		tidbatch_process(&tidbatch);
		credbatch_process(&credbatch);
		tdcount++;
		if (tdcount == 32) {
			thread_count_sub(tdcount);
			tdcount = 0;
		}
		itd = ntd;
	}

	tidbatch_final(&tidbatch);
	credbatch_final(&credbatch);
	if (tdcount != 0) {
		thread_count_sub(tdcount);
	}
	MPASS(limcount != 0);
	lim_freen(lim, limcount);
}

/*
 * Reap zombies from all domains.
 */
static void
thread_reap_all(void)
{
	struct thread_domain_data *tdd;
	int i, domain;

	domain = PCPU_GET(domain);
	for (i = 0; i < vm_ndomains; i++) {
		tdd = &thread_domain_data[(i + domain) % vm_ndomains];
		thread_reap_domain(tdd);
	}
}

/*
 * Reap zombies from local domain.
 */
static void
thread_reap(void)
{
	struct thread_domain_data *tdd;
	int domain;

	domain = PCPU_GET(domain);
	tdd = &thread_domain_data[domain];

	thread_reap_domain(tdd);
}

static void
thread_reap_task_cb(void *arg __unused, int pending __unused)
{

	thread_reap_all();
}

static void
thread_reap_callout_cb(void *arg __unused)
{
	struct thread_domain_data *tdd;
	int i, cticks, lticks;
	bool wantreap;

	wantreap = false;
	cticks = atomic_load_int(&ticks);
	for (i = 0; i < vm_ndomains; i++) {
		tdd = &thread_domain_data[i];
		lticks = tdd->tdd_reapticks;
		if (tdd->tdd_zombies != NULL &&
		    (u_int)(cticks - lticks) > 5 * hz) {
			wantreap = true;
			break;
		}
	}

	if (wantreap)
		taskqueue_enqueue(taskqueue_thread, &thread_reap_task);
	callout_reset(&thread_reap_callout, 5 * hz,
	    thread_reap_callout_cb, NULL);
}

/*
 * Calling this function guarantees that any thread that exited before
 * the call is reaped when the function returns.  By 'exited' we mean
 * a thread removed from the process linkage with thread_unlink().
 * Practically this means that caller must lock/unlock corresponding
 * process lock before the call, to synchronize with thread_exit().
 */
void
thread_reap_barrier(void)
{
	struct task *t;

	/*
	 * First do context switches to each CPU to ensure that all
	 * PCPU pc_deadthreads are moved to zombie list.
	 */
	quiesce_all_cpus("", PDROP);

	/*
	 * Second, fire the task in the same thread as normal
	 * thread_reap() is done, to serialize reaping.
	 */
	t = malloc(sizeof(*t), M_TEMP, M_WAITOK);
	TASK_INIT(t, 0, thread_reap_task_cb, t);
	taskqueue_enqueue(taskqueue_thread, t);
	taskqueue_drain(taskqueue_thread, t);
	free(t, M_TEMP);
}

/*
 * Allocate a thread.
 */
struct thread *
thread_alloc(int pages)
{
	struct thread *td;
	lwpid_t tid;

	if (!thread_count_inc()) {
		return (NULL);
	}

	tid = tid_alloc();
	td = uma_zalloc(thread_zone, M_WAITOK);
	KASSERT(td->td_kstack == 0, ("thread_alloc got thread with kstack"));
	if (!vm_thread_new(td, pages)) {
		uma_zfree(thread_zone, td);
		tid_free(tid);
		thread_count_dec();
		return (NULL);
	}
	td->td_tid = tid;
	bzero(&td->td_sa.args, sizeof(td->td_sa.args));
	kmsan_thread_alloc(td);
	cpu_thread_alloc(td);
	EVENTHANDLER_DIRECT_INVOKE(thread_ctor, td);
	return (td);
}

int
thread_alloc_stack(struct thread *td, int pages)
{

	KASSERT(td->td_kstack == 0,
	    ("thread_alloc_stack called on a thread with kstack"));
	if (!vm_thread_new(td, pages))
		return (0);
	cpu_thread_alloc(td);
	return (1);
}

/*
 * Deallocate a thread.
 */
static void
thread_free_batched(struct thread *td)
{

	lock_profile_thread_exit(td);
	if (td->td_cpuset)
		cpuset_rel(td->td_cpuset);
	td->td_cpuset = NULL;
	cpu_thread_free(td);
	if (td->td_kstack != 0)
		vm_thread_dispose(td);
	callout_drain(&td->td_slpcallout);
	/*
	 * Freeing handled by the caller.
	 */
	td->td_tid = -1;
	kmsan_thread_free(td);
	uma_zfree(thread_zone, td);
}

void
thread_free(struct thread *td)
{
	lwpid_t tid;

	EVENTHANDLER_DIRECT_INVOKE(thread_dtor, td);
	tid = td->td_tid;
	thread_free_batched(td);
	tid_free(tid);
	thread_count_dec();
}

void
thread_cow_get_proc(struct thread *newtd, struct proc *p)
{

	PROC_LOCK_ASSERT(p, MA_OWNED);
	newtd->td_realucred = crcowget(p->p_ucred);
	newtd->td_ucred = newtd->td_realucred;
	newtd->td_limit = lim_hold(p->p_limit);
	newtd->td_cowgen = p->p_cowgen;
}

void
thread_cow_get(struct thread *newtd, struct thread *td)
{

	MPASS(td->td_realucred == td->td_ucred);
	newtd->td_realucred = crcowget(td->td_realucred);
	newtd->td_ucred = newtd->td_realucred;
	newtd->td_limit = lim_hold(td->td_limit);
	newtd->td_cowgen = td->td_cowgen;
}

void
thread_cow_free(struct thread *td)
{

	if (td->td_realucred != NULL)
		crcowfree(td);
	if (td->td_limit != NULL)
		lim_free(td->td_limit);
}

void
thread_cow_update(struct thread *td)
{
	struct proc *p;
	struct ucred *oldcred;
	struct plimit *oldlimit;

	p = td->td_proc;
	PROC_LOCK(p);
	oldcred = crcowsync();
	oldlimit = lim_cowsync();
	td->td_cowgen = p->p_cowgen;
	PROC_UNLOCK(p);
	if (oldcred != NULL)
		crfree(oldcred);
	if (oldlimit != NULL)
		lim_free(oldlimit);
}

void
thread_cow_synced(struct thread *td)
{
	struct proc *p;

	p = td->td_proc;
	PROC_LOCK_ASSERT(p, MA_OWNED);
	MPASS(td->td_cowgen != p->p_cowgen);
	MPASS(td->td_ucred == p->p_ucred);
	MPASS(td->td_limit == p->p_limit);
	td->td_cowgen = p->p_cowgen;
}

/*
 * Discard the current thread and exit from its context.
 * Always called with scheduler locked.
 *
 * Because we can't free a thread while we're operating under its context,
 * push the current thread into our CPU's deadthread holder. This means
 * we needn't worry about someone else grabbing our context before we
 * do a cpu_throw().
 */
void
thread_exit(void)
{
	uint64_t runtime, new_switchtime;
	struct thread *td;
	struct thread *td2;
	struct proc *p;
	int wakeup_swapper;

	td = curthread;
	p = td->td_proc;

	PROC_SLOCK_ASSERT(p, MA_OWNED);
	mtx_assert(&Giant, MA_NOTOWNED);

	PROC_LOCK_ASSERT(p, MA_OWNED);
	KASSERT(p != NULL, ("thread exiting without a process"));
	CTR3(KTR_PROC, "thread_exit: thread %p (pid %ld, %s)", td,
	    (long)p->p_pid, td->td_name);
	SDT_PROBE0(proc, , , lwp__exit);
	KASSERT(TAILQ_EMPTY(&td->td_sigqueue.sq_list), ("signal pending"));
	MPASS(td->td_realucred == td->td_ucred);

	/*
	 * drop FPU & debug register state storage, or any other
	 * architecture specific resources that
	 * would not be on a new untouched process.
	 */
	cpu_thread_exit(td);

	/*
	 * The last thread is left attached to the process
	 * So that the whole bundle gets recycled. Skip
	 * all this stuff if we never had threads.
	 * EXIT clears all sign of other threads when
	 * it goes to single threading, so the last thread always
	 * takes the short path.
	 */
	if (p->p_flag & P_HADTHREADS) {
		if (p->p_numthreads > 1) {
			atomic_add_int(&td->td_proc->p_exitthreads, 1);
			thread_unlink(td);
			td2 = FIRST_THREAD_IN_PROC(p);
			sched_exit_thread(td2, td);

			/*
			 * The test below is NOT true if we are the
			 * sole exiting thread. P_STOPPED_SINGLE is unset
			 * in exit1() after it is the only survivor.
			 */
			if (P_SHOULDSTOP(p) == P_STOPPED_SINGLE) {
				if (p->p_numthreads == p->p_suspcount) {
					thread_lock(p->p_singlethread);
					wakeup_swapper = thread_unsuspend_one(
						p->p_singlethread, p, false);
					if (wakeup_swapper)
						kick_proc0();
				}
			}

			PCPU_SET(deadthread, td);
		} else {
			/*
			 * The last thread is exiting.. but not through exit()
			 */
			panic ("thread_exit: Last thread exiting on its own");
		}
	} 
#ifdef	HWPMC_HOOKS
	/*
	 * If this thread is part of a process that is being tracked by hwpmc(4),
	 * inform the module of the thread's impending exit.
	 */
	if (PMC_PROC_IS_USING_PMCS(td->td_proc)) {
		PMC_SWITCH_CONTEXT(td, PMC_FN_CSW_OUT);
		PMC_CALL_HOOK_UNLOCKED(td, PMC_FN_THR_EXIT, NULL);
	} else if (PMC_SYSTEM_SAMPLING_ACTIVE())
		PMC_CALL_HOOK_UNLOCKED(td, PMC_FN_THR_EXIT_LOG, NULL);
#endif
	PROC_UNLOCK(p);
	PROC_STATLOCK(p);
	thread_lock(td);
	PROC_SUNLOCK(p);

	/* Do the same timestamp bookkeeping that mi_switch() would do. */
	new_switchtime = cpu_ticks();
	runtime = new_switchtime - PCPU_GET(switchtime);
	td->td_runtime += runtime;
	td->td_incruntime += runtime;
	PCPU_SET(switchtime, new_switchtime);
	PCPU_SET(switchticks, ticks);
	VM_CNT_INC(v_swtch);

	/* Save our resource usage in our process. */
	td->td_ru.ru_nvcsw++;
	ruxagg_locked(p, td);
	rucollect(&p->p_ru, &td->td_ru);
	PROC_STATUNLOCK(p);

	TD_SET_STATE(td, TDS_INACTIVE);
#ifdef WITNESS
	witness_thread_exit(td);
#endif
	CTR1(KTR_PROC, "thread_exit: cpu_throw() thread %p", td);
	sched_throw(td);
	panic("I'm a teapot!");
	/* NOTREACHED */
}

/*
 * Do any thread specific cleanups that may be needed in wait()
 * called with Giant, proc and schedlock not held.
 */
void
thread_wait(struct proc *p)
{
	struct thread *td;

	mtx_assert(&Giant, MA_NOTOWNED);
	KASSERT(p->p_numthreads == 1, ("multiple threads in thread_wait()"));
	KASSERT(p->p_exitthreads == 0, ("p_exitthreads leaking"));
	td = FIRST_THREAD_IN_PROC(p);
	/* Lock the last thread so we spin until it exits cpu_throw(). */
	thread_lock(td);
	thread_unlock(td);
	lock_profile_thread_exit(td);
	cpuset_rel(td->td_cpuset);
	td->td_cpuset = NULL;
	cpu_thread_clean(td);
	thread_cow_free(td);
	callout_drain(&td->td_slpcallout);
	thread_reap();	/* check for zombie threads etc. */
}

/*
 * Link a thread to a process.
 * set up anything that needs to be initialized for it to
 * be used by the process.
 */
void
thread_link(struct thread *td, struct proc *p)
{

	/*
	 * XXX This can't be enabled because it's called for proc0 before
	 * its lock has been created.
	 * PROC_LOCK_ASSERT(p, MA_OWNED);
	 */
	TD_SET_STATE(td, TDS_INACTIVE);
	td->td_proc     = p;
	td->td_flags    = TDF_INMEM;

	LIST_INIT(&td->td_contested);
	LIST_INIT(&td->td_lprof[0]);
	LIST_INIT(&td->td_lprof[1]);
#ifdef EPOCH_TRACE
	SLIST_INIT(&td->td_epochs);
#endif
	sigqueue_init(&td->td_sigqueue, p);
	callout_init(&td->td_slpcallout, 1);
	TAILQ_INSERT_TAIL(&p->p_threads, td, td_plist);
	p->p_numthreads++;
}

/*
 * Called from:
 *  thread_exit()
 */
void
thread_unlink(struct thread *td)
{
	struct proc *p = td->td_proc;

	PROC_LOCK_ASSERT(p, MA_OWNED);
#ifdef EPOCH_TRACE
	MPASS(SLIST_EMPTY(&td->td_epochs));
#endif

	TAILQ_REMOVE(&p->p_threads, td, td_plist);
	p->p_numthreads--;
	/* could clear a few other things here */
	/* Must  NOT clear links to proc! */
}

static int
calc_remaining(struct proc *p, int mode)
{
	int remaining;

	PROC_LOCK_ASSERT(p, MA_OWNED);
	PROC_SLOCK_ASSERT(p, MA_OWNED);
	if (mode == SINGLE_EXIT)
		remaining = p->p_numthreads;
	else if (mode == SINGLE_BOUNDARY)
		remaining = p->p_numthreads - p->p_boundary_count;
	else if (mode == SINGLE_NO_EXIT || mode == SINGLE_ALLPROC)
		remaining = p->p_numthreads - p->p_suspcount;
	else
		panic("calc_remaining: wrong mode %d", mode);
	return (remaining);
}

static int
remain_for_mode(int mode)
{

	return (mode == SINGLE_ALLPROC ? 0 : 1);
}

static int
weed_inhib(int mode, struct thread *td2, struct proc *p)
{
	int wakeup_swapper;

	PROC_LOCK_ASSERT(p, MA_OWNED);
	PROC_SLOCK_ASSERT(p, MA_OWNED);
	THREAD_LOCK_ASSERT(td2, MA_OWNED);

	wakeup_swapper = 0;

	/*
	 * Since the thread lock is dropped by the scheduler we have
	 * to retry to check for races.
	 */
restart:
	switch (mode) {
	case SINGLE_EXIT:
		if (TD_IS_SUSPENDED(td2)) {
			wakeup_swapper |= thread_unsuspend_one(td2, p, true);
			thread_lock(td2);
			goto restart;
		}
		if (TD_CAN_ABORT(td2)) {
			wakeup_swapper |= sleepq_abort(td2, EINTR);
			return (wakeup_swapper);
		}
		break;
	case SINGLE_BOUNDARY:
	case SINGLE_NO_EXIT:
		if (TD_IS_SUSPENDED(td2) &&
		    (td2->td_flags & TDF_BOUNDARY) == 0) {
			wakeup_swapper |= thread_unsuspend_one(td2, p, false);
			thread_lock(td2);
			goto restart;
		}
		if (TD_CAN_ABORT(td2)) {
			wakeup_swapper |= sleepq_abort(td2, ERESTART);
			return (wakeup_swapper);
		}
		break;
	case SINGLE_ALLPROC:
		/*
		 * ALLPROC suspend tries to avoid spurious EINTR for
		 * threads sleeping interruptable, by suspending the
		 * thread directly, similarly to sig_suspend_threads().
		 * Since such sleep is not neccessary performed at the user
		 * boundary, TDF_ALLPROCSUSP is used to avoid immediate
		 * un-suspend.
		 */
		if (TD_IS_SUSPENDED(td2) && (td2->td_flags &
		    TDF_ALLPROCSUSP) == 0) {
			wakeup_swapper |= thread_unsuspend_one(td2, p, false);
			thread_lock(td2);
			goto restart;
		}
		if (TD_CAN_ABORT(td2)) {
			td2->td_flags |= TDF_ALLPROCSUSP;
			wakeup_swapper |= sleepq_abort(td2, ERESTART);
			return (wakeup_swapper);
		}
		break;
	default:
		break;
	}
	thread_unlock(td2);
	return (wakeup_swapper);
}

/*
 * Enforce single-threading.
 *
 * Returns 1 if the caller must abort (another thread is waiting to
 * exit the process or similar). Process is locked!
 * Returns 0 when you are successfully the only thread running.
 * A process has successfully single threaded in the suspend mode when
 * There are no threads in user mode. Threads in the kernel must be
 * allowed to continue until they get to the user boundary. They may even
 * copy out their return values and data before suspending. They may however be
 * accelerated in reaching the user boundary as we will wake up
 * any sleeping threads that are interruptable. (PCATCH).
 */
int
thread_single(struct proc *p, int mode)
{
	struct thread *td;
	struct thread *td2;
	int remaining, wakeup_swapper;

	td = curthread;
	KASSERT(mode == SINGLE_EXIT || mode == SINGLE_BOUNDARY ||
	    mode == SINGLE_ALLPROC || mode == SINGLE_NO_EXIT,
	    ("invalid mode %d", mode));
	/*
	 * If allowing non-ALLPROC singlethreading for non-curproc
	 * callers, calc_remaining() and remain_for_mode() should be
	 * adjusted to also account for td->td_proc != p.  For now
	 * this is not implemented because it is not used.
	 */
	KASSERT((mode == SINGLE_ALLPROC && td->td_proc != p) ||
	    (mode != SINGLE_ALLPROC && td->td_proc == p),
	    ("mode %d proc %p curproc %p", mode, p, td->td_proc));
	mtx_assert(&Giant, MA_NOTOWNED);
	PROC_LOCK_ASSERT(p, MA_OWNED);

	/*
	 * Is someone already single threading?
	 * Or may be singlethreading is not needed at all.
	 */
	if (mode == SINGLE_ALLPROC) {
		while ((p->p_flag & P_STOPPED_SINGLE) != 0) {
			if ((p->p_flag2 & P2_WEXIT) != 0)
				return (1);
			msleep(&p->p_flag, &p->p_mtx, PCATCH, "thrsgl", 0);
		}
	} else if ((p->p_flag & P_HADTHREADS) == 0)
		return (0);
	if (p->p_singlethread != NULL && p->p_singlethread != td)
		return (1);

	if (mode == SINGLE_EXIT) {
		p->p_flag |= P_SINGLE_EXIT;
		p->p_flag &= ~P_SINGLE_BOUNDARY;
	} else {
		p->p_flag &= ~P_SINGLE_EXIT;
		if (mode == SINGLE_BOUNDARY)
			p->p_flag |= P_SINGLE_BOUNDARY;
		else
			p->p_flag &= ~P_SINGLE_BOUNDARY;
	}
	if (mode == SINGLE_ALLPROC) {
		p->p_flag |= P_TOTAL_STOP;
		thread_lock(td);
		td->td_flags |= TDF_DOING_SA;
		thread_unlock(td);
	}
	p->p_flag |= P_STOPPED_SINGLE;
	PROC_SLOCK(p);
	p->p_singlethread = td;
	remaining = calc_remaining(p, mode);
	while (remaining != remain_for_mode(mode)) {
		if (P_SHOULDSTOP(p) != P_STOPPED_SINGLE)
			goto stopme;
		wakeup_swapper = 0;
		FOREACH_THREAD_IN_PROC(p, td2) {
			if (td2 == td)
				continue;
			thread_lock(td2);
<<<<<<< HEAD
			/* a workq thread may not actually be runnable */
			if (td2->td_state == TDS_INACTIVE && (td2->td_flags & TDF_WORKQ)) {
				thread_unlock(td2);
				thread_stopped(p);
				continue;
			}
			td2->td_flags |= TDF_ASTPENDING | TDF_NEEDSUSPCHK;
=======
			ast_sched_locked(td2, TDA_SUSPEND);
>>>>>>> c53fec76
			if (TD_IS_INHIBITED(td2)) {
				wakeup_swapper |= weed_inhib(mode, td2, p);
#ifdef SMP
			} else if (TD_IS_RUNNING(td2)) {
				forward_signal(td2);
				thread_unlock(td2);
#endif
			} else
				thread_unlock(td2);
		}
		if (wakeup_swapper)
			kick_proc0();
		remaining = calc_remaining(p, mode);

		/*
		 * Maybe we suspended some threads.. was it enough?
		 */
		if (remaining == remain_for_mode(mode))
			break;

stopme:
		/*
		 * Wake us up when everyone else has suspended.
		 * In the mean time we suspend as well.
		 */
		thread_suspend_switch(td, p);
		remaining = calc_remaining(p, mode);
	}
	if (mode == SINGLE_EXIT) {
		/*
		 * Convert the process to an unthreaded process.  The
		 * SINGLE_EXIT is called by exit1() or execve(), in
		 * both cases other threads must be retired.
		 */
		KASSERT(p->p_numthreads == 1, ("Unthreading with >1 threads"));
		p->p_singlethread = NULL;
		p->p_flag &= ~(P_STOPPED_SINGLE | P_SINGLE_EXIT | P_HADTHREADS);

		/*
		 * Wait for any remaining threads to exit cpu_throw().
		 */
		while (p->p_exitthreads != 0) {
			PROC_SUNLOCK(p);
			PROC_UNLOCK(p);
			sched_relinquish(td);
			PROC_LOCK(p);
			PROC_SLOCK(p);
		}
	} else if (mode == SINGLE_BOUNDARY) {
		/*
		 * Wait until all suspended threads are removed from
		 * the processors.  The thread_suspend_check()
		 * increments p_boundary_count while it is still
		 * running, which makes it possible for the execve()
		 * to destroy vmspace while our other threads are
		 * still using the address space.
		 *
		 * We lock the thread, which is only allowed to
		 * succeed after context switch code finished using
		 * the address space.
		 */
		FOREACH_THREAD_IN_PROC(p, td2) {
			if (td2 == td)
				continue;
			thread_lock(td2);
			KASSERT((td2->td_flags & TDF_BOUNDARY) != 0,
			    ("td %p not on boundary", td2));
			KASSERT(TD_IS_SUSPENDED(td2),
			    ("td %p is not suspended", td2));
			thread_unlock(td2);
		}
	}
	PROC_SUNLOCK(p);
	if (mode == SINGLE_ALLPROC) {
		thread_lock(td);
		td->td_flags &= ~TDF_DOING_SA;
		thread_unlock(td);
	}
	return (0);
}

bool
thread_suspend_check_needed(void)
{
	struct proc *p;
	struct thread *td;

	td = curthread;
	p = td->td_proc;
	PROC_LOCK_ASSERT(p, MA_OWNED);
	return (P_SHOULDSTOP(p) || ((p->p_flag & P_TRACED) != 0 &&
	    (td->td_dbgflags & TDB_SUSPEND) != 0));
}

/*
 * Called in from locations that can safely check to see
 * whether we have to suspend or at least throttle for a
 * single-thread event (e.g. fork).
 *
 * Such locations include userret().
 * If the "return_instead" argument is non zero, the thread must be able to
 * accept 0 (caller may continue), or 1 (caller must abort) as a result.
 *
 * The 'return_instead' argument tells the function if it may do a
 * thread_exit() or suspend, or whether the caller must abort and back
 * out instead.
 *
 * If the thread that set the single_threading request has set the
 * P_SINGLE_EXIT bit in the process flags then this call will never return
 * if 'return_instead' is false, but will exit.
 *
 * P_SINGLE_EXIT | return_instead == 0| return_instead != 0
 *---------------+--------------------+---------------------
 *       0       | returns 0          |   returns 0 or 1
 *               | when ST ends       |   immediately
 *---------------+--------------------+---------------------
 *       1       | thread exits       |   returns 1
 *               |                    |  immediately
 * 0 = thread_exit() or suspension ok,
 * other = return error instead of stopping the thread.
 *
 * While a full suspension is under effect, even a single threading
 * thread would be suspended if it made this call (but it shouldn't).
 * This call should only be made from places where
 * thread_exit() would be safe as that may be the outcome unless
 * return_instead is set.
 */
int
thread_suspend_check(int return_instead)
{
	struct thread *td;
	struct proc *p;
	int wakeup_swapper;

	td = curthread;
	p = td->td_proc;
	mtx_assert(&Giant, MA_NOTOWNED);
	PROC_LOCK_ASSERT(p, MA_OWNED);
	while (thread_suspend_check_needed()) {
		if (P_SHOULDSTOP(p) == P_STOPPED_SINGLE) {
			KASSERT(p->p_singlethread != NULL,
			    ("singlethread not set"));
			/*
			 * The only suspension in action is a
			 * single-threading. Single threader need not stop.
			 * It is safe to access p->p_singlethread unlocked
			 * because it can only be set to our address by us.
			 */
			if (p->p_singlethread == td)
				return (0);	/* Exempt from stopping. */
		}
		if ((p->p_flag & P_SINGLE_EXIT) && return_instead)
			return (EINTR);

		/* Should we goto user boundary if we didn't come from there? */
		if (P_SHOULDSTOP(p) == P_STOPPED_SINGLE &&
		    (p->p_flag & P_SINGLE_BOUNDARY) && return_instead)
			return (ERESTART);

		/*
		 * Ignore suspend requests if they are deferred.
		 */
		if ((td->td_flags & TDF_SBDRY) != 0) {
			KASSERT(return_instead,
			    ("TDF_SBDRY set for unsafe thread_suspend_check"));
			KASSERT((td->td_flags & (TDF_SEINTR | TDF_SERESTART)) !=
			    (TDF_SEINTR | TDF_SERESTART),
			    ("both TDF_SEINTR and TDF_SERESTART"));
			return (TD_SBDRY_INTR(td) ? TD_SBDRY_ERRNO(td) : 0);
		}

		/*
		 * If the process is waiting for us to exit,
		 * this thread should just suicide.
		 * Assumes that P_SINGLE_EXIT implies P_STOPPED_SINGLE.
		 */
		if ((p->p_flag & P_SINGLE_EXIT) && (p->p_singlethread != td)) {
			PROC_UNLOCK(p);

			/*
			 * Allow Linux emulation layer to do some work
			 * before thread suicide.
			 */
			if (__predict_false(p->p_sysent->sv_thread_detach != NULL))
				(p->p_sysent->sv_thread_detach)(td);
			umtx_thread_exit(td);
			kern_thr_exit(td);
			panic("stopped thread did not exit");
		}

		PROC_SLOCK(p);
		thread_stopped(p);
		if (P_SHOULDSTOP(p) == P_STOPPED_SINGLE) {
			if (p->p_numthreads == p->p_suspcount + 1) {
				thread_lock(p->p_singlethread);
				wakeup_swapper = thread_unsuspend_one(
				    p->p_singlethread, p, false);
				if (wakeup_swapper)
					kick_proc0();
			}
		}
		PROC_UNLOCK(p);
		thread_lock(td);
		/*
		 * When a thread suspends, it just
		 * gets taken off all queues.
		 */
		thread_suspend_one(td);
		if (return_instead == 0) {
			p->p_boundary_count++;
			td->td_flags |= TDF_BOUNDARY;
		}
		PROC_SUNLOCK(p);
		mi_switch(SW_INVOL | SWT_SUSPEND);
		PROC_LOCK(p);
	}
	return (0);
}

/*
 * Check for possible stops and suspensions while executing a
 * casueword or similar transiently failing operation.
 *
 * The sleep argument controls whether the function can handle a stop
 * request itself or it should return ERESTART and the request is
 * proceed at the kernel/user boundary in ast.
 *
 * Typically, when retrying due to casueword(9) failure (rv == 1), we
 * should handle the stop requests there, with exception of cases when
 * the thread owns a kernel resource, for instance busied the umtx
 * key, or when functions return immediately if thread_check_susp()
 * returned non-zero.  On the other hand, retrying the whole lock
 * operation, we better not stop there but delegate the handling to
 * ast.
 *
 * If the request is for thread termination P_SINGLE_EXIT, we cannot
 * handle it at all, and simply return EINTR.
 */
int
thread_check_susp(struct thread *td, bool sleep)
{
	struct proc *p;
	int error;

	/*
	 * The check for TDA_SUSPEND is racy, but it is enough to
	 * eventually break the lockstep loop.
	 */
	if (!td_ast_pending(td, TDA_SUSPEND))
		return (0);
	error = 0;
	p = td->td_proc;
	PROC_LOCK(p);
	if (p->p_flag & P_SINGLE_EXIT)
		error = EINTR;
	else if (P_SHOULDSTOP(p) ||
	    ((p->p_flag & P_TRACED) && (td->td_dbgflags & TDB_SUSPEND)))
		error = sleep ? thread_suspend_check(0) : ERESTART;
	PROC_UNLOCK(p);
	return (error);
}

void
thread_suspend_switch(struct thread *td, struct proc *p)
{

	KASSERT(!TD_IS_SUSPENDED(td), ("already suspended"));
	PROC_LOCK_ASSERT(p, MA_OWNED);
	PROC_SLOCK_ASSERT(p, MA_OWNED);
	/*
	 * We implement thread_suspend_one in stages here to avoid
	 * dropping the proc lock while the thread lock is owned.
	 */
	if (p == td->td_proc) {
		thread_stopped(p);
		p->p_suspcount++;
	}
	PROC_UNLOCK(p);
	thread_lock(td);
	ast_unsched_locked(td, TDA_SUSPEND);
	TD_SET_SUSPENDED(td);
	sched_sleep(td, 0);
	PROC_SUNLOCK(p);
	DROP_GIANT();
	mi_switch(SW_VOL | SWT_SUSPEND);
	PICKUP_GIANT();
	PROC_LOCK(p);
	PROC_SLOCK(p);
}

void
thread_suspend_one(struct thread *td)
{
	struct proc *p;

	p = td->td_proc;
	PROC_SLOCK_ASSERT(p, MA_OWNED);
	THREAD_LOCK_ASSERT(td, MA_OWNED);
	KASSERT(!TD_IS_SUSPENDED(td), ("already suspended"));
	p->p_suspcount++;
	ast_unsched_locked(td, TDA_SUSPEND);
	TD_SET_SUSPENDED(td);
	sched_sleep(td, 0);
}

static int
thread_unsuspend_one(struct thread *td, struct proc *p, bool boundary)
{

	THREAD_LOCK_ASSERT(td, MA_OWNED);
	KASSERT(TD_IS_SUSPENDED(td), ("Thread not suspended"));
	TD_CLR_SUSPENDED(td);
	td->td_flags &= ~TDF_ALLPROCSUSP;
	if (td->td_proc == p) {
		PROC_SLOCK_ASSERT(p, MA_OWNED);
		p->p_suspcount--;
		if (boundary && (td->td_flags & TDF_BOUNDARY) != 0) {
			td->td_flags &= ~TDF_BOUNDARY;
			p->p_boundary_count--;
		}
	}
	return (setrunnable(td, 0));
}

void
thread_run_flash(struct thread *td)
{
	struct proc *p;

	p = td->td_proc;
	PROC_LOCK_ASSERT(p, MA_OWNED);

	if (TD_ON_SLEEPQ(td))
		sleepq_remove_nested(td);
	else
		thread_lock(td);

	THREAD_LOCK_ASSERT(td, MA_OWNED);
	KASSERT(TD_IS_SUSPENDED(td), ("Thread not suspended"));

	TD_CLR_SUSPENDED(td);
	PROC_SLOCK(p);
	MPASS(p->p_suspcount > 0);
	p->p_suspcount--;
	PROC_SUNLOCK(p);
	if (setrunnable(td, 0))
		kick_proc0();
}

/*
 * Allow all threads blocked by single threading to continue running.
 */
void
thread_unsuspend(struct proc *p)
{
	struct thread *td;
	int wakeup_swapper;

	PROC_LOCK_ASSERT(p, MA_OWNED);
	PROC_SLOCK_ASSERT(p, MA_OWNED);
	wakeup_swapper = 0;
	if (!P_SHOULDSTOP(p)) {
                FOREACH_THREAD_IN_PROC(p, td) {
			thread_lock(td);
			if (TD_IS_SUSPENDED(td) && (td->td_flags &
			    TDF_DOING_SA) == 0) {
				wakeup_swapper |= thread_unsuspend_one(td, p,
				    true);
			} else
				thread_unlock(td);
		}
	} else if (P_SHOULDSTOP(p) == P_STOPPED_SINGLE &&
	    p->p_numthreads == p->p_suspcount) {
		/*
		 * Stopping everything also did the job for the single
		 * threading request. Now we've downgraded to single-threaded,
		 * let it continue.
		 */
		if (p->p_singlethread->td_proc == p) {
			thread_lock(p->p_singlethread);
			wakeup_swapper = thread_unsuspend_one(
			    p->p_singlethread, p, false);
		}
	}
	if (wakeup_swapper)
		kick_proc0();
}

/*
 * End the single threading mode..
 */
void
thread_single_end(struct proc *p, int mode)
{
	struct thread *td;
	int wakeup_swapper;

	KASSERT(mode == SINGLE_EXIT || mode == SINGLE_BOUNDARY ||
	    mode == SINGLE_ALLPROC || mode == SINGLE_NO_EXIT,
	    ("invalid mode %d", mode));
	PROC_LOCK_ASSERT(p, MA_OWNED);
	KASSERT((mode == SINGLE_ALLPROC && (p->p_flag & P_TOTAL_STOP) != 0) ||
	    (mode != SINGLE_ALLPROC && (p->p_flag & P_TOTAL_STOP) == 0),
	    ("mode %d does not match P_TOTAL_STOP", mode));
	KASSERT(mode == SINGLE_ALLPROC || p->p_singlethread == curthread,
	    ("thread_single_end from other thread %p %p",
	    curthread, p->p_singlethread));
	KASSERT(mode != SINGLE_BOUNDARY ||
	    (p->p_flag & P_SINGLE_BOUNDARY) != 0,
	    ("mis-matched SINGLE_BOUNDARY flags %x", p->p_flag));
	p->p_flag &= ~(P_STOPPED_SINGLE | P_SINGLE_EXIT | P_SINGLE_BOUNDARY |
	    P_TOTAL_STOP);
	PROC_SLOCK(p);
	p->p_singlethread = NULL;
	wakeup_swapper = 0;
	/*
	 * If there are other threads they may now run,
	 * unless of course there is a blanket 'stop order'
	 * on the process. The single threader must be allowed
	 * to continue however as this is a bad place to stop.
	 */
	if (p->p_numthreads != remain_for_mode(mode) && !P_SHOULDSTOP(p)) {
                FOREACH_THREAD_IN_PROC(p, td) {
			thread_lock(td);
			if (TD_IS_SUSPENDED(td)) {
				wakeup_swapper |= thread_unsuspend_one(td, p,
				    true);
			} else
				thread_unlock(td);
		}
	}
	KASSERT(mode != SINGLE_BOUNDARY || p->p_boundary_count == 0,
	    ("inconsistent boundary count %d", p->p_boundary_count));
	PROC_SUNLOCK(p);
	if (wakeup_swapper)
		kick_proc0();
	wakeup(&p->p_flag);
}

/*
 * Locate a thread by number and return with proc lock held.
 *
 * thread exit establishes proc -> tidhash lock ordering, but lookup
 * takes tidhash first and needs to return locked proc.
 *
 * The problem is worked around by relying on type-safety of both
 * structures and doing the work in 2 steps:
 * - tidhash-locked lookup which saves both thread and proc pointers
 * - proc-locked verification that the found thread still matches
 */
static bool
tdfind_hash(lwpid_t tid, pid_t pid, struct proc **pp, struct thread **tdp)
{
#define RUN_THRESH	16
	struct proc *p;
	struct thread *td;
	int run;
	bool locked;

	run = 0;
	rw_rlock(TIDHASHLOCK(tid));
	locked = true;
	LIST_FOREACH(td, TIDHASH(tid), td_hash) {
		if (td->td_tid != tid) {
			run++;
			continue;
		}
		p = td->td_proc;
		if (pid != -1 && p->p_pid != pid) {
			td = NULL;
			break;
		}
		if (run > RUN_THRESH) {
			if (rw_try_upgrade(TIDHASHLOCK(tid))) {
				LIST_REMOVE(td, td_hash);
				LIST_INSERT_HEAD(TIDHASH(td->td_tid),
					td, td_hash);
				rw_wunlock(TIDHASHLOCK(tid));
				locked = false;
				break;
			}
		}
		break;
	}
	if (locked)
		rw_runlock(TIDHASHLOCK(tid));
	if (td == NULL)
		return (false);
	*pp = p;
	*tdp = td;
	return (true);
}

struct thread *
tdfind(lwpid_t tid, pid_t pid)
{
	struct proc *p;
	struct thread *td;

	td = curthread;
	if (td->td_tid == tid) {
		if (pid != -1 && td->td_proc->p_pid != pid)
			return (NULL);
		PROC_LOCK(td->td_proc);
		return (td);
	}

	for (;;) {
		if (!tdfind_hash(tid, pid, &p, &td))
			return (NULL);
		PROC_LOCK(p);
		if (td->td_tid != tid) {
			PROC_UNLOCK(p);
			continue;
		}
		if (td->td_proc != p) {
			PROC_UNLOCK(p);
			continue;
		}
		if (p->p_state == PRS_NEW) {
			PROC_UNLOCK(p);
			return (NULL);
		}
		return (td);
	}
}

void
tidhash_add(struct thread *td)
{
	rw_wlock(TIDHASHLOCK(td->td_tid));
	LIST_INSERT_HEAD(TIDHASH(td->td_tid), td, td_hash);
	rw_wunlock(TIDHASHLOCK(td->td_tid));
}

void
tidhash_remove(struct thread *td)
{

	rw_wlock(TIDHASHLOCK(td->td_tid));
	LIST_REMOVE(td, td_hash);
	rw_wunlock(TIDHASHLOCK(td->td_tid));
}<|MERGE_RESOLUTION|>--- conflicted
+++ resolved
@@ -1265,17 +1265,13 @@
 			if (td2 == td)
 				continue;
 			thread_lock(td2);
-<<<<<<< HEAD
 			/* a workq thread may not actually be runnable */
 			if (td2->td_state == TDS_INACTIVE && (td2->td_flags & TDF_WORKQ)) {
 				thread_unlock(td2);
 				thread_stopped(p);
 				continue;
 			}
-			td2->td_flags |= TDF_ASTPENDING | TDF_NEEDSUSPCHK;
-=======
 			ast_sched_locked(td2, TDA_SUSPEND);
->>>>>>> c53fec76
 			if (TD_IS_INHIBITED(td2)) {
 				wakeup_swapper |= weed_inhib(mode, td2, p);
 #ifdef SMP
