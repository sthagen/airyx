/*-
 * Copyright (c) 1997 Justin T. Gibbs.
 * Copyright (c) 1997, 1998, 1999, 2000, 2001, 2002, 2003 Kenneth D. Merry.
 * All rights reserved.
 *
 * Redistribution and use in source and binary forms, with or without
 * modification, are permitted provided that the following conditions
 * are met:
 * 1. Redistributions of source code must retain the above copyright
 *    notice, this list of conditions, and the following disclaimer,
 *    without modification, immediately at the beginning of the file.
 * 2. The name of the author may not be used to endorse or promote products
 *    derived from this software without specific prior written permission.
 *
 * THIS SOFTWARE IS PROVIDED BY THE AUTHOR AND CONTRIBUTORS ``AS IS'' AND
 * ANY EXPRESS OR IMPLIED WARRANTIES, INCLUDING, BUT NOT LIMITED TO, THE
 * IMPLIED WARRANTIES OF MERCHANTABILITY AND FITNESS FOR A PARTICULAR PURPOSE
 * ARE DISCLAIMED. IN NO EVENT SHALL THE AUTHOR OR CONTRIBUTORS BE LIABLE FOR
 * ANY DIRECT, INDIRECT, INCIDENTAL, SPECIAL, EXEMPLARY, OR CONSEQUENTIAL
 * DAMAGES (INCLUDING, BUT NOT LIMITED TO, PROCUREMENT OF SUBSTITUTE GOODS
 * OR SERVICES; LOSS OF USE, DATA, OR PROFITS; OR BUSINESS INTERRUPTION)
 * HOWEVER CAUSED AND ON ANY THEORY OF LIABILITY, WHETHER IN CONTRACT, STRICT
 * LIABILITY, OR TORT (INCLUDING NEGLIGENCE OR OTHERWISE) ARISING IN ANY WAY
 * OUT OF THE USE OF THIS SOFTWARE, EVEN IF ADVISED OF THE POSSIBILITY OF
 * SUCH DAMAGE.
 */

/*-
 * Portions of this driver taken from the original FreeBSD cd driver.
 * Written by Julian Elischer (julian@tfs.com)
 * for TRW Financial Systems for use under the MACH(2.5) operating system.
 *
 * TRW Financial Systems, in accordance with their agreement with Carnegie
 * Mellon University, makes this software available to CMU to distribute
 * or use in any manner that they see fit as long as this message is kept with
 * the software. For this reason TFS also grants any other persons or
 * organisations permission to use or modify this software.
 *
 * TFS supplies this software to be publicly redistributed
 * on the understanding that TFS is not responsible for the correct
 * functioning of this software in any circumstances.
 *
 * Ported to run under 386BSD by Julian Elischer (julian@tfs.com) Sept 1992
 *
 *      from: cd.c,v 1.83 1997/05/04 15:24:22 joerg Exp $
 */

#include <sys/cdefs.h>
__FBSDID("$FreeBSD$");

#include "opt_cd.h"

#include <sys/param.h>
#include <sys/systm.h>
#include <sys/kernel.h>
#include <sys/bio.h>
#include <sys/conf.h>
#include <sys/disk.h>
#include <sys/malloc.h>
#include <sys/cdio.h>
#include <sys/cdrio.h>
#include <sys/dvdio.h>
#include <sys/devicestat.h>
#include <sys/sysctl.h>
#include <sys/taskqueue.h>
#include <geom/geom_disk.h>

#include <cam/cam.h>
#include <cam/cam_ccb.h>
#include <cam/cam_periph.h>
#include <cam/cam_xpt_periph.h>
#include <cam/cam_queue.h>
#include <cam/cam_sim.h>

#include <cam/scsi/scsi_message.h>
#include <cam/scsi/scsi_da.h>
#include <cam/scsi/scsi_cd.h>

#define LEADOUT         0xaa            /* leadout toc entry */

struct cd_params {
	u_int32_t blksize;
	u_long    disksize;
};

typedef enum {
	CD_Q_NONE		= 0x00,
	CD_Q_NO_TOUCH		= 0x01,
	CD_Q_BCD_TRACKS		= 0x02,
	CD_Q_NO_CHANGER		= 0x04,
	CD_Q_CHANGER		= 0x08,
	CD_Q_10_BYTE_ONLY	= 0x10
} cd_quirks;

typedef enum {
	CD_FLAG_INVALID		= 0x0001,
	CD_FLAG_NEW_DISC	= 0x0002,
	CD_FLAG_DISC_LOCKED	= 0x0004,
	CD_FLAG_DISC_REMOVABLE	= 0x0008,
<<<<<<< HEAD
	CD_FLAG_TAGGED_QUEUING	= 0x0010,
=======
	CD_FLAG_SAW_MEDIA	= 0x0010,
>>>>>>> 85823a3b
	CD_FLAG_CHANGER		= 0x0040,
	CD_FLAG_ACTIVE		= 0x0080,
	CD_FLAG_SCHED_ON_COMP	= 0x0100,
	CD_FLAG_RETRY_UA	= 0x0200,
	CD_FLAG_VALID_MEDIA	= 0x0400,
	CD_FLAG_VALID_TOC	= 0x0800,
	CD_FLAG_SCTX_INIT	= 0x1000,
	CD_FLAG_OPEN		= 0x2000
} cd_flags;

typedef enum {
	CD_CCB_PROBE		= 0x01,
	CD_CCB_BUFFER_IO	= 0x02,
	CD_CCB_WAITING		= 0x03,
	CD_CCB_TUR		= 0x04,
	CD_CCB_TYPE_MASK	= 0x0F,
	CD_CCB_RETRY_UA		= 0x10
} cd_ccb_state;

typedef enum {
	CHANGER_TIMEOUT_SCHED		= 0x01,
	CHANGER_SHORT_TMOUT_SCHED	= 0x02,
	CHANGER_MANUAL_CALL		= 0x04,
	CHANGER_NEED_TIMEOUT		= 0x08
} cd_changer_flags;

#define ccb_state ppriv_field0
#define ccb_bp ppriv_ptr1

struct cd_tocdata {
	struct ioc_toc_header header;
	struct cd_toc_entry entries[100];
};

struct cd_toc_single {
	struct ioc_toc_header header;
	struct cd_toc_entry entry;
};

typedef enum {
	CD_STATE_PROBE,
	CD_STATE_NORMAL
} cd_state;

struct cd_softc {
	cam_pinfo		pinfo;
	cd_state		state;
	volatile cd_flags	flags;
	struct bio_queue_head	bio_queue;
	LIST_HEAD(, ccb_hdr)	pending_ccbs;
	struct cd_params	params;
	union ccb		saved_ccb;
	cd_quirks		quirks;
	STAILQ_ENTRY(cd_softc)	changer_links;
	struct cdchanger	*changer;
	int			bufs_left;
	struct cam_periph	*periph;
	int			minimum_command_size;
	int			outstanding_cmds;
	int			tur;
	struct task		sysctl_task;
	struct sysctl_ctx_list	sysctl_ctx;
	struct sysctl_oid	*sysctl_tree;
	STAILQ_HEAD(, cd_mode_params)	mode_queue;
	struct cd_tocdata	toc;
	struct disk		*disk;
	struct callout		mediapoll_c;
};

struct cd_page_sizes {
	int page;
	int page_size;
};

static struct cd_page_sizes cd_page_size_table[] =
{
	{ AUDIO_PAGE, sizeof(struct cd_audio_page)}
};

struct cd_quirk_entry {
	struct scsi_inquiry_pattern inq_pat;
	cd_quirks quirks;
};

/*
 * The changer quirk entries aren't strictly necessary.  Basically, what
 * they do is tell cdregister() up front that a device is a changer.
 * Otherwise, it will figure that fact out once it sees a LUN on the device
 * that is greater than 0.  If it is known up front that a device is a changer,
 * all I/O to the device will go through the changer scheduling routines, as
 * opposed to the "normal" CD code.
 *
 * NOTE ON 10_BYTE_ONLY quirks:  Any 10_BYTE_ONLY quirks MUST be because
 * your device hangs when it gets a 10 byte command.  Adding a quirk just
 * to get rid of the informative diagnostic message is not acceptable.  All
 * 10_BYTE_ONLY quirks must be documented in full in a PR (which should be
 * referenced in a comment along with the quirk) , and must be approved by
 * ken@FreeBSD.org.  Any quirks added that don't adhere to this policy may
 * be removed until the submitter can explain why they are needed.
 * 10_BYTE_ONLY quirks will be removed (as they will no longer be necessary)
 * when the CAM_NEW_TRAN_CODE work is done.
 */
static struct cd_quirk_entry cd_quirk_table[] =
{
	{
		{ T_CDROM, SIP_MEDIA_REMOVABLE, "NRC", "MBR-7", "*"},
		 /*quirks*/ CD_Q_CHANGER
	},
	{
		{ T_CDROM, SIP_MEDIA_REMOVABLE, "PIONEER", "CD-ROM DRM*",
		  "*"}, /* quirks */ CD_Q_CHANGER
	},
	{
		{ T_CDROM, SIP_MEDIA_REMOVABLE, "NAKAMICH", "MJ-*", "*"},
		 /* quirks */ CD_Q_CHANGER
	},
	{
		{ T_CDROM, SIP_MEDIA_REMOVABLE, "CHINON", "CD-ROM CDS-535","*"},
		/* quirks */ CD_Q_BCD_TRACKS
	}
};

static	disk_open_t	cdopen;
static	disk_close_t	cdclose;
static	disk_ioctl_t	cdioctl;
static	disk_strategy_t	cdstrategy;

static	periph_init_t	cdinit;
static	periph_ctor_t	cdregister;
static	periph_dtor_t	cdcleanup;
static	periph_start_t	cdstart;
static	periph_oninv_t	cdoninvalidate;
static	void		cdasync(void *callback_arg, u_int32_t code,
				struct cam_path *path, void *arg);
static	int		cdcmdsizesysctl(SYSCTL_HANDLER_ARGS);
static	void		cdshorttimeout(void *arg);
static	void		cdschedule(struct cam_periph *periph, int priority);
static	void		cdrunchangerqueue(void *arg);
static	void		cdchangerschedule(struct cd_softc *softc);
static	int		cdrunccb(union ccb *ccb,
				 int (*error_routine)(union ccb *ccb,
						      u_int32_t cam_flags,
						      u_int32_t sense_flags),
				 u_int32_t cam_flags, u_int32_t sense_flags);
static	union ccb 	*cdgetccb(struct cam_periph *periph,
				  u_int32_t priority);
static	void		cddone(struct cam_periph *periph,
			       union ccb *start_ccb);
static	union cd_pages	*cdgetpage(struct cd_mode_params *mode_params);
static	int		cdgetpagesize(int page_num);
static	void		cdprevent(struct cam_periph *periph, int action);
static	int		cdcheckmedia(struct cam_periph *periph);
static	int		cdsize(struct cam_periph *periph, u_int32_t *size);
static	int		cd6byteworkaround(union ccb *ccb);
static	int		cderror(union ccb *ccb, u_int32_t cam_flags,
				u_int32_t sense_flags);
static	int		cdreadtoc(struct cam_periph *periph, u_int32_t mode, 
				  u_int32_t start, u_int8_t *data, 
				  u_int32_t len, u_int32_t sense_flags);
static	int		cdgetmode(struct cam_periph *periph, 
				  struct cd_mode_params *data, u_int32_t page);
static	int		cdsetmode(struct cam_periph *periph,
				  struct cd_mode_params *data);
static	int		cdplay(struct cam_periph *periph, u_int32_t blk, 
			       u_int32_t len);
static	int		cdreadsubchannel(struct cam_periph *periph, 
					 u_int32_t mode, u_int32_t format, 
					 int track, 
					 struct cd_sub_channel_info *data, 
					 u_int32_t len);
static	int		cdplaymsf(struct cam_periph *periph, u_int32_t startm, 
				  u_int32_t starts, u_int32_t startf, 
				  u_int32_t endm, u_int32_t ends, 
				  u_int32_t endf);
static	int		cdplaytracks(struct cam_periph *periph, 
				     u_int32_t strack, u_int32_t sindex,
				     u_int32_t etrack, u_int32_t eindex);
static	int		cdpause(struct cam_periph *periph, u_int32_t go);
static	int		cdstopunit(struct cam_periph *periph, u_int32_t eject);
static	int		cdstartunit(struct cam_periph *periph, int load);
static	int		cdsetspeed(struct cam_periph *periph,
				   u_int32_t rdspeed, u_int32_t wrspeed);
static	int		cdreportkey(struct cam_periph *periph,
				    struct dvd_authinfo *authinfo);
static	int		cdsendkey(struct cam_periph *periph,
				  struct dvd_authinfo *authinfo);
static	int		cdreaddvdstructure(struct cam_periph *periph,
					   struct dvd_struct *dvdstruct);
static timeout_t	cdmediapoll;

static struct periph_driver cddriver =
{
	cdinit, "cd",
	TAILQ_HEAD_INITIALIZER(cddriver.units), /* generation */ 0
};

PERIPHDRIVER_DECLARE(cd, cddriver);

#ifndef	CD_DEFAULT_POLL_PERIOD
#define	CD_DEFAULT_POLL_PERIOD	3
#endif
#ifndef	CD_DEFAULT_RETRY
#define	CD_DEFAULT_RETRY	4
#endif
#ifndef CHANGER_MIN_BUSY_SECONDS
#define CHANGER_MIN_BUSY_SECONDS	5
#endif
#ifndef CHANGER_MAX_BUSY_SECONDS
#define CHANGER_MAX_BUSY_SECONDS	15
#endif

static int cd_poll_period = CD_DEFAULT_POLL_PERIOD;
static int cd_retry_count = CD_DEFAULT_RETRY;
static int changer_min_busy_seconds = CHANGER_MIN_BUSY_SECONDS;
static int changer_max_busy_seconds = CHANGER_MAX_BUSY_SECONDS;

static SYSCTL_NODE(_kern_cam, OID_AUTO, cd, CTLFLAG_RD, 0, "CAM CDROM driver");
static SYSCTL_NODE(_kern_cam_cd, OID_AUTO, changer, CTLFLAG_RD, 0,
    "CD Changer");
SYSCTL_INT(_kern_cam_cd, OID_AUTO, poll_period, CTLFLAG_RW,
           &cd_poll_period, 0, "Media polling period in seconds");
TUNABLE_INT("kern.cam.cd.poll_period", &cd_poll_period);
SYSCTL_INT(_kern_cam_cd, OID_AUTO, retry_count, CTLFLAG_RW,
           &cd_retry_count, 0, "Normal I/O retry count");
TUNABLE_INT("kern.cam.cd.retry_count", &cd_retry_count);
SYSCTL_INT(_kern_cam_cd_changer, OID_AUTO, min_busy_seconds, CTLFLAG_RW,
	   &changer_min_busy_seconds, 0, "Minimum changer scheduling quantum");
TUNABLE_INT("kern.cam.cd.changer.min_busy_seconds", &changer_min_busy_seconds);
SYSCTL_INT(_kern_cam_cd_changer, OID_AUTO, max_busy_seconds, CTLFLAG_RW,
	   &changer_max_busy_seconds, 0, "Maximum changer scheduling quantum");
TUNABLE_INT("kern.cam.cd.changer.max_busy_seconds", &changer_max_busy_seconds);

struct cdchanger {
	path_id_t			 path_id;
	target_id_t			 target_id;
	int				 num_devices;
	struct camq			 devq;
	struct timeval			 start_time;
	struct cd_softc			 *cur_device;
	struct callout			 short_handle;
	struct callout			 long_handle;
	volatile cd_changer_flags	 flags;
	STAILQ_ENTRY(cdchanger)		 changer_links;
	STAILQ_HEAD(chdevlist, cd_softc) chluns;
};

static struct mtx changerq_mtx;
static STAILQ_HEAD(changerlist, cdchanger) changerq;
static int num_changers;

static MALLOC_DEFINE(M_SCSICD, "scsi_cd", "scsi_cd buffers");

static void
cdinit(void)
{
	cam_status status;

	mtx_init(&changerq_mtx, "cdchangerq", "SCSI CD Changer List", MTX_DEF);
	STAILQ_INIT(&changerq);

	/*
	 * Install a global async callback.  This callback will
	 * receive async callbacks like "new device found".
	 */
	status = xpt_register_async(AC_FOUND_DEVICE, cdasync, NULL, NULL);

	if (status != CAM_REQ_CMP) {
		printf("cd: Failed to attach master async callback "
		       "due to status 0x%x!\n", status);
	}
}

static void
cdoninvalidate(struct cam_periph *periph)
{
	struct cd_softc *softc;

	softc = (struct cd_softc *)periph->softc;

	/*
	 * De-register any async callbacks.
	 */
	xpt_register_async(0, cdasync, periph, periph->path);

	softc->flags |= CD_FLAG_INVALID;

	/*
	 * Return all queued I/O with ENXIO.
	 * XXX Handle any transactions queued to the card
	 *     with XPT_ABORT_CCB.
	 */
	bioq_flush(&softc->bio_queue, NULL, ENXIO);

	/*
	 * If this device is part of a changer, and it was scheduled
	 * to run, remove it from the run queue since we just nuked
	 * all of its scheduled I/O.
	 */
	if ((softc->flags & CD_FLAG_CHANGER)
	 && (softc->pinfo.index != CAM_UNQUEUED_INDEX))
		camq_remove(&softc->changer->devq, softc->pinfo.index);

	disk_gone(softc->disk);
	xpt_print(periph->path, "lost device\n");
}

static void
cdcleanup(struct cam_periph *periph)
{
	struct cd_softc *softc;

	softc = (struct cd_softc *)periph->softc;

	xpt_print(periph->path, "removing device entry\n");

	/*
	 * In the queued, non-active case, the device in question
	 * has already been removed from the changer run queue.  Since this
	 * device is active, we need to de-activate it, and schedule
	 * another device to run.  (if there is another one to run)
	 */
	if ((softc->flags & CD_FLAG_CHANGER)
	 && (softc->flags & CD_FLAG_ACTIVE)) {

		/*
		 * The purpose of the short timeout is soley to determine
		 * whether the current device has finished or not.  Well,
		 * since we're removing the active device, we know that it
		 * is finished.  So, get rid of the short timeout.
		 * Otherwise, if we're in the time period before the short
		 * timeout fires, and there are no other devices in the
		 * queue to run, there won't be any other device put in the
		 * active slot.  i.e., when we call cdrunchangerqueue()
		 * below, it won't do anything.  Then, when the short
		 * timeout fires, it'll look at the "current device", which
		 * we are free below, and possibly panic the kernel on a
		 * bogus pointer reference.
		 *
		 * The long timeout doesn't really matter, since we
		 * decrement the qfrozen_cnt to indicate that there is
		 * nothing in the active slot now.  Therefore, there won't
		 * be any bogus pointer references there.
		 */
		if (softc->changer->flags & CHANGER_SHORT_TMOUT_SCHED) {
			callout_stop(&softc->changer->short_handle);
			softc->changer->flags &= ~CHANGER_SHORT_TMOUT_SCHED;
		}
		softc->changer->devq.qfrozen_cnt[0]--;
		softc->changer->flags |= CHANGER_MANUAL_CALL;
		cdrunchangerqueue(softc->changer);
	}

	/*
	 * If we're removing the last device on the changer, go ahead and
	 * remove the changer device structure.
	 */
	if ((softc->flags & CD_FLAG_CHANGER)
	 && (--softc->changer->num_devices == 0)) {

		/*
		 * Theoretically, there shouldn't be any timeouts left, but
		 * I'm not completely sure that that will be the case.  So,
		 * it won't hurt to check and see if there are any left.
		 */
		if (softc->changer->flags & CHANGER_TIMEOUT_SCHED) {
			callout_stop(&softc->changer->long_handle);
			softc->changer->flags &= ~CHANGER_TIMEOUT_SCHED;
		}

		if (softc->changer->flags & CHANGER_SHORT_TMOUT_SCHED) {
			callout_stop(&softc->changer->short_handle);
			softc->changer->flags &= ~CHANGER_SHORT_TMOUT_SCHED;
		}

		mtx_lock(&changerq_mtx);
		STAILQ_REMOVE(&changerq, softc->changer, cdchanger,
			      changer_links);
		num_changers--;
		mtx_unlock(&changerq_mtx);
		xpt_print(periph->path, "removing changer entry\n");
		free(softc->changer, M_DEVBUF);
	}
	cam_periph_unlock(periph);
	if ((softc->flags & CD_FLAG_SCTX_INIT) != 0
	    && sysctl_ctx_free(&softc->sysctl_ctx) != 0) {
		xpt_print(periph->path, "can't remove sysctl context\n");
	}

	callout_drain(&softc->mediapoll_c);
	disk_destroy(softc->disk);
	free(softc, M_DEVBUF);
	cam_periph_lock(periph);
}

static void
cdasync(void *callback_arg, u_int32_t code,
	struct cam_path *path, void *arg)
{
	struct cam_periph *periph;
	struct cd_softc *softc;

	periph = (struct cam_periph *)callback_arg;
	switch (code) {
	case AC_FOUND_DEVICE:
	{
		struct ccb_getdev *cgd;
		cam_status status;

		cgd = (struct ccb_getdev *)arg;
		if (cgd == NULL)
			break;

		if (cgd->protocol != PROTO_SCSI)
			break;

		if (SID_TYPE(&cgd->inq_data) != T_CDROM
		    && SID_TYPE(&cgd->inq_data) != T_WORM)
			break;

		/*
		 * Allocate a peripheral instance for
		 * this device and start the probe
		 * process.
		 */
		status = cam_periph_alloc(cdregister, cdoninvalidate,
					  cdcleanup, cdstart,
					  "cd", CAM_PERIPH_BIO,
					  cgd->ccb_h.path, cdasync,
					  AC_FOUND_DEVICE, cgd);

		if (status != CAM_REQ_CMP
		 && status != CAM_REQ_INPROG)
			printf("cdasync: Unable to attach new device "
			       "due to status 0x%x\n", status);

		break;
	}
	case AC_UNIT_ATTENTION:
	{
		union ccb *ccb;
		int error_code, sense_key, asc, ascq;

		softc = (struct cd_softc *)periph->softc;
		ccb = (union ccb *)arg;

		/*
		 * Handle all media change UNIT ATTENTIONs except
		 * our own, as they will be handled by cderror().
		 */
		if (xpt_path_periph(ccb->ccb_h.path) != periph &&
		    scsi_extract_sense_ccb(ccb,
		     &error_code, &sense_key, &asc, &ascq)) {
			if (asc == 0x28 && ascq == 0x00)
				disk_media_changed(softc->disk, M_NOWAIT);
		}
		cam_periph_async(periph, code, path, arg);
		break;
	}
	case AC_SCSI_AEN:
		softc = (struct cd_softc *)periph->softc;
		if (softc->state == CD_STATE_NORMAL && !softc->tur) {
			if (cam_periph_acquire(periph) == CAM_REQ_CMP) {
				softc->tur = 1;
				xpt_schedule(periph, CAM_PRIORITY_DEV);
			}
		}
		/* FALLTHROUGH */
	case AC_SENT_BDR:
	case AC_BUS_RESET:
	{
		struct ccb_hdr *ccbh;

		softc = (struct cd_softc *)periph->softc;
		/*
		 * Don't fail on the expected unit attention
		 * that will occur.
		 */
		softc->flags |= CD_FLAG_RETRY_UA;
		LIST_FOREACH(ccbh, &softc->pending_ccbs, periph_links.le)
			ccbh->ccb_state |= CD_CCB_RETRY_UA;
		/* FALLTHROUGH */
	}
	default:
		cam_periph_async(periph, code, path, arg);
		break;
	}
}

static void
cdsysctlinit(void *context, int pending)
{
	struct cam_periph *periph;
	struct cd_softc *softc;
	char tmpstr[80], tmpstr2[80];

	periph = (struct cam_periph *)context;
	if (cam_periph_acquire(periph) != CAM_REQ_CMP)
		return;

	softc = (struct cd_softc *)periph->softc;
	snprintf(tmpstr, sizeof(tmpstr), "CAM CD unit %d", periph->unit_number);
	snprintf(tmpstr2, sizeof(tmpstr2), "%d", periph->unit_number);

	sysctl_ctx_init(&softc->sysctl_ctx);
	softc->flags |= CD_FLAG_SCTX_INIT;
	softc->sysctl_tree = SYSCTL_ADD_NODE(&softc->sysctl_ctx,
		SYSCTL_STATIC_CHILDREN(_kern_cam_cd), OID_AUTO,
		tmpstr2, CTLFLAG_RD, 0, tmpstr);

	if (softc->sysctl_tree == NULL) {
		printf("cdsysctlinit: unable to allocate sysctl tree\n");
		cam_periph_release(periph);
		return;
	}

	/*
	 * Now register the sysctl handler, so the user can the value on
	 * the fly.
	 */
	SYSCTL_ADD_PROC(&softc->sysctl_ctx,SYSCTL_CHILDREN(softc->sysctl_tree),
		OID_AUTO, "minimum_cmd_size", CTLTYPE_INT | CTLFLAG_RW,
		&softc->minimum_command_size, 0, cdcmdsizesysctl, "I",
		"Minimum CDB size");

	cam_periph_release(periph);
}

/*
 * We have a handler function for this so we can check the values when the
 * user sets them, instead of every time we look at them.
 */
static int
cdcmdsizesysctl(SYSCTL_HANDLER_ARGS)
{
	int error, value;

	value = *(int *)arg1;

	error = sysctl_handle_int(oidp, &value, 0, req);

	if ((error != 0)
	 || (req->newptr == NULL))
		return (error);

	/*
	 * The only real values we can have here are 6 or 10.  I don't
	 * really forsee having 12 be an option at any time in the future.
	 * So if the user sets something less than or equal to 6, we'll set
	 * it to 6.  If he sets something greater than 6, we'll set it to 10.
	 *
	 * I suppose we could just return an error here for the wrong values,
	 * but I don't think it's necessary to do so, as long as we can
	 * determine the user's intent without too much trouble.
	 */
	if (value < 6)
		value = 6;
	else if (value > 6)
		value = 10;

	*(int *)arg1 = value;

	return (0);
}

static cam_status
cdregister(struct cam_periph *periph, void *arg)
{
	struct cd_softc *softc;
	struct ccb_pathinq cpi;
	struct ccb_getdev *cgd;
	char tmpstr[80];
	caddr_t match;

	cgd = (struct ccb_getdev *)arg;
	if (cgd == NULL) {
		printf("cdregister: no getdev CCB, can't register device\n");
		return(CAM_REQ_CMP_ERR);
	}

	softc = (struct cd_softc *)malloc(sizeof(*softc),M_DEVBUF,
	    M_NOWAIT | M_ZERO);
	if (softc == NULL) {
		printf("cdregister: Unable to probe new device. "
		       "Unable to allocate softc\n");				
		return(CAM_REQ_CMP_ERR);
	}

	LIST_INIT(&softc->pending_ccbs);
	STAILQ_INIT(&softc->mode_queue);
	softc->state = CD_STATE_PROBE;
	bioq_init(&softc->bio_queue);
	if (SID_IS_REMOVABLE(&cgd->inq_data))
		softc->flags |= CD_FLAG_DISC_REMOVABLE;
	if ((cgd->inq_data.flags & SID_CmdQue) != 0)
		softc->flags |= CD_FLAG_TAGGED_QUEUING;

	periph->softc = softc;
	softc->periph = periph;

	/*
	 * See if this device has any quirks.
	 */
	match = cam_quirkmatch((caddr_t)&cgd->inq_data,
			       (caddr_t)cd_quirk_table,
			       sizeof(cd_quirk_table)/sizeof(*cd_quirk_table),
			       sizeof(*cd_quirk_table), scsi_inquiry_match);

	if (match != NULL)
		softc->quirks = ((struct cd_quirk_entry *)match)->quirks;
	else
		softc->quirks = CD_Q_NONE;

	/* Check if the SIM does not want 6 byte commands */
	bzero(&cpi, sizeof(cpi));
	xpt_setup_ccb(&cpi.ccb_h, periph->path, CAM_PRIORITY_NORMAL);
	cpi.ccb_h.func_code = XPT_PATH_INQ;
	xpt_action((union ccb *)&cpi);
	if (cpi.ccb_h.status == CAM_REQ_CMP && (cpi.hba_misc & PIM_NO_6_BYTE))
		softc->quirks |= CD_Q_10_BYTE_ONLY;

	TASK_INIT(&softc->sysctl_task, 0, cdsysctlinit, periph);

	/* The default is 6 byte commands, unless quirked otherwise */
	if (softc->quirks & CD_Q_10_BYTE_ONLY)
		softc->minimum_command_size = 10;
	else
		softc->minimum_command_size = 6;

	/*
	 * Refcount and block open attempts until we are setup
	 * Can't block
	 */
	(void)cam_periph_hold(periph, PRIBIO);
	cam_periph_unlock(periph);
	/*
	 * Load the user's default, if any.
	 */
	snprintf(tmpstr, sizeof(tmpstr), "kern.cam.cd.%d.minimum_cmd_size",
		 periph->unit_number);
	TUNABLE_INT_FETCH(tmpstr, &softc->minimum_command_size);

	/* 6 and 10 are the only permissible values here. */
	if (softc->minimum_command_size < 6)
		softc->minimum_command_size = 6;
	else if (softc->minimum_command_size > 6)
		softc->minimum_command_size = 10;

	/*
	 * We need to register the statistics structure for this device,
	 * but we don't have the blocksize yet for it.  So, we register
	 * the structure and indicate that we don't have the blocksize
	 * yet.  Unlike other SCSI peripheral drivers, we explicitly set
	 * the device type here to be CDROM, rather than just ORing in
	 * the device type.  This is because this driver can attach to either
	 * CDROM or WORM devices, and we want this peripheral driver to
	 * show up in the devstat list as a CD peripheral driver, not a
	 * WORM peripheral driver.  WORM drives will also have the WORM
	 * driver attached to them.
	 */
	softc->disk = disk_alloc();
	softc->disk->d_devstat = devstat_new_entry("cd",
			  periph->unit_number, 0,
			  DEVSTAT_BS_UNAVAILABLE,
			  DEVSTAT_TYPE_CDROM |
			  XPORT_DEVSTAT_TYPE(cpi.transport),
			  DEVSTAT_PRIORITY_CD);
	softc->disk->d_open = cdopen;
	softc->disk->d_close = cdclose;
	softc->disk->d_strategy = cdstrategy;
	softc->disk->d_ioctl = cdioctl;
	softc->disk->d_name = "cd";
	cam_strvis(softc->disk->d_descr, cgd->inq_data.vendor,
	    sizeof(cgd->inq_data.vendor), sizeof(softc->disk->d_descr));
	strlcat(softc->disk->d_descr, " ", sizeof(softc->disk->d_descr));
	cam_strvis(&softc->disk->d_descr[strlen(softc->disk->d_descr)],
	    cgd->inq_data.product, sizeof(cgd->inq_data.product),
	    sizeof(softc->disk->d_descr) - strlen(softc->disk->d_descr));
	softc->disk->d_unit = periph->unit_number;
	softc->disk->d_drv1 = periph;
	if (cpi.maxio == 0)
		softc->disk->d_maxsize = DFLTPHYS;	/* traditional default */
	else if (cpi.maxio > MAXPHYS)
		softc->disk->d_maxsize = MAXPHYS;	/* for safety */
	else
		softc->disk->d_maxsize = cpi.maxio;
	softc->disk->d_flags = 0;
	softc->disk->d_hba_vendor = cpi.hba_vendor;
	softc->disk->d_hba_device = cpi.hba_device;
	softc->disk->d_hba_subvendor = cpi.hba_subvendor;
	softc->disk->d_hba_subdevice = cpi.hba_subdevice;
	disk_create(softc->disk, DISK_VERSION);
	cam_periph_lock(periph);

	/*
	 * Add an async callback so that we get
	 * notified if this device goes away.
	 */
	xpt_register_async(AC_SENT_BDR | AC_BUS_RESET | AC_LOST_DEVICE |
	    AC_SCSI_AEN | AC_UNIT_ATTENTION, cdasync, periph, periph->path);

	/*
	 * If the target lun is greater than 0, we most likely have a CD
	 * changer device.  Check the quirk entries as well, though, just
	 * in case someone has a CD tower with one lun per drive or
	 * something like that.  Also, if we know up front that a
	 * particular device is a changer, we can mark it as such starting
	 * with lun 0, instead of lun 1.  It shouldn't be necessary to have
	 * a quirk entry to define something as a changer, however.
	 */
	if (((cgd->ccb_h.target_lun > 0)
	  && ((softc->quirks & CD_Q_NO_CHANGER) == 0))
	 || ((softc->quirks & CD_Q_CHANGER) != 0)) {
		struct cdchanger *nchanger;
		struct cam_periph *nperiph;
		struct cam_path *path;
		cam_status status;
		int found;

		/* Set the changer flag in the current device's softc */
		softc->flags |= CD_FLAG_CHANGER;

		/*
		 * Now, look around for an existing changer device with the
		 * same path and target ID as the current device.
		 */
		mtx_lock(&changerq_mtx);
		for (found = 0,
		     nchanger = (struct cdchanger *)STAILQ_FIRST(&changerq);
		     nchanger != NULL;
		     nchanger = STAILQ_NEXT(nchanger, changer_links)){
			if ((nchanger->path_id == cgd->ccb_h.path_id) 
			 && (nchanger->target_id == cgd->ccb_h.target_id)) {
				found = 1;
				break;
			}
		}
		mtx_unlock(&changerq_mtx);

		/*
		 * If we found a matching entry, just add this device to
		 * the list of devices on this changer.
		 */
		if (found == 1) {
			struct chdevlist *chlunhead;

			chlunhead = &nchanger->chluns;

			/*
			 * XXX KDM look at consolidating this code with the
			 * code below in a separate function.
			 */

			/*
			 * Create a path with lun id 0, and see if we can
			 * find a matching device
			 */
			status = xpt_create_path(&path, /*periph*/ periph,
						 cgd->ccb_h.path_id,
						 cgd->ccb_h.target_id, 0);

			if ((status == CAM_REQ_CMP)
			 && ((nperiph = cam_periph_find(path, "cd")) != NULL)){
				struct cd_softc *nsoftc;

				nsoftc = (struct cd_softc *)nperiph->softc;

				if ((nsoftc->flags & CD_FLAG_CHANGER) == 0){
					nsoftc->flags |= CD_FLAG_CHANGER;
					nchanger->num_devices++;
					if (camq_resize(&nchanger->devq,
					   nchanger->num_devices)!=CAM_REQ_CMP){
						printf("cdregister: "
						       "camq_resize "
						       "failed, changer "
						       "support may "
						       "be messed up\n");
					}
					nsoftc->changer = nchanger;
					nsoftc->pinfo.index =CAM_UNQUEUED_INDEX;

					STAILQ_INSERT_TAIL(&nchanger->chluns,
							  nsoftc,changer_links);
				}
				xpt_free_path(path);
			} else if (status == CAM_REQ_CMP)
				xpt_free_path(path);
			else {
				printf("cdregister: unable to allocate path\n"
				       "cdregister: changer support may be "
				       "broken\n");
			}

			nchanger->num_devices++;

			softc->changer = nchanger;
			softc->pinfo.index = CAM_UNQUEUED_INDEX;

			if (camq_resize(&nchanger->devq,
			    nchanger->num_devices) != CAM_REQ_CMP) {
				printf("cdregister: camq_resize "
				       "failed, changer support may "
				       "be messed up\n");
			}

			STAILQ_INSERT_TAIL(chlunhead, softc, changer_links);
		}
		/*
		 * In this case, we don't already have an entry for this
		 * particular changer, so we need to create one, add it to
		 * the queue, and queue this device on the list for this
		 * changer.  Before we queue this device, however, we need
		 * to search for lun id 0 on this target, and add it to the
		 * queue first, if it exists.  (and if it hasn't already
		 * been marked as part of the changer.)
		 */
		else {
			nchanger = malloc(sizeof(struct cdchanger),
				M_DEVBUF, M_NOWAIT | M_ZERO);
			if (nchanger == NULL) {
				softc->flags &= ~CD_FLAG_CHANGER;
				printf("cdregister: unable to malloc "
				       "changer structure\ncdregister: "
				       "changer support disabled\n");

				/*
				 * Yes, gotos can be gross but in this case
				 * I think it's justified..
				 */
				goto cdregisterexit;
			}
			if (camq_init(&nchanger->devq, 1) != 0) {
				softc->flags &= ~CD_FLAG_CHANGER;
				printf("cdregister: changer support "
				       "disabled\n");
				goto cdregisterexit;
			}

			nchanger->path_id = cgd->ccb_h.path_id;
			nchanger->target_id = cgd->ccb_h.target_id;

			/* this is superfluous, but it makes things clearer */
			nchanger->num_devices = 0;

			STAILQ_INIT(&nchanger->chluns);

			callout_init_mtx(&nchanger->long_handle,
			    periph->sim->mtx, 0);
			callout_init_mtx(&nchanger->short_handle,
			    periph->sim->mtx, 0);

			mtx_lock(&changerq_mtx);
			num_changers++;
			STAILQ_INSERT_TAIL(&changerq, nchanger,
					   changer_links);
			mtx_unlock(&changerq_mtx);
			
			/*
			 * Create a path with lun id 0, and see if we can
			 * find a matching device
			 */
			status = xpt_create_path(&path, /*periph*/ periph,
						 cgd->ccb_h.path_id,
						 cgd->ccb_h.target_id, 0);

			/*
			 * If we were able to allocate the path, and if we
			 * find a matching device and it isn't already
			 * marked as part of a changer, then we add it to
			 * the current changer.
			 */
			if ((status == CAM_REQ_CMP)
			 && ((nperiph = cam_periph_find(path, "cd")) != NULL)
			 && ((((struct cd_softc *)periph->softc)->flags &
			       CD_FLAG_CHANGER) == 0)) {
				struct cd_softc *nsoftc;

				nsoftc = (struct cd_softc *)nperiph->softc;

				nsoftc->flags |= CD_FLAG_CHANGER;
				nchanger->num_devices++;
				if (camq_resize(&nchanger->devq,
				    nchanger->num_devices) != CAM_REQ_CMP) {
					printf("cdregister: camq_resize "
					       "failed, changer support may "
					       "be messed up\n");
				}
				nsoftc->changer = nchanger;
				nsoftc->pinfo.index = CAM_UNQUEUED_INDEX;

				STAILQ_INSERT_TAIL(&nchanger->chluns,
						   nsoftc, changer_links);
				xpt_free_path(path);
			} else if (status == CAM_REQ_CMP)
				xpt_free_path(path);
			else {
				printf("cdregister: unable to allocate path\n"
				       "cdregister: changer support may be "
				       "broken\n");
			}

			softc->changer = nchanger;
			softc->pinfo.index = CAM_UNQUEUED_INDEX;
			nchanger->num_devices++;
			if (camq_resize(&nchanger->devq,
			    nchanger->num_devices) != CAM_REQ_CMP) {
				printf("cdregister: camq_resize "
				       "failed, changer support may "
				       "be messed up\n");
			}
			STAILQ_INSERT_TAIL(&nchanger->chluns, softc,
					   changer_links);
		}
	}

	/*
	 * Schedule a periodic media polling events.
	 */
	callout_init_mtx(&softc->mediapoll_c, periph->sim->mtx, 0);
	if ((softc->flags & CD_FLAG_DISC_REMOVABLE) &&
	    (softc->flags & CD_FLAG_CHANGER) == 0 &&
	    (cgd->inq_flags & SID_AEN) == 0 &&
	    cd_poll_period != 0)
		callout_reset(&softc->mediapoll_c, cd_poll_period * hz,
		    cdmediapoll, periph);

cdregisterexit:

	if ((softc->flags & CD_FLAG_CHANGER) == 0)
		xpt_schedule(periph, CAM_PRIORITY_DEV);
	else
		cdschedule(periph, CAM_PRIORITY_DEV);

	return(CAM_REQ_CMP);
}

static int
cdopen(struct disk *dp)
{
	struct cam_periph *periph;
	struct cd_softc *softc;
	int error;

	periph = (struct cam_periph *)dp->d_drv1;
	if (periph == NULL)
		return (ENXIO);

	softc = (struct cd_softc *)periph->softc;

	if (cam_periph_acquire(periph) != CAM_REQ_CMP)
		return(ENXIO);

	cam_periph_lock(periph);

	if (softc->flags & CD_FLAG_INVALID) {
		cam_periph_unlock(periph);
		cam_periph_release(periph);
		return(ENXIO);
	}

	if ((error = cam_periph_hold(periph, PRIBIO | PCATCH)) != 0) {
		cam_periph_unlock(periph);
		cam_periph_release(periph);
		return (error);
	}

	/*
	 * Check for media, and set the appropriate flags.  We don't bail
	 * if we don't have media, but then we don't allow anything but the
	 * CDIOCEJECT/CDIOCCLOSE ioctls if there is no media.
	 */
	cdcheckmedia(periph);

	CAM_DEBUG(periph->path, CAM_DEBUG_TRACE, ("leaving cdopen\n"));
	cam_periph_unhold(periph);

	/* Closes aren't symmetrical with opens, so fix up the refcounting. */
	if ((softc->flags & CD_FLAG_OPEN) == 0) {
		softc->flags |= CD_FLAG_OPEN;
		cam_periph_unlock(periph);
	} else {
		cam_periph_unlock(periph);
		cam_periph_release(periph);
	}

	return (0);
}

static int
cdclose(struct disk *dp)
{
	struct 	cam_periph *periph;
	struct	cd_softc *softc;

	periph = (struct cam_periph *)dp->d_drv1;
	if (periph == NULL)
		return (ENXIO);	

	softc = (struct cd_softc *)periph->softc;

	cam_periph_lock(periph);
	cam_periph_hold(periph, PRIBIO);

	if ((softc->flags & CD_FLAG_DISC_REMOVABLE) != 0)
		cdprevent(periph, PR_ALLOW);

	/*
	 * Since we're closing this CD, mark the blocksize as unavailable.
	 * It will be marked as available when the CD is opened again.
	 */
	softc->disk->d_devstat->flags |= DEVSTAT_BS_UNAVAILABLE;

	/*
	 * We'll check the media and toc again at the next open().
	 */
	softc->flags &= ~(CD_FLAG_VALID_MEDIA|CD_FLAG_VALID_TOC|CD_FLAG_OPEN);

	cam_periph_unhold(periph);
	cam_periph_unlock(periph);
	cam_periph_release(periph);

	return (0);
}

static void
cdshorttimeout(void *arg)
{
	struct cdchanger *changer;

	changer = (struct cdchanger *)arg;

	/* Always clear the short timeout flag, since that's what we're in */
	changer->flags &= ~CHANGER_SHORT_TMOUT_SCHED;

	/*
	 * Check to see if there is any more pending or outstanding I/O for
	 * this device.  If not, move it out of the active slot.
	 */
	if ((bioq_first(&changer->cur_device->bio_queue) == NULL)
	 && (changer->cur_device->outstanding_cmds == 0)) {
		changer->flags |= CHANGER_MANUAL_CALL;
		cdrunchangerqueue(changer);
	}
}

/*
 * This is a wrapper for xpt_schedule.  It only applies to changers.
 */
static void
cdschedule(struct cam_periph *periph, int priority)
{
	struct cd_softc *softc;

	softc = (struct cd_softc *)periph->softc;

	/*
	 * If this device isn't currently queued, and if it isn't
	 * the active device, then we queue this device and run the
	 * changer queue if there is no timeout scheduled to do it.
	 * If this device is the active device, just schedule it
	 * to run again.  If this device is queued, there should be
	 * a timeout in place already that will make sure it runs.
	 */
	if ((softc->pinfo.index == CAM_UNQUEUED_INDEX) 
	 && ((softc->flags & CD_FLAG_ACTIVE) == 0)) {
		/*
		 * We don't do anything with the priority here.
		 * This is strictly a fifo queue.
		 */
		softc->pinfo.priority = CAM_PRIORITY_NORMAL;
		softc->pinfo.generation = ++softc->changer->devq.generation;
		camq_insert(&softc->changer->devq, (cam_pinfo *)softc);

		/*
		 * Since we just put a device in the changer queue,
		 * check and see if there is a timeout scheduled for
		 * this changer.  If so, let the timeout handle
		 * switching this device into the active slot.  If
		 * not, manually call the timeout routine to
		 * bootstrap things.
		 */
		if (((softc->changer->flags & CHANGER_TIMEOUT_SCHED)==0)
		 && ((softc->changer->flags & CHANGER_NEED_TIMEOUT)==0)
		 && ((softc->changer->flags & CHANGER_SHORT_TMOUT_SCHED)==0)){
			softc->changer->flags |= CHANGER_MANUAL_CALL;
			cdrunchangerqueue(softc->changer);
		}
	} else if ((softc->flags & CD_FLAG_ACTIVE)
		&& ((softc->flags & CD_FLAG_SCHED_ON_COMP) == 0))
		xpt_schedule(periph, priority);
}

static void
cdrunchangerqueue(void *arg)
{
	struct cd_softc *softc;
	struct cdchanger *changer;
	int called_from_timeout;

	changer = (struct cdchanger *)arg;

	/*
	 * If we have NOT been called from cdstrategy() or cddone(), and
	 * instead from a timeout routine, go ahead and clear the
	 * timeout flag.
	 */
	if ((changer->flags & CHANGER_MANUAL_CALL) == 0) {
		changer->flags &= ~CHANGER_TIMEOUT_SCHED;
		called_from_timeout = 1;
	} else
		called_from_timeout = 0;

	/* Always clear the manual call flag */
	changer->flags &= ~CHANGER_MANUAL_CALL;

	/* nothing to do if the queue is empty */
	if (changer->devq.entries <= 0) {
		return;
	}

	/*
	 * If the changer queue is frozen, that means we have an active
	 * device.
	 */
	if (changer->devq.qfrozen_cnt[0] > 0) {

		/*
		 * We always need to reset the frozen count and clear the
		 * active flag.
		 */
		changer->devq.qfrozen_cnt[0]--;
		changer->cur_device->flags &= ~CD_FLAG_ACTIVE;
		changer->cur_device->flags &= ~CD_FLAG_SCHED_ON_COMP;

		if (changer->cur_device->outstanding_cmds > 0) {
			changer->cur_device->flags |= CD_FLAG_SCHED_ON_COMP;
			changer->cur_device->bufs_left = 
				changer->cur_device->outstanding_cmds;
			if (called_from_timeout) {
				callout_reset(&changer->long_handle,
			            changer_max_busy_seconds * hz,
				    cdrunchangerqueue, changer);
				changer->flags |= CHANGER_TIMEOUT_SCHED;
			}
			return;
		}

		/*
		 * Check to see whether the current device has any I/O left
		 * to do.  If so, requeue it at the end of the queue.  If
		 * not, there is no need to requeue it.
		 */
		if (bioq_first(&changer->cur_device->bio_queue) != NULL) {

			changer->cur_device->pinfo.generation =
				++changer->devq.generation;
			camq_insert(&changer->devq,
				(cam_pinfo *)changer->cur_device);
		} 
	}

	softc = (struct cd_softc *)camq_remove(&changer->devq, CAMQ_HEAD);

	changer->cur_device = softc;

	changer->devq.qfrozen_cnt[0]++;
	softc->flags |= CD_FLAG_ACTIVE;

	/* Just in case this device is waiting */
	wakeup(&softc->changer);
	xpt_schedule(softc->periph, CAM_PRIORITY_NORMAL);

	/*
	 * Get rid of any pending timeouts, and set a flag to schedule new
	 * ones so this device gets its full time quantum.
	 */
	if (changer->flags & CHANGER_TIMEOUT_SCHED) {
		callout_stop(&changer->long_handle);
		changer->flags &= ~CHANGER_TIMEOUT_SCHED;
	}

	if (changer->flags & CHANGER_SHORT_TMOUT_SCHED) {
		callout_stop(&changer->short_handle);
		changer->flags &= ~CHANGER_SHORT_TMOUT_SCHED;
	}

	/*
	 * We need to schedule timeouts, but we only do this after the
	 * first transaction has completed.  This eliminates the changer
	 * switch time.
	 */
	changer->flags |= CHANGER_NEED_TIMEOUT;
}

static void
cdchangerschedule(struct cd_softc *softc)
{
	struct cdchanger *changer;

	changer = softc->changer;

	/*
	 * If this is a changer, and this is the current device,
	 * and this device has at least the minimum time quantum to
	 * run, see if we can switch it out.
	 */
	if ((softc->flags & CD_FLAG_ACTIVE) 
	 && ((changer->flags & CHANGER_SHORT_TMOUT_SCHED) == 0)
	 && ((changer->flags & CHANGER_NEED_TIMEOUT) == 0)) {
		/*
		 * We try three things here.  The first is that we
		 * check to see whether the schedule on completion
		 * flag is set.  If it is, we decrement the number
		 * of buffers left, and if it's zero, we reschedule.
		 * Next, we check to see whether the pending buffer
		 * queue is empty and whether there are no
		 * outstanding transactions.  If so, we reschedule.
		 * Next, we see if the pending buffer queue is empty.
		 * If it is, we set the number of buffers left to
		 * the current active buffer count and set the
		 * schedule on complete flag.
		 */
		if (softc->flags & CD_FLAG_SCHED_ON_COMP) {
		 	if (--softc->bufs_left == 0) {
				softc->changer->flags |=
					CHANGER_MANUAL_CALL;
				softc->flags &= ~CD_FLAG_SCHED_ON_COMP;
				cdrunchangerqueue(softc->changer);
			}
		} else if ((bioq_first(&softc->bio_queue) == NULL)
		        && (softc->outstanding_cmds == 0)) {
			softc->changer->flags |= CHANGER_MANUAL_CALL;
			cdrunchangerqueue(softc->changer);
		}
	} else if ((softc->changer->flags & CHANGER_NEED_TIMEOUT) 
		&& (softc->flags & CD_FLAG_ACTIVE)) {

		/*
		 * Now that the first transaction to this
		 * particular device has completed, we can go ahead
		 * and schedule our timeouts.
		 */
		if ((changer->flags & CHANGER_TIMEOUT_SCHED) == 0) {
			callout_reset(&changer->long_handle,
			    changer_max_busy_seconds * hz,
			    cdrunchangerqueue, changer);
			changer->flags |= CHANGER_TIMEOUT_SCHED;
		} else
			printf("cdchangerschedule: already have a long"
			       " timeout!\n");

		if ((changer->flags & CHANGER_SHORT_TMOUT_SCHED) == 0) {
			callout_reset(&changer->short_handle,
			    changer_min_busy_seconds * hz,
			    cdshorttimeout, changer);
			changer->flags |= CHANGER_SHORT_TMOUT_SCHED;
		} else
			printf("cdchangerschedule: already have a short "
			       "timeout!\n");

		/*
		 * We just scheduled timeouts, no need to schedule
		 * more.
		 */
		changer->flags &= ~CHANGER_NEED_TIMEOUT;

	}
}

static int
cdrunccb(union ccb *ccb, int (*error_routine)(union ccb *ccb,
					      u_int32_t cam_flags,
					      u_int32_t sense_flags),
	 u_int32_t cam_flags, u_int32_t sense_flags)
{
	struct cd_softc *softc;
	struct cam_periph *periph;
	int error;

	periph = xpt_path_periph(ccb->ccb_h.path);
	softc = (struct cd_softc *)periph->softc;

	error = cam_periph_runccb(ccb, error_routine, cam_flags, sense_flags,
				  softc->disk->d_devstat);

	if (softc->flags & CD_FLAG_CHANGER)
		cdchangerschedule(softc);

	return(error);
}

static union ccb *
cdgetccb(struct cam_periph *periph, u_int32_t priority)
{
	struct cd_softc *softc;

	softc = (struct cd_softc *)periph->softc;

	if (softc->flags & CD_FLAG_CHANGER) {
		/*
		 * This should work the first time this device is woken up,
		 * but just in case it doesn't, we use a while loop.
		 */
		while ((softc->flags & CD_FLAG_ACTIVE) == 0) {
			/*
			 * If this changer isn't already queued, queue it up.
			 */
			if (softc->pinfo.index == CAM_UNQUEUED_INDEX) {
				softc->pinfo.priority = CAM_PRIORITY_NORMAL;
				softc->pinfo.generation =
					++softc->changer->devq.generation;
				camq_insert(&softc->changer->devq,
					    (cam_pinfo *)softc);
			}
			if (((softc->changer->flags & CHANGER_TIMEOUT_SCHED)==0)
			 && ((softc->changer->flags & CHANGER_NEED_TIMEOUT)==0)
			 && ((softc->changer->flags
			      & CHANGER_SHORT_TMOUT_SCHED)==0)) {
				softc->changer->flags |= CHANGER_MANUAL_CALL;
				cdrunchangerqueue(softc->changer);
			} else
				msleep(&softc->changer, periph->sim->mtx,
				    PRIBIO, "cgticb", 0);
		}
	}
	return(cam_periph_getccb(periph, priority));
}


/*
 * Actually translate the requested transfer into one the physical driver
 * can understand.  The transfer is described by a buf and will include
 * only one physical transfer.
 */
static void
cdstrategy(struct bio *bp)
{
	struct cam_periph *periph;
	struct cd_softc *softc;

	periph = (struct cam_periph *)bp->bio_disk->d_drv1;
	if (periph == NULL) {
		biofinish(bp, NULL, ENXIO);
		return;
	}

	cam_periph_lock(periph);
	CAM_DEBUG(periph->path, CAM_DEBUG_TRACE, ("entering cdstrategy\n"));

	softc = (struct cd_softc *)periph->softc;

	/*
	 * If the device has been made invalid, error out
	 */
	if ((softc->flags & CD_FLAG_INVALID)) {
		cam_periph_unlock(periph);
		biofinish(bp, NULL, ENXIO);
		return;
	}

        /*
	 * If we don't have valid media, look for it before trying to
	 * schedule the I/O.
	 */
	if ((softc->flags & CD_FLAG_VALID_MEDIA) == 0) {
		int error;

		error = cdcheckmedia(periph);
		if (error != 0) {
			cam_periph_unlock(periph);
			biofinish(bp, NULL, error);
			return;
		}
	}

	/*
	 * Place it in the queue of disk activities for this disk
	 */
	bioq_disksort(&softc->bio_queue, bp);

	/*
	 * Schedule ourselves for performing the work.  We do things
	 * differently for changers.
	 */
	if ((softc->flags & CD_FLAG_CHANGER) == 0)
		xpt_schedule(periph, CAM_PRIORITY_NORMAL);
	else
		cdschedule(periph, CAM_PRIORITY_NORMAL);

	cam_periph_unlock(periph);
	return;
}

static void
cdstart(struct cam_periph *periph, union ccb *start_ccb)
{
	struct cd_softc *softc;
	struct bio *bp;
	struct ccb_scsiio *csio;
	struct scsi_read_capacity_data *rcap;

	softc = (struct cd_softc *)periph->softc;

	CAM_DEBUG(periph->path, CAM_DEBUG_TRACE, ("entering cdstart\n"));

	switch (softc->state) {
	case CD_STATE_NORMAL:
	{
		bp = bioq_first(&softc->bio_queue);
		if (periph->immediate_priority <= periph->pinfo.priority) {
			start_ccb->ccb_h.ccb_state = CD_CCB_WAITING;

			SLIST_INSERT_HEAD(&periph->ccb_list, &start_ccb->ccb_h,
					  periph_links.sle);
			periph->immediate_priority = CAM_PRIORITY_NONE;
			wakeup(&periph->ccb_list);
		} else if (bp == NULL) {
			if (softc->tur) {
				softc->tur = 0;
				csio = &start_ccb->csio;
				scsi_test_unit_ready(csio,
				     /*retries*/ cd_retry_count,
				     cddone,
				     MSG_SIMPLE_Q_TAG,
				     SSD_FULL_SIZE,
				     cd_timeout);
				start_ccb->ccb_h.ccb_bp = NULL;
				start_ccb->ccb_h.ccb_state = CD_CCB_TUR;
				xpt_action(start_ccb);
			} else
				xpt_release_ccb(start_ccb);
		} else {
			if (softc->tur) {
				softc->tur = 0;
				cam_periph_release_locked(periph);
			}
			bioq_remove(&softc->bio_queue, bp);

			scsi_read_write(&start_ccb->csio,
					/*retries*/ cd_retry_count,
					/* cbfcnp */ cddone,
					MSG_SIMPLE_Q_TAG,
					/* read */bp->bio_cmd == BIO_READ,
					/* byte2 */ 0,
					/* minimum_cmd_size */ 10,
					/* lba */ bp->bio_offset /
					  softc->params.blksize,
					bp->bio_bcount / softc->params.blksize,
					/* data_ptr */ bp->bio_data,
					/* dxfer_len */ bp->bio_bcount,
					/* sense_len */ SSD_FULL_SIZE,
					/* timeout */ 30000);
			/* Use READ CD command for audio tracks. */
			if (softc->params.blksize == 2352) {
				start_ccb->csio.cdb_io.cdb_bytes[0] = READ_CD;
				start_ccb->csio.cdb_io.cdb_bytes[9] = 0xf8;
				start_ccb->csio.cdb_io.cdb_bytes[10] = 0;
				start_ccb->csio.cdb_io.cdb_bytes[11] = 0;
				start_ccb->csio.cdb_len = 12;
			}
			start_ccb->ccb_h.ccb_state = CD_CCB_BUFFER_IO;

			
			LIST_INSERT_HEAD(&softc->pending_ccbs,
					 &start_ccb->ccb_h, periph_links.le);
			softc->outstanding_cmds++;

			/* We expect a unit attention from this device */
			if ((softc->flags & CD_FLAG_RETRY_UA) != 0) {
				start_ccb->ccb_h.ccb_state |= CD_CCB_RETRY_UA;
				softc->flags &= ~CD_FLAG_RETRY_UA;
			}

			start_ccb->ccb_h.ccb_bp = bp;
			bp = bioq_first(&softc->bio_queue);

			xpt_action(start_ccb);
		}
		if (bp != NULL || softc->tur) {
			/* Have more work to do, so ensure we stay scheduled */
			xpt_schedule(periph, CAM_PRIORITY_NORMAL);
		}
		break;
	}
	case CD_STATE_PROBE:
	{

		rcap = (struct scsi_read_capacity_data *)malloc(sizeof(*rcap),
		    M_SCSICD, M_NOWAIT | M_ZERO);
		if (rcap == NULL) {
			xpt_print(periph->path,
			    "cdstart: Couldn't malloc read_capacity data\n");
			/* cd_free_periph??? */
			break;
		}
		csio = &start_ccb->csio;
		scsi_read_capacity(csio,
				   /*retries*/ cd_retry_count,
				   cddone,
				   MSG_SIMPLE_Q_TAG,
				   rcap,
				   SSD_FULL_SIZE,
				   /*timeout*/20000);
		start_ccb->ccb_h.ccb_bp = NULL;
		start_ccb->ccb_h.ccb_state = CD_CCB_PROBE;
		xpt_action(start_ccb);
		break;
	}
	}
}

static void
cddone(struct cam_periph *periph, union ccb *done_ccb)
{ 
	struct cd_softc *softc;
	struct ccb_scsiio *csio;

	CAM_DEBUG(periph->path, CAM_DEBUG_TRACE, ("entering cddone\n"));

	softc = (struct cd_softc *)periph->softc;
	csio = &done_ccb->csio;

	switch (csio->ccb_h.ccb_state & CD_CCB_TYPE_MASK) {
	case CD_CCB_BUFFER_IO:
	{
		struct bio	*bp;
		int		error;

		bp = (struct bio *)done_ccb->ccb_h.ccb_bp;
		error = 0;

		if ((done_ccb->ccb_h.status & CAM_STATUS_MASK) != CAM_REQ_CMP) {
			int sf;

			if ((done_ccb->ccb_h.ccb_state & CD_CCB_RETRY_UA) != 0)
				sf = SF_RETRY_UA;
			else
				sf = 0;

			error = cderror(done_ccb, CAM_RETRY_SELTO, sf);
			if (error == ERESTART) {
				/*
				 * A retry was scheuled, so
				 * just return.
				 */
				return;
			}
		}

		if (error != 0) {
			xpt_print(periph->path,
			    "cddone: got error %#x back\n", error);
			bioq_flush(&softc->bio_queue, NULL, EIO);
			bp->bio_resid = bp->bio_bcount;
			bp->bio_error = error;
			bp->bio_flags |= BIO_ERROR;
			if ((done_ccb->ccb_h.status & CAM_DEV_QFRZN) != 0)
				cam_release_devq(done_ccb->ccb_h.path,
					 /*relsim_flags*/0,
					 /*reduction*/0,
					 /*timeout*/0,
					 /*getcount_only*/0);

		} else {
			bp->bio_resid = csio->resid;
			bp->bio_error = 0;
			if (bp->bio_resid != 0) {
				/*
				 * Short transfer ??? 
				 * XXX: not sure this is correct for partial
				 * transfers at EOM
				 */
				bp->bio_flags |= BIO_ERROR;
			}
		}

		LIST_REMOVE(&done_ccb->ccb_h, periph_links.le);
		softc->outstanding_cmds--;

		if (softc->flags & CD_FLAG_CHANGER)
			cdchangerschedule(softc);

		biofinish(bp, NULL, 0);
		break;
	}
	case CD_CCB_PROBE:
	{
		struct	   scsi_read_capacity_data *rdcap;
		char	   announce_buf[120]; /*
					       * Currently (9/30/97) the 
					       * longest possible announce 
					       * buffer is 108 bytes, for the 
					       * first error case below.  
					       * That is 39 bytes for the 
					       * basic string, 16 bytes for the
					       * biggest sense key (hardware 
					       * error), 52 bytes for the
					       * text of the largest sense 
					       * qualifier valid for a CDROM,
					       * (0x72, 0x03 or 0x04,
					       * 0x03), and one byte for the
					       * null terminating character.
					       * To allow for longer strings, 
					       * the announce buffer is 120
					       * bytes.
					       */
		struct	   cd_params *cdp;
		int error;

		cdp = &softc->params;

		rdcap = (struct scsi_read_capacity_data *)csio->data_ptr;
		
		cdp->disksize = scsi_4btoul (rdcap->addr) + 1;
		cdp->blksize = scsi_4btoul (rdcap->length);

		/*
		 * Retry any UNIT ATTENTION type errors.  They
		 * are expected at boot.
		 */
		if ((csio->ccb_h.status & CAM_STATUS_MASK) == CAM_REQ_CMP ||
		    (error = cderror(done_ccb, CAM_RETRY_SELTO,
				SF_RETRY_UA | SF_NO_PRINT)) == 0) {

			snprintf(announce_buf, sizeof(announce_buf),
				"cd present [%lu x %lu byte records]",
				cdp->disksize, (u_long)cdp->blksize);

		} else {
			if (error == ERESTART) {
				/*
				 * A retry was scheuled, so
				 * just return.
				 */
				return;
<<<<<<< HEAD
			} else if (error != 0) {

				struct scsi_sense_data *sense;
=======
			} else {
>>>>>>> 85823a3b
				int asc, ascq;
				int sense_key, error_code;
				int have_sense;
				cam_status status;
				struct ccb_getdev cgd;

				/* Don't wedge this device's queue */
				if ((done_ccb->ccb_h.status & CAM_DEV_QFRZN) != 0)
					cam_release_devq(done_ccb->ccb_h.path,
						 /*relsim_flags*/0,
						 /*reduction*/0,
						 /*timeout*/0,
						 /*getcount_only*/0);

				status = done_ccb->ccb_h.status;

				xpt_setup_ccb(&cgd.ccb_h, 
					      done_ccb->ccb_h.path,
					      CAM_PRIORITY_NORMAL);
				cgd.ccb_h.func_code = XPT_GDEV_TYPE;
				xpt_action((union ccb *)&cgd);

				if (((csio->ccb_h.flags & CAM_SENSE_PHYS) != 0)
				 || ((csio->ccb_h.flags & CAM_SENSE_PTR) != 0)
				 || ((status & CAM_AUTOSNS_VALID) == 0))
					have_sense = FALSE;
				else
					have_sense = TRUE;

				if (have_sense) {
					sense = &csio->sense_data;
					scsi_extract_sense_len(sense,
					    csio->sense_len - csio->sense_resid,
					    &error_code, &sense_key, &asc,
					    &ascq, /*show_errors*/ 1);
				}
				/*
				 * Attach to anything that claims to be a
				 * CDROM or WORM device, as long as it
				 * doesn't return a "Logical unit not
				 * supported" (0x25) error.
				 */
				if ((have_sense) && (asc != 0x25)
				 && (error_code == SSD_CURRENT_ERROR)) {
					const char *sense_key_desc;
					const char *asc_desc;

					scsi_sense_desc(sense_key, asc, ascq,
							&cgd.inq_data,
							&sense_key_desc,
							&asc_desc);
					snprintf(announce_buf,
					    sizeof(announce_buf),
						"Attempt to query device "
						"size failed: %s, %s",
						sense_key_desc,
						asc_desc);
 				} else if ((have_sense == 0) 
 				      && ((status & CAM_STATUS_MASK) ==
 					   CAM_SCSI_STATUS_ERROR)
 				      && (csio->scsi_status ==
 					  SCSI_STATUS_BUSY)) {
 					snprintf(announce_buf,
 					    sizeof(announce_buf),
 					    "Attempt to query device "
 					    "size failed: SCSI Status: %s",
					    scsi_status_string(csio));
				} else if (SID_TYPE(&cgd.inq_data) == T_CDROM) {
					/*
					 * We only print out an error for
					 * CDROM type devices.  For WORM
					 * devices, we don't print out an
					 * error since a few WORM devices
					 * don't support CDROM commands.
					 * If we have sense information, go
					 * ahead and print it out.
					 * Otherwise, just say that we 
					 * couldn't attach.
					 */

					/*
					 * Just print out the error, not
					 * the full probe message, when we
					 * don't attach.
					 */
					if (have_sense)
						scsi_sense_print(
							&done_ccb->csio);
					else {
						xpt_print(periph->path,
						    "got CAM status %#x\n",
						    done_ccb->ccb_h.status);
					}
					xpt_print(periph->path, "fatal error, "
					    "failed to attach to device\n");
					/*
					 * Invalidate this peripheral.
					 */
					cam_periph_invalidate(periph);

					announce_buf[0] = '\0';
				} else {

					/*
					 * Invalidate this peripheral.
					 */
					cam_periph_invalidate(periph);
					announce_buf[0] = '\0';
				}
			}
		}
		free(rdcap, M_SCSICD);
		if (announce_buf[0] != '\0') {
			xpt_announce_periph(periph, announce_buf);
			if (softc->flags & CD_FLAG_CHANGER)
				cdchangerschedule(softc);
			/*
			 * Create our sysctl variables, now that we know
			 * we have successfully attached.
			 */
			taskqueue_enqueue(taskqueue_thread,&softc->sysctl_task);
		}
		softc->state = CD_STATE_NORMAL;		
		/*
		 * Since our peripheral may be invalidated by an error
		 * above or an external event, we must release our CCB
		 * before releasing the probe lock on the peripheral.
		 * The peripheral will only go away once the last lock
		 * is removed, and we need it around for the CCB release
		 * operation.
		 */
		xpt_release_ccb(done_ccb);
		cam_periph_unhold(periph);
		return;
	}
	case CD_CCB_WAITING:
	{
		/* Caller will release the CCB */
		CAM_DEBUG(periph->path, CAM_DEBUG_TRACE, 
			  ("trying to wakeup ccbwait\n"));

		wakeup(&done_ccb->ccb_h.cbfcnp);
		return;
	}
	case CD_CCB_TUR:
	{
		if ((done_ccb->ccb_h.status & CAM_STATUS_MASK) != CAM_REQ_CMP) {

			if (cderror(done_ccb, CAM_RETRY_SELTO,
			    SF_RETRY_UA | SF_NO_RECOVERY | SF_NO_PRINT) ==
			    ERESTART)
				return;
			if ((done_ccb->ccb_h.status & CAM_DEV_QFRZN) != 0)
				cam_release_devq(done_ccb->ccb_h.path,
						 /*relsim_flags*/0,
						 /*reduction*/0,
						 /*timeout*/0,
						 /*getcount_only*/0);
		}
		xpt_release_ccb(done_ccb);
		cam_periph_release_locked(periph);
		return;
	}
	default:
		break;
	}
	xpt_release_ccb(done_ccb);
}

static union cd_pages *
cdgetpage(struct cd_mode_params *mode_params)
{
	union cd_pages *page;

	if (mode_params->cdb_size == 10)
		page = (union cd_pages *)find_mode_page_10(
			(struct scsi_mode_header_10 *)mode_params->mode_buf);
	else
		page = (union cd_pages *)find_mode_page_6(
			(struct scsi_mode_header_6 *)mode_params->mode_buf);

	return (page);
}

static int
cdgetpagesize(int page_num)
{
	int i;

	for (i = 0; i < (sizeof(cd_page_size_table)/
	     sizeof(cd_page_size_table[0])); i++) {
		if (cd_page_size_table[i].page == page_num)
			return (cd_page_size_table[i].page_size);
	}

	return (-1);
}

static int
cdioctl(struct disk *dp, u_long cmd, void *addr, int flag, struct thread *td)
{

	struct 	cam_periph *periph;
	struct	cd_softc *softc;
	int	nocopyout, error = 0;

	periph = (struct cam_periph *)dp->d_drv1;
	if (periph == NULL)
		return(ENXIO);	

	cam_periph_lock(periph);
	CAM_DEBUG(periph->path, CAM_DEBUG_TRACE, ("entering cdioctl\n"));

	softc = (struct cd_softc *)periph->softc;

	CAM_DEBUG(periph->path, CAM_DEBUG_TRACE, 
		  ("trying to do ioctl %#lx\n", cmd));

	if ((error = cam_periph_hold(periph, PRIBIO | PCATCH)) != 0) {
		cam_periph_unlock(periph);
		cam_periph_release(periph);
		return (error);
	}

	/*
	 * If we don't have media loaded, check for it.  If still don't
	 * have media loaded, we can only do a load or eject.
	 *
	 * We only care whether media is loaded if this is a cd-specific ioctl
	 * (thus the IOCGROUP check below).  Note that this will break if
	 * anyone adds any ioctls into the switch statement below that don't
	 * have their ioctl group set to 'c'.
	 */
	if (((softc->flags & CD_FLAG_VALID_MEDIA) == 0)
	 && ((cmd != CDIOCCLOSE)
	  && (cmd != CDIOCEJECT))
	 && (IOCGROUP(cmd) == 'c')) {
		error = cdcheckmedia(periph);
		if (error != 0) {
			cam_periph_unhold(periph);
			cam_periph_unlock(periph);
			return (error);
		}
	}
	/*
	 * Drop the lock here so later mallocs can use WAITOK.  The periph
	 * is essentially locked still with the cam_periph_hold call above.
	 */
	cam_periph_unlock(periph);

	nocopyout = 0;
	switch (cmd) {

	case CDIOCPLAYTRACKS:
		{
			struct ioc_play_track *args
			    = (struct ioc_play_track *) addr;
			struct cd_mode_params params;
			union cd_pages *page;

			params.alloc_len = sizeof(union cd_mode_data_6_10);
			params.mode_buf = malloc(params.alloc_len, M_SCSICD,
						 M_WAITOK | M_ZERO);

			cam_periph_lock(periph);
			CAM_DEBUG(periph->path, CAM_DEBUG_SUBTRACE, 
				  ("trying to do CDIOCPLAYTRACKS\n"));

			error = cdgetmode(periph, &params, AUDIO_PAGE);
			if (error) {
				free(params.mode_buf, M_SCSICD);
				cam_periph_unlock(periph);
				break;
			}
			page = cdgetpage(&params);

			page->audio.flags &= ~CD_PA_SOTC;
			page->audio.flags |= CD_PA_IMMED;
			error = cdsetmode(periph, &params);
			free(params.mode_buf, M_SCSICD);
			if (error) {
				cam_periph_unlock(periph);
				break;
			}

			/*
			 * This was originally implemented with the PLAY
			 * AUDIO TRACK INDEX command, but that command was
			 * deprecated after SCSI-2.  Most (all?) SCSI CDROM
			 * drives support it but ATAPI and ATAPI-derivative
			 * drives don't seem to support it.  So we keep a
			 * cache of the table of contents and translate
			 * track numbers to MSF format.
			 */
			if (softc->flags & CD_FLAG_VALID_TOC) {
				union msf_lba *sentry, *eentry;
				int st, et;

				if (args->end_track <
				    softc->toc.header.ending_track + 1)
					args->end_track++;
				if (args->end_track >
				    softc->toc.header.ending_track + 1)
					args->end_track =
					    softc->toc.header.ending_track + 1;
				st = args->start_track -
					softc->toc.header.starting_track;
				et = args->end_track -
					softc->toc.header.starting_track;
				if ((st < 0)
				 || (et < 0)
			 	 || (st > (softc->toc.header.ending_track -
				     softc->toc.header.starting_track))) {
					error = EINVAL;
					cam_periph_unlock(periph);
					break;
				}
				sentry = &softc->toc.entries[st].addr;
				eentry = &softc->toc.entries[et].addr;
				error = cdplaymsf(periph,
						  sentry->msf.minute,
						  sentry->msf.second,
						  sentry->msf.frame,
						  eentry->msf.minute,
						  eentry->msf.second,
						  eentry->msf.frame);
			} else {
				/*
				 * If we don't have a valid TOC, try the
				 * play track index command.  It is part of
				 * the SCSI-2 spec, but was removed in the
				 * MMC specs.  ATAPI and ATAPI-derived
				 * drives don't support it.
				 */
				if (softc->quirks & CD_Q_BCD_TRACKS) {
					args->start_track =
						bin2bcd(args->start_track);
					args->end_track =
						bin2bcd(args->end_track);
				}
				error = cdplaytracks(periph,
						     args->start_track,
						     args->start_index,
						     args->end_track,
						     args->end_index);
			}
			cam_periph_unlock(periph);
		}
		break;
	case CDIOCPLAYMSF:
		{
			struct ioc_play_msf *args
				= (struct ioc_play_msf *) addr;
			struct cd_mode_params params;
			union cd_pages *page;

			params.alloc_len = sizeof(union cd_mode_data_6_10);
			params.mode_buf = malloc(params.alloc_len, M_SCSICD,
						 M_WAITOK | M_ZERO);

			cam_periph_lock(periph);
			CAM_DEBUG(periph->path, CAM_DEBUG_SUBTRACE, 
				  ("trying to do CDIOCPLAYMSF\n"));

			error = cdgetmode(periph, &params, AUDIO_PAGE);
			if (error) {
				free(params.mode_buf, M_SCSICD);
				cam_periph_unlock(periph);
				break;
			}
			page = cdgetpage(&params);

			page->audio.flags &= ~CD_PA_SOTC;
			page->audio.flags |= CD_PA_IMMED;
			error = cdsetmode(periph, &params);
			free(params.mode_buf, M_SCSICD);
			if (error) {
				cam_periph_unlock(periph);
				break;
			}
			error = cdplaymsf(periph,
					  args->start_m,
					  args->start_s,
					  args->start_f,
					  args->end_m,
					  args->end_s,
					  args->end_f);
			cam_periph_unlock(periph);
		}
		break;
	case CDIOCPLAYBLOCKS:
		{
			struct ioc_play_blocks *args
				= (struct ioc_play_blocks *) addr;
			struct cd_mode_params params;
			union cd_pages *page;

			params.alloc_len = sizeof(union cd_mode_data_6_10);
			params.mode_buf = malloc(params.alloc_len, M_SCSICD,
						 M_WAITOK | M_ZERO);

			cam_periph_lock(periph);
			CAM_DEBUG(periph->path, CAM_DEBUG_SUBTRACE, 
				  ("trying to do CDIOCPLAYBLOCKS\n"));


			error = cdgetmode(periph, &params, AUDIO_PAGE);
			if (error) {
				free(params.mode_buf, M_SCSICD);
				cam_periph_unlock(periph);
				break;
			}
			page = cdgetpage(&params);

			page->audio.flags &= ~CD_PA_SOTC;
			page->audio.flags |= CD_PA_IMMED;
			error = cdsetmode(periph, &params);
			free(params.mode_buf, M_SCSICD);
			if (error) {
				cam_periph_unlock(periph);
				break;
			}
			error = cdplay(periph, args->blk, args->len);
			cam_periph_unlock(periph);
		}
		break;
	case CDIOCREADSUBCHANNEL_SYSSPACE:
		nocopyout = 1;
		/* Fallthrough */
	case CDIOCREADSUBCHANNEL:
		{
			struct ioc_read_subchannel *args
				= (struct ioc_read_subchannel *) addr;
			struct cd_sub_channel_info *data;
			u_int32_t len = args->data_len;

			data = malloc(sizeof(struct cd_sub_channel_info), 
				      M_SCSICD, M_WAITOK | M_ZERO);

			cam_periph_lock(periph);
			CAM_DEBUG(periph->path, CAM_DEBUG_SUBTRACE, 
				  ("trying to do CDIOCREADSUBCHANNEL\n"));

			if ((len > sizeof(struct cd_sub_channel_info)) ||
			    (len < sizeof(struct cd_sub_channel_header))) {
				printf(
					"scsi_cd: cdioctl: "
					"cdioreadsubchannel: error, len=%d\n",
					len);
				error = EINVAL;
				free(data, M_SCSICD);
				cam_periph_unlock(periph);
				break;
			}

			if (softc->quirks & CD_Q_BCD_TRACKS)
				args->track = bin2bcd(args->track);

			error = cdreadsubchannel(periph, args->address_format,
				args->data_format, args->track, data, len);

			if (error) {
				free(data, M_SCSICD);
				cam_periph_unlock(periph);
	 			break;
			}
			if (softc->quirks & CD_Q_BCD_TRACKS)
				data->what.track_info.track_number =
				    bcd2bin(data->what.track_info.track_number);
			len = min(len, ((data->header.data_len[0] << 8) +
				data->header.data_len[1] +
				sizeof(struct cd_sub_channel_header)));
			cam_periph_unlock(periph);
			if (nocopyout == 0) {
				if (copyout(data, args->data, len) != 0) {
					error = EFAULT;
				}
			} else {
				bcopy(data, args->data, len);
			}
			free(data, M_SCSICD);
		}
		break;

	case CDIOREADTOCHEADER:
		{
			struct ioc_toc_header *th;

			th = malloc(sizeof(struct ioc_toc_header), M_SCSICD,
				    M_WAITOK | M_ZERO);

			cam_periph_lock(periph);
			CAM_DEBUG(periph->path, CAM_DEBUG_SUBTRACE, 
				  ("trying to do CDIOREADTOCHEADER\n"));

			error = cdreadtoc(periph, 0, 0, (u_int8_t *)th, 
				          sizeof (*th), /*sense_flags*/SF_NO_PRINT);
			if (error) {
				free(th, M_SCSICD);
				cam_periph_unlock(periph);
				break;
			}
			if (softc->quirks & CD_Q_BCD_TRACKS) {
				/* we are going to have to convert the BCD
				 * encoding on the cd to what is expected
				 */
				th->starting_track = 
					bcd2bin(th->starting_track);
				th->ending_track = bcd2bin(th->ending_track);
			}
			th->len = ntohs(th->len);
			bcopy(th, addr, sizeof(*th));
			free(th, M_SCSICD);
			cam_periph_unlock(periph);
		}
		break;
	case CDIOREADTOCENTRYS:
		{
			struct cd_tocdata *data;
			struct cd_toc_single *lead;
			struct ioc_read_toc_entry *te =
				(struct ioc_read_toc_entry *) addr;
			struct ioc_toc_header *th;
			u_int32_t len, readlen, idx, num;
			u_int32_t starting_track = te->starting_track;

			data = malloc(sizeof(*data), M_SCSICD, M_WAITOK | M_ZERO);
			lead = malloc(sizeof(*lead), M_SCSICD, M_WAITOK | M_ZERO);

			cam_periph_lock(periph);
			CAM_DEBUG(periph->path, CAM_DEBUG_SUBTRACE, 
				  ("trying to do CDIOREADTOCENTRYS\n"));

			if (te->data_len < sizeof(struct cd_toc_entry)
			 || (te->data_len % sizeof(struct cd_toc_entry)) != 0
			 || (te->address_format != CD_MSF_FORMAT
			  && te->address_format != CD_LBA_FORMAT)) {
				error = EINVAL;
				printf("scsi_cd: error in readtocentries, "
				       "returning EINVAL\n");
				free(data, M_SCSICD);
				free(lead, M_SCSICD);
				cam_periph_unlock(periph);
				break;
			}

			th = &data->header;
			error = cdreadtoc(periph, 0, 0, (u_int8_t *)th, 
					  sizeof (*th), /*sense_flags*/0);
			if (error) {
				free(data, M_SCSICD);
				free(lead, M_SCSICD);
				cam_periph_unlock(periph);
				break;
			}

			if (softc->quirks & CD_Q_BCD_TRACKS) {
				/* we are going to have to convert the BCD
				 * encoding on the cd to what is expected
				 */
				th->starting_track =
				    bcd2bin(th->starting_track);
				th->ending_track = bcd2bin(th->ending_track);
			}

			if (starting_track == 0)
				starting_track = th->starting_track;
			else if (starting_track == LEADOUT)
				starting_track = th->ending_track + 1;
			else if (starting_track < th->starting_track ||
				 starting_track > th->ending_track + 1) {
				printf("scsi_cd: error in readtocentries, "
				       "returning EINVAL\n");
				free(data, M_SCSICD);
				free(lead, M_SCSICD);
				cam_periph_unlock(periph);
				error = EINVAL;
				break;
			}

			/* calculate reading length without leadout entry */
			readlen = (th->ending_track - starting_track + 1) *
				  sizeof(struct cd_toc_entry);

			/* and with leadout entry */
			len = readlen + sizeof(struct cd_toc_entry);
			if (te->data_len < len) {
				len = te->data_len;
				if (readlen > len)
					readlen = len;
			}
			if (len > sizeof(data->entries)) {
				printf("scsi_cd: error in readtocentries, "
				       "returning EINVAL\n");
				error = EINVAL;
				free(data, M_SCSICD);
				free(lead, M_SCSICD);
				cam_periph_unlock(periph);
				break;
			}
			num = len / sizeof(struct cd_toc_entry);

			if (readlen > 0) {
				error = cdreadtoc(periph, te->address_format,
						  starting_track,
						  (u_int8_t *)data,
						  readlen + sizeof (*th),
						  /*sense_flags*/0);
				if (error) {
					free(data, M_SCSICD);
					free(lead, M_SCSICD);
					cam_periph_unlock(periph);
					break;
				}
			}

			/* make leadout entry if needed */
			idx = starting_track + num - 1;
			if (softc->quirks & CD_Q_BCD_TRACKS)
				th->ending_track = bcd2bin(th->ending_track);
			if (idx == th->ending_track + 1) {
				error = cdreadtoc(periph, te->address_format,
						  LEADOUT, (u_int8_t *)lead,
						  sizeof(*lead),
						  /*sense_flags*/0);
				if (error) {
					free(data, M_SCSICD);
					free(lead, M_SCSICD);
					cam_periph_unlock(periph);
					break;
				}
				data->entries[idx - starting_track] = 
					lead->entry;
			}
			if (softc->quirks & CD_Q_BCD_TRACKS) {
				for (idx = 0; idx < num - 1; idx++) {
					data->entries[idx].track =
					    bcd2bin(data->entries[idx].track);
				}
			}

			cam_periph_unlock(periph);
			error = copyout(data->entries, te->data, len);
			free(data, M_SCSICD);
			free(lead, M_SCSICD);
		}
		break;
	case CDIOREADTOCENTRY:
		{
			struct cd_toc_single *data;
			struct ioc_read_toc_single_entry *te =
				(struct ioc_read_toc_single_entry *) addr;
			struct ioc_toc_header *th;
			u_int32_t track;

			data = malloc(sizeof(*data), M_SCSICD, M_WAITOK | M_ZERO);

			cam_periph_lock(periph);
			CAM_DEBUG(periph->path, CAM_DEBUG_SUBTRACE, 
				  ("trying to do CDIOREADTOCENTRY\n"));

			if (te->address_format != CD_MSF_FORMAT
			    && te->address_format != CD_LBA_FORMAT) {
				printf("error in readtocentry, "
				       " returning EINVAL\n");
				free(data, M_SCSICD);
				error = EINVAL;
				cam_periph_unlock(periph);
				break;
			}

			th = &data->header;
			error = cdreadtoc(periph, 0, 0, (u_int8_t *)th,
					  sizeof (*th), /*sense_flags*/0);
			if (error) {
				free(data, M_SCSICD);
				cam_periph_unlock(periph);
				break;
			}

			if (softc->quirks & CD_Q_BCD_TRACKS) {
				/* we are going to have to convert the BCD
				 * encoding on the cd to what is expected
				 */
				th->starting_track =
				    bcd2bin(th->starting_track);
				th->ending_track = bcd2bin(th->ending_track);
			}
			track = te->track;
			if (track == 0)
				track = th->starting_track;
			else if (track == LEADOUT)
				/* OK */;
			else if (track < th->starting_track ||
				 track > th->ending_track + 1) {
				printf("error in readtocentry, "
				       " returning EINVAL\n");
				free(data, M_SCSICD);
				error = EINVAL;
				cam_periph_unlock(periph);
				break;
			}

			error = cdreadtoc(periph, te->address_format, track,
					  (u_int8_t *)data, sizeof(*data),
					  /*sense_flags*/0);
			if (error) {
				free(data, M_SCSICD);
				cam_periph_unlock(periph);
				break;
			}

			if (softc->quirks & CD_Q_BCD_TRACKS)
				data->entry.track = bcd2bin(data->entry.track);
			bcopy(&data->entry, &te->entry,
			      sizeof(struct cd_toc_entry));
			free(data, M_SCSICD);
			cam_periph_unlock(periph);
		}
		break;
	case CDIOCSETPATCH:
		{
			struct ioc_patch *arg = (struct ioc_patch *)addr;
			struct cd_mode_params params;
			union cd_pages *page;

			params.alloc_len = sizeof(union cd_mode_data_6_10);
			params.mode_buf = malloc(params.alloc_len, M_SCSICD, 
						 M_WAITOK | M_ZERO);

			cam_periph_lock(periph);
			CAM_DEBUG(periph->path, CAM_DEBUG_SUBTRACE, 
				  ("trying to do CDIOCSETPATCH\n"));

			error = cdgetmode(periph, &params, AUDIO_PAGE);
			if (error) {
				free(params.mode_buf, M_SCSICD);
				cam_periph_unlock(periph);
				break;
			}
			page = cdgetpage(&params);

			page->audio.port[LEFT_PORT].channels = 
				arg->patch[0];
			page->audio.port[RIGHT_PORT].channels = 
				arg->patch[1];
			page->audio.port[2].channels = arg->patch[2];
			page->audio.port[3].channels = arg->patch[3];
			error = cdsetmode(periph, &params);
			free(params.mode_buf, M_SCSICD);
			cam_periph_unlock(periph);
		}
		break;
	case CDIOCGETVOL:
		{
			struct ioc_vol *arg = (struct ioc_vol *) addr;
			struct cd_mode_params params;
			union cd_pages *page;

			params.alloc_len = sizeof(union cd_mode_data_6_10);
			params.mode_buf = malloc(params.alloc_len, M_SCSICD, 
						 M_WAITOK | M_ZERO);

			cam_periph_lock(periph);
			CAM_DEBUG(periph->path, CAM_DEBUG_SUBTRACE, 
				  ("trying to do CDIOCGETVOL\n"));

			error = cdgetmode(periph, &params, AUDIO_PAGE);
			if (error) {
				free(params.mode_buf, M_SCSICD);
				cam_periph_unlock(periph);
				break;
			}
			page = cdgetpage(&params);

			arg->vol[LEFT_PORT] = 
				page->audio.port[LEFT_PORT].volume;
			arg->vol[RIGHT_PORT] = 
				page->audio.port[RIGHT_PORT].volume;
			arg->vol[2] = page->audio.port[2].volume;
			arg->vol[3] = page->audio.port[3].volume;
			free(params.mode_buf, M_SCSICD);
			cam_periph_unlock(periph);
		}
		break;
	case CDIOCSETVOL:
		{
			struct ioc_vol *arg = (struct ioc_vol *) addr;
			struct cd_mode_params params;
			union cd_pages *page;

			params.alloc_len = sizeof(union cd_mode_data_6_10);
			params.mode_buf = malloc(params.alloc_len, M_SCSICD, 
						 M_WAITOK | M_ZERO);

			cam_periph_lock(periph);
			CAM_DEBUG(periph->path, CAM_DEBUG_SUBTRACE, 
				  ("trying to do CDIOCSETVOL\n"));

			error = cdgetmode(periph, &params, AUDIO_PAGE);
			if (error) {
				free(params.mode_buf, M_SCSICD);
				cam_periph_unlock(periph);
				break;
			}
			page = cdgetpage(&params);

			page->audio.port[LEFT_PORT].channels = CHANNEL_0;
			page->audio.port[LEFT_PORT].volume = 
				arg->vol[LEFT_PORT];
			page->audio.port[RIGHT_PORT].channels = CHANNEL_1;
			page->audio.port[RIGHT_PORT].volume = 
				arg->vol[RIGHT_PORT];
			page->audio.port[2].volume = arg->vol[2];
			page->audio.port[3].volume = arg->vol[3];
			error = cdsetmode(periph, &params);
			cam_periph_unlock(periph);
			free(params.mode_buf, M_SCSICD);
		}
		break;
	case CDIOCSETMONO:
		{
			struct cd_mode_params params;
			union cd_pages *page;

			params.alloc_len = sizeof(union cd_mode_data_6_10);
			params.mode_buf = malloc(params.alloc_len, M_SCSICD,
						 M_WAITOK | M_ZERO);

			cam_periph_lock(periph);
			CAM_DEBUG(periph->path, CAM_DEBUG_SUBTRACE, 
				  ("trying to do CDIOCSETMONO\n"));

			error = cdgetmode(periph, &params, AUDIO_PAGE);
			if (error) {
				free(params.mode_buf, M_SCSICD);
				cam_periph_unlock(periph);
				break;
			}
			page = cdgetpage(&params);

			page->audio.port[LEFT_PORT].channels = 
				LEFT_CHANNEL | RIGHT_CHANNEL;
			page->audio.port[RIGHT_PORT].channels = 
				LEFT_CHANNEL | RIGHT_CHANNEL;
			page->audio.port[2].channels = 0;
			page->audio.port[3].channels = 0;
			error = cdsetmode(periph, &params);
			cam_periph_unlock(periph);
			free(params.mode_buf, M_SCSICD);
		}
		break;
	case CDIOCSETSTEREO:
		{
			struct cd_mode_params params;
			union cd_pages *page;

			params.alloc_len = sizeof(union cd_mode_data_6_10);
			params.mode_buf = malloc(params.alloc_len, M_SCSICD,
						 M_WAITOK | M_ZERO);

			cam_periph_lock(periph);
			CAM_DEBUG(periph->path, CAM_DEBUG_SUBTRACE, 
				  ("trying to do CDIOCSETSTEREO\n"));

			error = cdgetmode(periph, &params, AUDIO_PAGE);
			if (error) {
				free(params.mode_buf, M_SCSICD);
				cam_periph_unlock(periph);
				break;
			}
			page = cdgetpage(&params);

			page->audio.port[LEFT_PORT].channels = 
				LEFT_CHANNEL;
			page->audio.port[RIGHT_PORT].channels = 
				RIGHT_CHANNEL;
			page->audio.port[2].channels = 0;
			page->audio.port[3].channels = 0;
			error = cdsetmode(periph, &params);
			free(params.mode_buf, M_SCSICD);
			cam_periph_unlock(periph);
		}
		break;
	case CDIOCSETMUTE:
		{
			struct cd_mode_params params;
			union cd_pages *page;

			params.alloc_len = sizeof(union cd_mode_data_6_10);
			params.mode_buf = malloc(params.alloc_len, M_SCSICD,
						 M_WAITOK | M_ZERO);

			cam_periph_lock(periph);
			CAM_DEBUG(periph->path, CAM_DEBUG_SUBTRACE, 
				  ("trying to do CDIOCSETMUTE\n"));

			error = cdgetmode(periph, &params, AUDIO_PAGE);
			if (error) {
				free(params.mode_buf, M_SCSICD);
				cam_periph_unlock(periph);
				break;
			}
			page = cdgetpage(&params);

			page->audio.port[LEFT_PORT].channels = 0;
			page->audio.port[RIGHT_PORT].channels = 0;
			page->audio.port[2].channels = 0;
			page->audio.port[3].channels = 0;
			error = cdsetmode(periph, &params);
			free(params.mode_buf, M_SCSICD);
			cam_periph_unlock(periph);
		}
		break;
	case CDIOCSETLEFT:
		{
			struct cd_mode_params params;
			union cd_pages *page;

			params.alloc_len = sizeof(union cd_mode_data_6_10);
			params.mode_buf = malloc(params.alloc_len, M_SCSICD,
						 M_WAITOK | M_ZERO);

			cam_periph_lock(periph);
			CAM_DEBUG(periph->path, CAM_DEBUG_SUBTRACE, 
				  ("trying to do CDIOCSETLEFT\n"));

			error = cdgetmode(periph, &params, AUDIO_PAGE);
			if (error) {
				free(params.mode_buf, M_SCSICD);
				cam_periph_unlock(periph);
				break;
			}
			page = cdgetpage(&params);

			page->audio.port[LEFT_PORT].channels = LEFT_CHANNEL;
			page->audio.port[RIGHT_PORT].channels = LEFT_CHANNEL;
			page->audio.port[2].channels = 0;
			page->audio.port[3].channels = 0;
			error = cdsetmode(periph, &params);
			free(params.mode_buf, M_SCSICD);
			cam_periph_unlock(periph);
		}
		break;
	case CDIOCSETRIGHT:
		{
			struct cd_mode_params params;
			union cd_pages *page;

			params.alloc_len = sizeof(union cd_mode_data_6_10);
			params.mode_buf = malloc(params.alloc_len, M_SCSICD,
						 M_WAITOK | M_ZERO);

			cam_periph_lock(periph);
			CAM_DEBUG(periph->path, CAM_DEBUG_SUBTRACE, 
				  ("trying to do CDIOCSETRIGHT\n"));

			error = cdgetmode(periph, &params, AUDIO_PAGE);
			if (error) {
				free(params.mode_buf, M_SCSICD);
				cam_periph_unlock(periph);
				break;
			}
			page = cdgetpage(&params);

			page->audio.port[LEFT_PORT].channels = RIGHT_CHANNEL;
			page->audio.port[RIGHT_PORT].channels = RIGHT_CHANNEL;
			page->audio.port[2].channels = 0;
			page->audio.port[3].channels = 0;
			error = cdsetmode(periph, &params);
			free(params.mode_buf, M_SCSICD);
			cam_periph_unlock(periph);
		}
		break;
	case CDIOCRESUME:
		cam_periph_lock(periph);
		error = cdpause(periph, 1);
		cam_periph_unlock(periph);
		break;
	case CDIOCPAUSE:
		cam_periph_lock(periph);
		error = cdpause(periph, 0);
		cam_periph_unlock(periph);
		break;
	case CDIOCSTART:
		cam_periph_lock(periph);
		error = cdstartunit(periph, 0);
		cam_periph_unlock(periph);
		break;
	case CDIOCCLOSE:
		cam_periph_lock(periph);
		error = cdstartunit(periph, 1);
		cam_periph_unlock(periph);
		break;
	case CDIOCSTOP:
		cam_periph_lock(periph);
		error = cdstopunit(periph, 0);
		cam_periph_unlock(periph);
		break;
	case CDIOCEJECT:
		cam_periph_lock(periph);
		error = cdstopunit(periph, 1);
		cam_periph_unlock(periph);
		break;
	case CDIOCALLOW:
		cam_periph_lock(periph);
		cdprevent(periph, PR_ALLOW);
		cam_periph_unlock(periph);
		break;
	case CDIOCPREVENT:
		cam_periph_lock(periph);
		cdprevent(periph, PR_PREVENT);
		cam_periph_unlock(periph);
		break;
	case CDIOCSETDEBUG:
		/* sc_link->flags |= (SDEV_DB1 | SDEV_DB2); */
		error = ENOTTY;
		break;
	case CDIOCCLRDEBUG:
		/* sc_link->flags &= ~(SDEV_DB1 | SDEV_DB2); */
		error = ENOTTY;
		break;
	case CDIOCRESET:
		/* return (cd_reset(periph)); */
		error = ENOTTY;
		break;
	case CDRIOCREADSPEED:
		cam_periph_lock(periph);
		error = cdsetspeed(periph, *(u_int32_t *)addr, CDR_MAX_SPEED);
		cam_periph_unlock(periph);
		break;
	case CDRIOCWRITESPEED:
		cam_periph_lock(periph);
		error = cdsetspeed(periph, CDR_MAX_SPEED, *(u_int32_t *)addr);
		cam_periph_unlock(periph);
		break;
	case CDRIOCGETBLOCKSIZE:
		*(int *)addr = softc->params.blksize;
		break;
	case CDRIOCSETBLOCKSIZE:
		if (*(int *)addr <= 0) {
			error = EINVAL;
			break;
		}
		softc->disk->d_sectorsize = softc->params.blksize = *(int *)addr;
		break;
	case DVDIOCSENDKEY:
	case DVDIOCREPORTKEY: {
		struct dvd_authinfo *authinfo;

		authinfo = (struct dvd_authinfo *)addr;

		if (cmd == DVDIOCREPORTKEY)
			error = cdreportkey(periph, authinfo);
		else
			error = cdsendkey(periph, authinfo);
		break;
		}
	case DVDIOCREADSTRUCTURE: {
		struct dvd_struct *dvdstruct;

		dvdstruct = (struct dvd_struct *)addr;

		error = cdreaddvdstructure(periph, dvdstruct);

		break;
	}
	default:
		cam_periph_lock(periph);
		error = cam_periph_ioctl(periph, cmd, addr, cderror);
		cam_periph_unlock(periph);
		break;
	}

	cam_periph_lock(periph);
	cam_periph_unhold(periph);
	
	CAM_DEBUG(periph->path, CAM_DEBUG_TRACE, ("leaving cdioctl\n"));
	if (error && bootverbose) {
		printf("scsi_cd.c::ioctl cmd=%08lx error=%d\n", cmd, error);
	}
	cam_periph_unlock(periph);

	return (error);
}

static void
cdprevent(struct cam_periph *periph, int action)
{
	union	ccb *ccb;
	struct	cd_softc *softc;
	int	error;

	CAM_DEBUG(periph->path, CAM_DEBUG_TRACE, ("entering cdprevent\n"));

	softc = (struct cd_softc *)periph->softc;
	
	if (((action == PR_ALLOW)
	  && (softc->flags & CD_FLAG_DISC_LOCKED) == 0)
	 || ((action == PR_PREVENT)
	  && (softc->flags & CD_FLAG_DISC_LOCKED) != 0)) {
		return;
	}
	    
	ccb = cdgetccb(periph, CAM_PRIORITY_NORMAL);

	scsi_prevent(&ccb->csio, 
		     /*retries*/ cd_retry_count,
		     cddone,
		     MSG_SIMPLE_Q_TAG,
		     action,
		     SSD_FULL_SIZE,
		     /* timeout */60000);
	
	error = cdrunccb(ccb, cderror, /*cam_flags*/CAM_RETRY_SELTO,
			/*sense_flags*/SF_RETRY_UA|SF_NO_PRINT);

	xpt_release_ccb(ccb);

	if (error == 0) {
		if (action == PR_ALLOW)
			softc->flags &= ~CD_FLAG_DISC_LOCKED;
		else
			softc->flags |= CD_FLAG_DISC_LOCKED;
	}
}

/*
 * XXX: the disk media and sector size is only really able to change
 * XXX: while the device is closed.
 */
static int
cdcheckmedia(struct cam_periph *periph)
{
	struct cd_softc *softc;
	struct ioc_toc_header *toch;
	struct cd_toc_single leadout;
	u_int32_t size, toclen;
	int error, num_entries, cdindex;

	softc = (struct cd_softc *)periph->softc;

	cdprevent(periph, PR_PREVENT);
	softc->disk->d_sectorsize = 2048;
	softc->disk->d_mediasize = 0;

	/*
	 * Get the disc size and block size.  If we can't get it, we don't
	 * have media, most likely.
	 */
	if ((error = cdsize(periph, &size)) != 0) {
		softc->flags &= ~(CD_FLAG_VALID_MEDIA|CD_FLAG_VALID_TOC);
		cdprevent(periph, PR_ALLOW);
		return (error);
	} else {
		softc->flags |= CD_FLAG_SAW_MEDIA | CD_FLAG_VALID_MEDIA;
		softc->disk->d_sectorsize = softc->params.blksize;
		softc->disk->d_mediasize =
		    (off_t)softc->params.blksize * softc->params.disksize;
	}

	/*
	 * Now we check the table of contents.  This (currently) is only
	 * used for the CDIOCPLAYTRACKS ioctl.  It may be used later to do
	 * things like present a separate entry in /dev for each track,
	 * like that acd(4) driver does.
	 */
	bzero(&softc->toc, sizeof(softc->toc));
	toch = &softc->toc.header;
	/*
	 * We will get errors here for media that doesn't have a table of
	 * contents.  According to the MMC-3 spec: "When a Read TOC/PMA/ATIP
	 * command is presented for a DDCD/CD-R/RW media, where the first TOC
	 * has not been recorded (no complete session) and the Format codes
	 * 0000b, 0001b, or 0010b are specified, this command shall be rejected
	 * with an INVALID FIELD IN CDB.  Devices that are not capable of
	 * reading an incomplete session on DDC/CD-R/RW media shall report
	 * CANNOT READ MEDIUM - INCOMPATIBLE FORMAT."
	 *
	 * So this isn't fatal if we can't read the table of contents, it
	 * just means that the user won't be able to issue the play tracks
	 * ioctl, and likely lots of other stuff won't work either.  They
	 * need to burn the CD before we can do a whole lot with it.  So
	 * we don't print anything here if we get an error back.
	 */
	error = cdreadtoc(periph, 0, 0, (u_int8_t *)toch, sizeof(*toch),
			  SF_NO_PRINT);
	/*
	 * Errors in reading the table of contents aren't fatal, we just
	 * won't have a valid table of contents cached.
	 */
	if (error != 0) {
		error = 0;
		bzero(&softc->toc, sizeof(softc->toc));
		goto bailout;
	}

	if (softc->quirks & CD_Q_BCD_TRACKS) {
		toch->starting_track = bcd2bin(toch->starting_track);
		toch->ending_track = bcd2bin(toch->ending_track);
	}

	/* Number of TOC entries, plus leadout */
	num_entries = (toch->ending_track - toch->starting_track) + 2;

	if (num_entries <= 0)
		goto bailout;

	toclen = num_entries * sizeof(struct cd_toc_entry);

	error = cdreadtoc(periph, CD_MSF_FORMAT, toch->starting_track,
			  (u_int8_t *)&softc->toc, toclen + sizeof(*toch),
			  SF_NO_PRINT);
	if (error != 0) {
		error = 0;
		bzero(&softc->toc, sizeof(softc->toc));
		goto bailout;
	}

	if (softc->quirks & CD_Q_BCD_TRACKS) {
		toch->starting_track = bcd2bin(toch->starting_track);
		toch->ending_track = bcd2bin(toch->ending_track);
	}
	/*
	 * XXX KDM is this necessary?  Probably only if the drive doesn't
	 * return leadout information with the table of contents.
	 */
	cdindex = toch->starting_track + num_entries -1;
	if (cdindex == toch->ending_track + 1) {

		error = cdreadtoc(periph, CD_MSF_FORMAT, LEADOUT, 
				  (u_int8_t *)&leadout, sizeof(leadout),
				  SF_NO_PRINT);
		if (error != 0) {
			error = 0;
			goto bailout;
		}
		softc->toc.entries[cdindex - toch->starting_track] =
			leadout.entry;
	}
	if (softc->quirks & CD_Q_BCD_TRACKS) {
		for (cdindex = 0; cdindex < num_entries - 1; cdindex++) {
			softc->toc.entries[cdindex].track =
				bcd2bin(softc->toc.entries[cdindex].track);
		}
	}

	softc->flags |= CD_FLAG_VALID_TOC;

	/* If the first track is audio, correct sector size. */
	if ((softc->toc.entries[0].control & 4) == 0) {
		softc->disk->d_sectorsize = softc->params.blksize = 2352;
		softc->disk->d_mediasize =
		    (off_t)softc->params.blksize * softc->params.disksize;
	}

bailout:

	/*
	 * We unconditionally (re)set the blocksize each time the
	 * CD device is opened.  This is because the CD can change,
	 * and therefore the blocksize might change.
	 * XXX problems here if some slice or partition is still
	 * open with the old size?
	 */
	if ((softc->disk->d_devstat->flags & DEVSTAT_BS_UNAVAILABLE) != 0)
		softc->disk->d_devstat->flags &= ~DEVSTAT_BS_UNAVAILABLE;
	softc->disk->d_devstat->block_size = softc->params.blksize;

	return (error);
}

static int
cdsize(struct cam_periph *periph, u_int32_t *size)
{
	struct cd_softc *softc;
	union ccb *ccb;
	struct scsi_read_capacity_data *rcap_buf;
	int error;

	CAM_DEBUG(periph->path, CAM_DEBUG_TRACE, ("entering cdsize\n"));

	softc = (struct cd_softc *)periph->softc;
             
	ccb = cdgetccb(periph, CAM_PRIORITY_NORMAL);

	/* XXX Should be M_WAITOK */
	rcap_buf = malloc(sizeof(struct scsi_read_capacity_data), 
			  M_SCSICD, M_NOWAIT | M_ZERO);
	if (rcap_buf == NULL)
		return (ENOMEM);

	scsi_read_capacity(&ccb->csio, 
			   /*retries*/ cd_retry_count,
			   cddone,
			   MSG_SIMPLE_Q_TAG,
			   rcap_buf,
			   SSD_FULL_SIZE,
			   /* timeout */20000);

	error = cdrunccb(ccb, cderror, /*cam_flags*/CAM_RETRY_SELTO,
			 /*sense_flags*/SF_RETRY_UA|SF_NO_PRINT);

	xpt_release_ccb(ccb);

	softc->params.disksize = scsi_4btoul(rcap_buf->addr) + 1;
	softc->params.blksize  = scsi_4btoul(rcap_buf->length);
	/* Make sure we got at least some block size. */
	if (error == 0 && softc->params.blksize == 0)
		error = EIO;
	/*
	 * SCSI-3 mandates that the reported blocksize shall be 2048.
	 * Older drives sometimes report funny values, trim it down to
	 * 2048, or other parts of the kernel will get confused.
	 *
	 * XXX we leave drives alone that might report 512 bytes, as
	 * well as drives reporting more weird sizes like perhaps 4K.
	 */
	if (softc->params.blksize > 2048 && softc->params.blksize <= 2352)
		softc->params.blksize = 2048;

	free(rcap_buf, M_SCSICD);
	*size = softc->params.disksize;

	return (error);

}

static int
cd6byteworkaround(union ccb *ccb)
{
	u_int8_t *cdb;
	struct cam_periph *periph;
	struct cd_softc *softc;
	struct cd_mode_params *params;
	int frozen, found;

	periph = xpt_path_periph(ccb->ccb_h.path);
	softc = (struct cd_softc *)periph->softc;

	cdb = ccb->csio.cdb_io.cdb_bytes;

	if ((ccb->ccb_h.flags & CAM_CDB_POINTER)
	 || ((cdb[0] != MODE_SENSE_6)
	  && (cdb[0] != MODE_SELECT_6)))
		return (0);

	/*
	 * Because there is no convenient place to stash the overall
	 * cd_mode_params structure pointer, we have to grab it like this.
	 * This means that ALL MODE_SENSE and MODE_SELECT requests in the
	 * cd(4) driver MUST go through cdgetmode() and cdsetmode()!
	 *
	 * XXX It would be nice if, at some point, we could increase the
	 * number of available peripheral private pointers.  Both pointers
	 * are currently used in most every peripheral driver.
	 */
	found = 0;

	STAILQ_FOREACH(params, &softc->mode_queue, links) {
		if (params->mode_buf == ccb->csio.data_ptr) {
			found = 1;
			break;
		}
	}

	/*
	 * This shouldn't happen.  All mode sense and mode select
	 * operations in the cd(4) driver MUST go through cdgetmode() and
	 * cdsetmode()!
	 */
	if (found == 0) {
		xpt_print(periph->path,
		    "mode buffer not found in mode queue!\n");
		return (0);
	}

	params->cdb_size = 10;
	softc->minimum_command_size = 10;
	xpt_print(ccb->ccb_h.path,
	    "%s(6) failed, increasing minimum CDB size to 10 bytes\n",
	    (cdb[0] == MODE_SENSE_6) ? "MODE_SENSE" : "MODE_SELECT");

	if (cdb[0] == MODE_SENSE_6) {
		struct scsi_mode_sense_10 ms10;
		struct scsi_mode_sense_6 *ms6;
		int len;

		ms6 = (struct scsi_mode_sense_6 *)cdb;

		bzero(&ms10, sizeof(ms10));
 		ms10.opcode = MODE_SENSE_10;
 		ms10.byte2 = ms6->byte2;
 		ms10.page = ms6->page;

		/*
		 * 10 byte mode header, block descriptor,
		 * sizeof(union cd_pages)
		 */
		len = sizeof(struct cd_mode_data_10);
		ccb->csio.dxfer_len = len;

		scsi_ulto2b(len, ms10.length);
		ms10.control = ms6->control;
		bcopy(&ms10, cdb, 10);
		ccb->csio.cdb_len = 10;
	} else {
		struct scsi_mode_select_10 ms10;
		struct scsi_mode_select_6 *ms6;
		struct scsi_mode_header_6 *header6;
		struct scsi_mode_header_10 *header10;
		struct scsi_mode_page_header *page_header;
		int blk_desc_len, page_num, page_size, len;

		ms6 = (struct scsi_mode_select_6 *)cdb;

		bzero(&ms10, sizeof(ms10));
		ms10.opcode = MODE_SELECT_10;
		ms10.byte2 = ms6->byte2;

		header6 = (struct scsi_mode_header_6 *)params->mode_buf;
		header10 = (struct scsi_mode_header_10 *)params->mode_buf;

		page_header = find_mode_page_6(header6);
		page_num = page_header->page_code;

		blk_desc_len = header6->blk_desc_len;

		page_size = cdgetpagesize(page_num);

		if (page_size != (page_header->page_length +
		    sizeof(*page_header)))
			page_size = page_header->page_length +
				sizeof(*page_header);

		len = sizeof(*header10) + blk_desc_len + page_size;

		len = min(params->alloc_len, len);

		/*
		 * Since the 6 byte parameter header is shorter than the 10
		 * byte parameter header, we need to copy the actual mode
		 * page data, and the block descriptor, if any, so things wind
		 * up in the right place.  The regions will overlap, but
		 * bcopy() does the right thing.
		 */
		bcopy(params->mode_buf + sizeof(*header6),
		      params->mode_buf + sizeof(*header10),
		      len - sizeof(*header10));

		/* Make sure these fields are set correctly. */
		scsi_ulto2b(0, header10->data_length);
		header10->medium_type = 0;
		scsi_ulto2b(blk_desc_len, header10->blk_desc_len);

		ccb->csio.dxfer_len = len;

		scsi_ulto2b(len, ms10.length);
		ms10.control = ms6->control;
		bcopy(&ms10, cdb, 10);
		ccb->csio.cdb_len = 10;
	}

	frozen = (ccb->ccb_h.status & CAM_DEV_QFRZN) != 0;
	ccb->ccb_h.status = CAM_REQUEUE_REQ;
	xpt_action(ccb);
	if (frozen) {
		cam_release_devq(ccb->ccb_h.path,
				 /*relsim_flags*/0,
				 /*openings*/0,
				 /*timeout*/0,
				 /*getcount_only*/0);
	}

	return (ERESTART);
}

static int
cderror(union ccb *ccb, u_int32_t cam_flags, u_int32_t sense_flags)
{
	struct cd_softc *softc;
	struct cam_periph *periph;
	int error;

	periph = xpt_path_periph(ccb->ccb_h.path);
	softc = (struct cd_softc *)periph->softc;

	error = 0;

	/*
	 * We use a status of CAM_REQ_INVALID as shorthand -- if a 6 byte
	 * CDB comes back with this particular error, try transforming it
	 * into the 10 byte version.
	 */
	if ((ccb->ccb_h.status & CAM_STATUS_MASK) == CAM_REQ_INVALID) {
		error = cd6byteworkaround(ccb);
	} else if (((ccb->ccb_h.status & CAM_STATUS_MASK) ==
		     CAM_SCSI_STATUS_ERROR)
	 && (ccb->ccb_h.status & CAM_AUTOSNS_VALID)
	 && (ccb->csio.scsi_status == SCSI_STATUS_CHECK_COND)
	 && ((ccb->ccb_h.flags & CAM_SENSE_PHYS) == 0)
	 && ((ccb->ccb_h.flags & CAM_SENSE_PTR) == 0)) {
		int sense_key, error_code, asc, ascq;

 		scsi_extract_sense_len(&ccb->csio.sense_data,
		    ccb->csio.sense_len - ccb->csio.sense_resid, &error_code,
		    &sense_key, &asc, &ascq, /*show_errors*/ 1);
		if (sense_key == SSD_KEY_ILLEGAL_REQUEST)
<<<<<<< HEAD
 			error = cd6byteworkaround(ccb);
=======
			error = cd6byteworkaround(ccb);
		else if (sense_key == SSD_KEY_UNIT_ATTENTION &&
		    asc == 0x28 && ascq == 0x00)
			disk_media_changed(softc->disk, M_NOWAIT);
		else if (sense_key == SSD_KEY_NOT_READY &&
		    asc == 0x3a && (softc->flags & CD_FLAG_SAW_MEDIA)) {
			softc->flags &= ~CD_FLAG_SAW_MEDIA;
			disk_media_gone(softc->disk, M_NOWAIT);
		}
>>>>>>> 85823a3b
	}

	if (error == ERESTART)
		return (error);

	/*
	 * XXX
	 * Until we have a better way of doing pack validation,
	 * don't treat UAs as errors.
	 */
	sense_flags |= SF_RETRY_UA;
	return (cam_periph_error(ccb, cam_flags, sense_flags, 
				 &softc->saved_ccb));
}

static void
cdmediapoll(void *arg)
{
	struct cam_periph *periph = arg;
	struct cd_softc *softc = periph->softc;

	if (softc->flags & CD_FLAG_CHANGER)
		return;

	if (softc->state == CD_STATE_NORMAL && !softc->tur) {
		if (cam_periph_acquire(periph) == CAM_REQ_CMP) {
			softc->tur = 1;
			xpt_schedule(periph, CAM_PRIORITY_DEV);
		}
	}
	/* Queue us up again */
	if (cd_poll_period != 0)
		callout_schedule(&softc->mediapoll_c, cd_poll_period * hz);
}

/*
 * Read table of contents
 */
static int 
cdreadtoc(struct cam_periph *periph, u_int32_t mode, u_int32_t start, 
	  u_int8_t *data, u_int32_t len, u_int32_t sense_flags)
{
	struct scsi_read_toc *scsi_cmd;
	u_int32_t ntoc;
        struct ccb_scsiio *csio;
	union ccb *ccb;
	int error;

	ntoc = len;
	error = 0;

	ccb = cdgetccb(periph, CAM_PRIORITY_NORMAL);

	csio = &ccb->csio;

	cam_fill_csio(csio, 
		      /* retries */ cd_retry_count, 
		      /* cbfcnp */ cddone, 
		      /* flags */ CAM_DIR_IN,
		      /* tag_action */ MSG_SIMPLE_Q_TAG,
		      /* data_ptr */ data,
		      /* dxfer_len */ len,
		      /* sense_len */ SSD_FULL_SIZE,
		      sizeof(struct scsi_read_toc),
 		      /* timeout */ 50000);

	scsi_cmd = (struct scsi_read_toc *)&csio->cdb_io.cdb_bytes;
	bzero (scsi_cmd, sizeof(*scsi_cmd));

	if (mode == CD_MSF_FORMAT)
		scsi_cmd->byte2 |= CD_MSF;
	scsi_cmd->from_track = start;
	/* scsi_ulto2b(ntoc, (u_int8_t *)scsi_cmd->data_len); */
	scsi_cmd->data_len[0] = (ntoc) >> 8;
	scsi_cmd->data_len[1] = (ntoc) & 0xff;

	scsi_cmd->op_code = READ_TOC;

	error = cdrunccb(ccb, cderror, /*cam_flags*/CAM_RETRY_SELTO,
			 /*sense_flags*/SF_RETRY_UA | sense_flags);

	xpt_release_ccb(ccb);

	return(error);
}

static int
cdreadsubchannel(struct cam_periph *periph, u_int32_t mode, 
		 u_int32_t format, int track, 
		 struct cd_sub_channel_info *data, u_int32_t len) 
{
	struct scsi_read_subchannel *scsi_cmd;
        struct ccb_scsiio *csio;
	union ccb *ccb;
	int error;

	error = 0;

	ccb = cdgetccb(periph, CAM_PRIORITY_NORMAL);

	csio = &ccb->csio;

	cam_fill_csio(csio, 
		      /* retries */ cd_retry_count, 
		      /* cbfcnp */ cddone, 
		      /* flags */ CAM_DIR_IN,
		      /* tag_action */ MSG_SIMPLE_Q_TAG,
		      /* data_ptr */ (u_int8_t *)data,
		      /* dxfer_len */ len,
		      /* sense_len */ SSD_FULL_SIZE,
		      sizeof(struct scsi_read_subchannel),
 		      /* timeout */ 50000);

	scsi_cmd = (struct scsi_read_subchannel *)&csio->cdb_io.cdb_bytes;
	bzero (scsi_cmd, sizeof(*scsi_cmd));

	scsi_cmd->op_code = READ_SUBCHANNEL;
	if (mode == CD_MSF_FORMAT)
		scsi_cmd->byte1 |= CD_MSF;
	scsi_cmd->byte2 = SRS_SUBQ;
	scsi_cmd->subchan_format = format;
	scsi_cmd->track = track;
	scsi_ulto2b(len, (u_int8_t *)scsi_cmd->data_len);
	scsi_cmd->control = 0;

	error = cdrunccb(ccb, cderror, /*cam_flags*/CAM_RETRY_SELTO,
			 /*sense_flags*/SF_RETRY_UA);

	xpt_release_ccb(ccb);

	return(error);
}


/*
 * All MODE_SENSE requests in the cd(4) driver MUST go through this
 * routine.  See comments in cd6byteworkaround() for details.
 */
static int
cdgetmode(struct cam_periph *periph, struct cd_mode_params *data,
	  u_int32_t page)
{
	struct ccb_scsiio *csio;
	struct cd_softc *softc;
	union ccb *ccb;
	int param_len;
	int error;

	softc = (struct cd_softc *)periph->softc;

	ccb = cdgetccb(periph, CAM_PRIORITY_NORMAL);

	csio = &ccb->csio;

	data->cdb_size = softc->minimum_command_size;
	if (data->cdb_size < 10)
		param_len = sizeof(struct cd_mode_data);
	else
		param_len = sizeof(struct cd_mode_data_10);

	/* Don't say we've got more room than we actually allocated */
	param_len = min(param_len, data->alloc_len);

	scsi_mode_sense_len(csio,
			    /* retries */ cd_retry_count,
			    /* cbfcnp */ cddone,
			    /* tag_action */ MSG_SIMPLE_Q_TAG,
			    /* dbd */ 0,
			    /* page_code */ SMS_PAGE_CTRL_CURRENT,
			    /* page */ page,
			    /* param_buf */ data->mode_buf,
			    /* param_len */ param_len,
			    /* minimum_cmd_size */ softc->minimum_command_size,
			    /* sense_len */ SSD_FULL_SIZE,
			    /* timeout */ 50000);

	/*
	 * It would be nice not to have to do this, but there's no
	 * available pointer in the CCB that would allow us to stuff the
	 * mode params structure in there and retrieve it in
	 * cd6byteworkaround(), so we can set the cdb size.  The cdb size
	 * lets the caller know what CDB size we ended up using, so they
	 * can find the actual mode page offset.
	 */
	STAILQ_INSERT_TAIL(&softc->mode_queue, data, links);

	error = cdrunccb(ccb, cderror, /*cam_flags*/CAM_RETRY_SELTO,
			 /*sense_flags*/SF_RETRY_UA);

	xpt_release_ccb(ccb);

	STAILQ_REMOVE(&softc->mode_queue, data, cd_mode_params, links);

	/*
	 * This is a bit of belt-and-suspenders checking, but if we run
	 * into a situation where the target sends back multiple block
	 * descriptors, we might not have enough space in the buffer to
	 * see the whole mode page.  Better to return an error than
	 * potentially access memory beyond our malloced region.
	 */
	if (error == 0) {
		u_int32_t data_len;

		if (data->cdb_size == 10) {
			struct scsi_mode_header_10 *hdr10;

			hdr10 = (struct scsi_mode_header_10 *)data->mode_buf;
			data_len = scsi_2btoul(hdr10->data_length);
			data_len += sizeof(hdr10->data_length);
		} else {
			struct scsi_mode_header_6 *hdr6;

			hdr6 = (struct scsi_mode_header_6 *)data->mode_buf;
			data_len = hdr6->data_length;
			data_len += sizeof(hdr6->data_length);
		}

		/*
		 * Complain if there is more mode data available than we
		 * allocated space for.  This could potentially happen if
		 * we miscalculated the page length for some reason, if the
		 * drive returns multiple block descriptors, or if it sets
		 * the data length incorrectly.
		 */
		if (data_len > data->alloc_len) {
			xpt_print(periph->path, "allocated modepage %d length "
			    "%d < returned length %d\n", page, data->alloc_len,
			    data_len);
			error = ENOSPC;
		}
	}
	return (error);
}

/*
 * All MODE_SELECT requests in the cd(4) driver MUST go through this
 * routine.  See comments in cd6byteworkaround() for details.
 */
static int
cdsetmode(struct cam_periph *periph, struct cd_mode_params *data)
{
	struct ccb_scsiio *csio;
	struct cd_softc *softc;
	union ccb *ccb;
	int cdb_size, param_len;
	int error;

	softc = (struct cd_softc *)periph->softc;

	ccb = cdgetccb(periph, CAM_PRIORITY_NORMAL);

	csio = &ccb->csio;

	error = 0;

	/*
	 * If the data is formatted for the 10 byte version of the mode
	 * select parameter list, we need to use the 10 byte CDB.
	 * Otherwise, we use whatever the stored minimum command size.
	 */
	if (data->cdb_size == 10)
		cdb_size = data->cdb_size;
	else
		cdb_size = softc->minimum_command_size;

	if (cdb_size >= 10) {
		struct scsi_mode_header_10 *mode_header;
		u_int32_t data_len;

		mode_header = (struct scsi_mode_header_10 *)data->mode_buf;

		data_len = scsi_2btoul(mode_header->data_length);

		scsi_ulto2b(0, mode_header->data_length);
		/*
		 * SONY drives do not allow a mode select with a medium_type
		 * value that has just been returned by a mode sense; use a
		 * medium_type of 0 (Default) instead.
		 */
		mode_header->medium_type = 0;

		/*
		 * Pass back whatever the drive passed to us, plus the size
		 * of the data length field.
		 */
		param_len = data_len + sizeof(mode_header->data_length);

	} else {
		struct scsi_mode_header_6 *mode_header;

		mode_header = (struct scsi_mode_header_6 *)data->mode_buf;

		param_len = mode_header->data_length + 1;

		mode_header->data_length = 0;
		/*
		 * SONY drives do not allow a mode select with a medium_type
		 * value that has just been returned by a mode sense; use a
		 * medium_type of 0 (Default) instead.
		 */
		mode_header->medium_type = 0;
	}

	/* Don't say we've got more room than we actually allocated */
	param_len = min(param_len, data->alloc_len);

	scsi_mode_select_len(csio,
			     /* retries */ cd_retry_count,
			     /* cbfcnp */ cddone,
			     /* tag_action */ MSG_SIMPLE_Q_TAG,
			     /* scsi_page_fmt */ 1,
			     /* save_pages */ 0,
			     /* param_buf */ data->mode_buf,
			     /* param_len */ param_len,
			     /* minimum_cmd_size */ cdb_size,
			     /* sense_len */ SSD_FULL_SIZE,
			     /* timeout */ 50000);

	/* See comments in cdgetmode() and cd6byteworkaround(). */
	STAILQ_INSERT_TAIL(&softc->mode_queue, data, links);

	error = cdrunccb(ccb, cderror, /*cam_flags*/CAM_RETRY_SELTO,
			 /*sense_flags*/SF_RETRY_UA);

	xpt_release_ccb(ccb);

	STAILQ_REMOVE(&softc->mode_queue, data, cd_mode_params, links);

	return (error);
}


static int 
cdplay(struct cam_periph *periph, u_int32_t blk, u_int32_t len)
{
	struct ccb_scsiio *csio;
	union ccb *ccb;
	int error;
	u_int8_t cdb_len;

	error = 0;
	ccb = cdgetccb(periph, CAM_PRIORITY_NORMAL);
	csio = &ccb->csio;
	/*
	 * Use the smallest possible command to perform the operation.
	 */
	if ((len & 0xffff0000) == 0) {
		/*
		 * We can fit in a 10 byte cdb.
		 */
		struct scsi_play_10 *scsi_cmd;

		scsi_cmd = (struct scsi_play_10 *)&csio->cdb_io.cdb_bytes;
		bzero (scsi_cmd, sizeof(*scsi_cmd));
		scsi_cmd->op_code = PLAY_10;
		scsi_ulto4b(blk, (u_int8_t *)scsi_cmd->blk_addr);
		scsi_ulto2b(len, (u_int8_t *)scsi_cmd->xfer_len);
		cdb_len = sizeof(*scsi_cmd);
	} else  {
		struct scsi_play_12 *scsi_cmd;

		scsi_cmd = (struct scsi_play_12 *)&csio->cdb_io.cdb_bytes;
		bzero (scsi_cmd, sizeof(*scsi_cmd));
		scsi_cmd->op_code = PLAY_12;
		scsi_ulto4b(blk, (u_int8_t *)scsi_cmd->blk_addr);
		scsi_ulto4b(len, (u_int8_t *)scsi_cmd->xfer_len);
		cdb_len = sizeof(*scsi_cmd);
	}
	cam_fill_csio(csio,
		      /*retries*/ cd_retry_count,
		      cddone,
		      /*flags*/CAM_DIR_NONE,
		      MSG_SIMPLE_Q_TAG,
		      /*dataptr*/NULL,
		      /*datalen*/0,
		      /*sense_len*/SSD_FULL_SIZE,
		      cdb_len,
		      /*timeout*/50 * 1000);

	error = cdrunccb(ccb, cderror, /*cam_flags*/CAM_RETRY_SELTO,
			 /*sense_flags*/SF_RETRY_UA);

	xpt_release_ccb(ccb);

	return(error);
}

static int
cdplaymsf(struct cam_periph *periph, u_int32_t startm, u_int32_t starts,
	  u_int32_t startf, u_int32_t endm, u_int32_t ends, u_int32_t endf)
{
	struct scsi_play_msf *scsi_cmd;
        struct ccb_scsiio *csio;
	union ccb *ccb;
	int error;

	error = 0;

	ccb = cdgetccb(periph, CAM_PRIORITY_NORMAL);

	csio = &ccb->csio;

	cam_fill_csio(csio, 
		      /* retries */ cd_retry_count, 
		      /* cbfcnp */ cddone, 
		      /* flags */ CAM_DIR_NONE,
		      /* tag_action */ MSG_SIMPLE_Q_TAG,
		      /* data_ptr */ NULL,
		      /* dxfer_len */ 0,
		      /* sense_len */ SSD_FULL_SIZE,
		      sizeof(struct scsi_play_msf),
 		      /* timeout */ 50000);

	scsi_cmd = (struct scsi_play_msf *)&csio->cdb_io.cdb_bytes;
	bzero (scsi_cmd, sizeof(*scsi_cmd));

        scsi_cmd->op_code = PLAY_MSF;
        scsi_cmd->start_m = startm;
        scsi_cmd->start_s = starts;
        scsi_cmd->start_f = startf;
        scsi_cmd->end_m = endm;
        scsi_cmd->end_s = ends;
        scsi_cmd->end_f = endf; 

	error = cdrunccb(ccb, cderror, /*cam_flags*/CAM_RETRY_SELTO,
			 /*sense_flags*/SF_RETRY_UA);
	
	xpt_release_ccb(ccb);

	return(error);
}


static int
cdplaytracks(struct cam_periph *periph, u_int32_t strack, u_int32_t sindex,
	     u_int32_t etrack, u_int32_t eindex)
{
	struct scsi_play_track *scsi_cmd;
        struct ccb_scsiio *csio;
	union ccb *ccb;
	int error;

	error = 0;

	ccb = cdgetccb(periph, CAM_PRIORITY_NORMAL);

	csio = &ccb->csio;

	cam_fill_csio(csio, 
		      /* retries */ cd_retry_count, 
		      /* cbfcnp */ cddone, 
		      /* flags */ CAM_DIR_NONE,
		      /* tag_action */ MSG_SIMPLE_Q_TAG,
		      /* data_ptr */ NULL,
		      /* dxfer_len */ 0,
		      /* sense_len */ SSD_FULL_SIZE,
		      sizeof(struct scsi_play_track),
 		      /* timeout */ 50000);

	scsi_cmd = (struct scsi_play_track *)&csio->cdb_io.cdb_bytes;
	bzero (scsi_cmd, sizeof(*scsi_cmd));

        scsi_cmd->op_code = PLAY_TRACK;
        scsi_cmd->start_track = strack;
        scsi_cmd->start_index = sindex;
        scsi_cmd->end_track = etrack;
        scsi_cmd->end_index = eindex;

	error = cdrunccb(ccb, cderror, /*cam_flags*/CAM_RETRY_SELTO,
			 /*sense_flags*/SF_RETRY_UA);

	xpt_release_ccb(ccb);

	return(error);
}

static int
cdpause(struct cam_periph *periph, u_int32_t go)
{
	struct scsi_pause *scsi_cmd;
        struct ccb_scsiio *csio;
	union ccb *ccb;
	int error;

	error = 0;

	ccb = cdgetccb(periph, CAM_PRIORITY_NORMAL);

	csio = &ccb->csio;

	cam_fill_csio(csio, 
		      /* retries */ cd_retry_count, 
		      /* cbfcnp */ cddone, 
		      /* flags */ CAM_DIR_NONE,
		      /* tag_action */ MSG_SIMPLE_Q_TAG,
		      /* data_ptr */ NULL,
		      /* dxfer_len */ 0,
		      /* sense_len */ SSD_FULL_SIZE,
		      sizeof(struct scsi_pause),
 		      /* timeout */ 50000);

	scsi_cmd = (struct scsi_pause *)&csio->cdb_io.cdb_bytes;
	bzero (scsi_cmd, sizeof(*scsi_cmd));

        scsi_cmd->op_code = PAUSE;
	scsi_cmd->resume = go;

	error = cdrunccb(ccb, cderror, /*cam_flags*/CAM_RETRY_SELTO,
			 /*sense_flags*/SF_RETRY_UA);

	xpt_release_ccb(ccb);

	return(error);
}

static int
cdstartunit(struct cam_periph *periph, int load)
{
	union ccb *ccb;
	int error;

	error = 0;

	ccb = cdgetccb(periph, CAM_PRIORITY_NORMAL);

	scsi_start_stop(&ccb->csio,
			/* retries */ cd_retry_count,
			/* cbfcnp */ cddone,
			/* tag_action */ MSG_SIMPLE_Q_TAG,
			/* start */ TRUE,
			/* load_eject */ load,
			/* immediate */ FALSE,
			/* sense_len */ SSD_FULL_SIZE,
			/* timeout */ 50000);

	error = cdrunccb(ccb, cderror, /*cam_flags*/CAM_RETRY_SELTO,
			 /*sense_flags*/SF_RETRY_UA);

	xpt_release_ccb(ccb);

	return(error);
}

static int
cdstopunit(struct cam_periph *periph, u_int32_t eject)
{
	union ccb *ccb;
	int error;

	error = 0;

	ccb = cdgetccb(periph, CAM_PRIORITY_NORMAL);

	scsi_start_stop(&ccb->csio,
			/* retries */ cd_retry_count,
			/* cbfcnp */ cddone,
			/* tag_action */ MSG_SIMPLE_Q_TAG,
			/* start */ FALSE,
			/* load_eject */ eject,
			/* immediate */ FALSE,
			/* sense_len */ SSD_FULL_SIZE,
			/* timeout */ 50000);

	error = cdrunccb(ccb, cderror, /*cam_flags*/CAM_RETRY_SELTO,
			 /*sense_flags*/SF_RETRY_UA);

	xpt_release_ccb(ccb);

	return(error);
}

static int
cdsetspeed(struct cam_periph *periph, u_int32_t rdspeed, u_int32_t wrspeed)
{
	struct scsi_set_speed *scsi_cmd;
	struct ccb_scsiio *csio;
	union ccb *ccb;
	int error;

	error = 0;
	ccb = cdgetccb(periph, CAM_PRIORITY_NORMAL);
	csio = &ccb->csio;

	/* Preserve old behavior: units in multiples of CDROM speed */
	if (rdspeed < 177)
		rdspeed *= 177;
	if (wrspeed < 177)
		wrspeed *= 177;

	cam_fill_csio(csio,
		      /* retries */ cd_retry_count,
		      /* cbfcnp */ cddone,
		      /* flags */ CAM_DIR_NONE,
		      /* tag_action */ MSG_SIMPLE_Q_TAG,
		      /* data_ptr */ NULL,
		      /* dxfer_len */ 0,
		      /* sense_len */ SSD_FULL_SIZE,
		      sizeof(struct scsi_set_speed),
 		      /* timeout */ 50000);

	scsi_cmd = (struct scsi_set_speed *)&csio->cdb_io.cdb_bytes;
	bzero(scsi_cmd, sizeof(*scsi_cmd));

	scsi_cmd->opcode = SET_CD_SPEED;
	scsi_ulto2b(rdspeed, scsi_cmd->readspeed);
	scsi_ulto2b(wrspeed, scsi_cmd->writespeed);

	error = cdrunccb(ccb, cderror, /*cam_flags*/CAM_RETRY_SELTO,
			 /*sense_flags*/SF_RETRY_UA);

	xpt_release_ccb(ccb);

	return(error);
}

static int
cdreportkey(struct cam_periph *periph, struct dvd_authinfo *authinfo)
{
	union ccb *ccb;
	u_int8_t *databuf;
	u_int32_t lba;
	int error;
	int length;

	error = 0;
	databuf = NULL;
	lba = 0;

	switch (authinfo->format) {
	case DVD_REPORT_AGID:
		length = sizeof(struct scsi_report_key_data_agid);
		break;
	case DVD_REPORT_CHALLENGE:
		length = sizeof(struct scsi_report_key_data_challenge);
		break;
	case DVD_REPORT_KEY1:
		length = sizeof(struct scsi_report_key_data_key1_key2);
		break;
	case DVD_REPORT_TITLE_KEY:
		length = sizeof(struct scsi_report_key_data_title);
		/* The lba field is only set for the title key */
		lba = authinfo->lba;
		break;
	case DVD_REPORT_ASF:
		length = sizeof(struct scsi_report_key_data_asf);
		break;
	case DVD_REPORT_RPC:
		length = sizeof(struct scsi_report_key_data_rpc);
		break;
	case DVD_INVALIDATE_AGID:
		length = 0;
		break;
	default:
		return (EINVAL);
	}

	if (length != 0) {
		databuf = malloc(length, M_DEVBUF, M_WAITOK | M_ZERO);
	} else
		databuf = NULL;

	cam_periph_lock(periph);
	ccb = cdgetccb(periph, CAM_PRIORITY_NORMAL);

	scsi_report_key(&ccb->csio,
			/* retries */ cd_retry_count,
			/* cbfcnp */ cddone,
			/* tag_action */ MSG_SIMPLE_Q_TAG,
			/* lba */ lba,
			/* agid */ authinfo->agid,
			/* key_format */ authinfo->format,
			/* data_ptr */ databuf,
			/* dxfer_len */ length,
			/* sense_len */ SSD_FULL_SIZE,
			/* timeout */ 50000);

	error = cdrunccb(ccb, cderror, /*cam_flags*/CAM_RETRY_SELTO,
			 /*sense_flags*/SF_RETRY_UA);

	if (error != 0)
		goto bailout;

	if (ccb->csio.resid != 0) {
		xpt_print(periph->path, "warning, residual for report key "
		    "command is %d\n", ccb->csio.resid);
	}

	switch(authinfo->format) {
	case DVD_REPORT_AGID: {
		struct scsi_report_key_data_agid *agid_data;

		agid_data = (struct scsi_report_key_data_agid *)databuf;

		authinfo->agid = (agid_data->agid & RKD_AGID_MASK) >>
			RKD_AGID_SHIFT;
		break;
	}
	case DVD_REPORT_CHALLENGE: {
		struct scsi_report_key_data_challenge *chal_data;

		chal_data = (struct scsi_report_key_data_challenge *)databuf;

		bcopy(chal_data->challenge_key, authinfo->keychal,
		      min(sizeof(chal_data->challenge_key),
		          sizeof(authinfo->keychal)));
		break;
	}
	case DVD_REPORT_KEY1: {
		struct scsi_report_key_data_key1_key2 *key1_data;

		key1_data = (struct scsi_report_key_data_key1_key2 *)databuf;

		bcopy(key1_data->key1, authinfo->keychal,
		      min(sizeof(key1_data->key1), sizeof(authinfo->keychal)));
		break;
	}
	case DVD_REPORT_TITLE_KEY: {
		struct scsi_report_key_data_title *title_data;

		title_data = (struct scsi_report_key_data_title *)databuf;

		authinfo->cpm = (title_data->byte0 & RKD_TITLE_CPM) >>
			RKD_TITLE_CPM_SHIFT;
		authinfo->cp_sec = (title_data->byte0 & RKD_TITLE_CP_SEC) >>
			RKD_TITLE_CP_SEC_SHIFT;
		authinfo->cgms = (title_data->byte0 & RKD_TITLE_CMGS_MASK) >>
			RKD_TITLE_CMGS_SHIFT;
		bcopy(title_data->title_key, authinfo->keychal,
		      min(sizeof(title_data->title_key),
			  sizeof(authinfo->keychal)));
		break;
	}
	case DVD_REPORT_ASF: {
		struct scsi_report_key_data_asf *asf_data;

		asf_data = (struct scsi_report_key_data_asf *)databuf;

		authinfo->asf = asf_data->success & RKD_ASF_SUCCESS;
		break;
	}
	case DVD_REPORT_RPC: {
		struct scsi_report_key_data_rpc *rpc_data;

		rpc_data = (struct scsi_report_key_data_rpc *)databuf;

		authinfo->reg_type = (rpc_data->byte4 & RKD_RPC_TYPE_MASK) >>
			RKD_RPC_TYPE_SHIFT;
		authinfo->vend_rsts =
			(rpc_data->byte4 & RKD_RPC_VENDOR_RESET_MASK) >>
			RKD_RPC_VENDOR_RESET_SHIFT;
		authinfo->user_rsts = rpc_data->byte4 & RKD_RPC_USER_RESET_MASK;
		authinfo->region = rpc_data->region_mask;
		authinfo->rpc_scheme = rpc_data->rpc_scheme1;
		break;
	}
	case DVD_INVALIDATE_AGID:
		break;
	default:
		/* This should be impossible, since we checked above */
		error = EINVAL;
		goto bailout;
		break; /* NOTREACHED */
	}

bailout:
	xpt_release_ccb(ccb);
	cam_periph_unlock(periph);

	if (databuf != NULL)
		free(databuf, M_DEVBUF);

	return(error);
}

static int
cdsendkey(struct cam_periph *periph, struct dvd_authinfo *authinfo)
{
	union ccb *ccb;
	u_int8_t *databuf;
	int length;
	int error;

	error = 0;
	databuf = NULL;

	switch(authinfo->format) {
	case DVD_SEND_CHALLENGE: {
		struct scsi_report_key_data_challenge *challenge_data;

		length = sizeof(*challenge_data);

		challenge_data = malloc(length, M_DEVBUF, M_WAITOK | M_ZERO);

		databuf = (u_int8_t *)challenge_data;

		scsi_ulto2b(length - sizeof(challenge_data->data_len),
			    challenge_data->data_len);

		bcopy(authinfo->keychal, challenge_data->challenge_key,
		      min(sizeof(authinfo->keychal),
			  sizeof(challenge_data->challenge_key)));
		break;
	}
	case DVD_SEND_KEY2: {
		struct scsi_report_key_data_key1_key2 *key2_data;

		length = sizeof(*key2_data);

		key2_data = malloc(length, M_DEVBUF, M_WAITOK | M_ZERO);

		databuf = (u_int8_t *)key2_data;

		scsi_ulto2b(length - sizeof(key2_data->data_len),
			    key2_data->data_len);

		bcopy(authinfo->keychal, key2_data->key1,
		      min(sizeof(authinfo->keychal), sizeof(key2_data->key1)));

		break;
	}
	case DVD_SEND_RPC: {
		struct scsi_send_key_data_rpc *rpc_data;

		length = sizeof(*rpc_data);

		rpc_data = malloc(length, M_DEVBUF, M_WAITOK | M_ZERO);

		databuf = (u_int8_t *)rpc_data;

		scsi_ulto2b(length - sizeof(rpc_data->data_len),
			    rpc_data->data_len);

		rpc_data->region_code = authinfo->region;
		break;
	}
	default:
		return (EINVAL);
	}

	cam_periph_lock(periph);
	ccb = cdgetccb(periph, CAM_PRIORITY_NORMAL);

	scsi_send_key(&ccb->csio,
		      /* retries */ cd_retry_count,
		      /* cbfcnp */ cddone,
		      /* tag_action */ MSG_SIMPLE_Q_TAG,
		      /* agid */ authinfo->agid,
		      /* key_format */ authinfo->format,
		      /* data_ptr */ databuf,
		      /* dxfer_len */ length,
		      /* sense_len */ SSD_FULL_SIZE,
		      /* timeout */ 50000);

	error = cdrunccb(ccb, cderror, /*cam_flags*/CAM_RETRY_SELTO,
			 /*sense_flags*/SF_RETRY_UA);

	xpt_release_ccb(ccb);
	cam_periph_unlock(periph);

	if (databuf != NULL)
		free(databuf, M_DEVBUF);

	return(error);
}

static int
cdreaddvdstructure(struct cam_periph *periph, struct dvd_struct *dvdstruct)
{
	union ccb *ccb;
	u_int8_t *databuf;
	u_int32_t address;
	int error;
	int length;

	error = 0;
	databuf = NULL;
	/* The address is reserved for many of the formats */
	address = 0;

	switch(dvdstruct->format) {
	case DVD_STRUCT_PHYSICAL:
		length = sizeof(struct scsi_read_dvd_struct_data_physical);
		break;
	case DVD_STRUCT_COPYRIGHT:
		length = sizeof(struct scsi_read_dvd_struct_data_copyright);
		break;
	case DVD_STRUCT_DISCKEY:
		length = sizeof(struct scsi_read_dvd_struct_data_disc_key);
		break;
	case DVD_STRUCT_BCA:
		length = sizeof(struct scsi_read_dvd_struct_data_bca);
		break;
	case DVD_STRUCT_MANUFACT:
		length = sizeof(struct scsi_read_dvd_struct_data_manufacturer);
		break;
	case DVD_STRUCT_CMI:
		return (ENODEV);
	case DVD_STRUCT_PROTDISCID:
		length = sizeof(struct scsi_read_dvd_struct_data_prot_discid);
		break;
	case DVD_STRUCT_DISCKEYBLOCK:
		length = sizeof(struct scsi_read_dvd_struct_data_disc_key_blk);
		break;
	case DVD_STRUCT_DDS:
		length = sizeof(struct scsi_read_dvd_struct_data_dds);
		break;
	case DVD_STRUCT_MEDIUM_STAT:
		length = sizeof(struct scsi_read_dvd_struct_data_medium_status);
		break;
	case DVD_STRUCT_SPARE_AREA:
		length = sizeof(struct scsi_read_dvd_struct_data_spare_area);
		break;
	case DVD_STRUCT_RMD_LAST:
		return (ENODEV);
	case DVD_STRUCT_RMD_RMA:
		return (ENODEV);
	case DVD_STRUCT_PRERECORDED:
		length = sizeof(struct scsi_read_dvd_struct_data_leadin);
		break;
	case DVD_STRUCT_UNIQUEID:
		length = sizeof(struct scsi_read_dvd_struct_data_disc_id);
		break;
	case DVD_STRUCT_DCB:
		return (ENODEV);
	case DVD_STRUCT_LIST:
		/*
		 * This is the maximum allocation length for the READ DVD
		 * STRUCTURE command.  There's nothing in the MMC3 spec
		 * that indicates a limit in the amount of data that can
		 * be returned from this call, other than the limits
		 * imposed by the 2-byte length variables.
		 */
		length = 65535;
		break;
	default:
		return (EINVAL);
	}

	if (length != 0) {
		databuf = malloc(length, M_DEVBUF, M_WAITOK | M_ZERO);
	} else
		databuf = NULL;

	cam_periph_lock(periph);
	ccb = cdgetccb(periph, CAM_PRIORITY_NORMAL);

	scsi_read_dvd_structure(&ccb->csio,
				/* retries */ cd_retry_count,
				/* cbfcnp */ cddone,
				/* tag_action */ MSG_SIMPLE_Q_TAG,
				/* lba */ address,
				/* layer_number */ dvdstruct->layer_num,
				/* key_format */ dvdstruct->format,
				/* agid */ dvdstruct->agid,
				/* data_ptr */ databuf,
				/* dxfer_len */ length,
				/* sense_len */ SSD_FULL_SIZE,
				/* timeout */ 50000);

	error = cdrunccb(ccb, cderror, /*cam_flags*/CAM_RETRY_SELTO,
			 /*sense_flags*/SF_RETRY_UA);

	if (error != 0)
		goto bailout;

	switch(dvdstruct->format) {
	case DVD_STRUCT_PHYSICAL: {
		struct scsi_read_dvd_struct_data_layer_desc *inlayer;
		struct dvd_layer *outlayer;
		struct scsi_read_dvd_struct_data_physical *phys_data;

		phys_data =
			(struct scsi_read_dvd_struct_data_physical *)databuf;
		inlayer = &phys_data->layer_desc;
		outlayer = (struct dvd_layer *)&dvdstruct->data;

		dvdstruct->length = sizeof(*inlayer);

		outlayer->book_type = (inlayer->book_type_version &
			RDSD_BOOK_TYPE_MASK) >> RDSD_BOOK_TYPE_SHIFT;
		outlayer->book_version = (inlayer->book_type_version &
			RDSD_BOOK_VERSION_MASK);
		outlayer->disc_size = (inlayer->disc_size_max_rate &
			RDSD_DISC_SIZE_MASK) >> RDSD_DISC_SIZE_SHIFT;
		outlayer->max_rate = (inlayer->disc_size_max_rate &
			RDSD_MAX_RATE_MASK);
		outlayer->nlayers = (inlayer->layer_info &
			RDSD_NUM_LAYERS_MASK) >> RDSD_NUM_LAYERS_SHIFT;
		outlayer->track_path = (inlayer->layer_info &
			RDSD_TRACK_PATH_MASK) >> RDSD_TRACK_PATH_SHIFT;
		outlayer->layer_type = (inlayer->layer_info &
			RDSD_LAYER_TYPE_MASK);
		outlayer->linear_density = (inlayer->density &
			RDSD_LIN_DENSITY_MASK) >> RDSD_LIN_DENSITY_SHIFT;
		outlayer->track_density = (inlayer->density &
			RDSD_TRACK_DENSITY_MASK);
		outlayer->bca = (inlayer->bca & RDSD_BCA_MASK) >>
			RDSD_BCA_SHIFT;
		outlayer->start_sector = scsi_3btoul(inlayer->main_data_start);
		outlayer->end_sector = scsi_3btoul(inlayer->main_data_end);
		outlayer->end_sector_l0 =
			scsi_3btoul(inlayer->end_sector_layer0);
		break;
	}
	case DVD_STRUCT_COPYRIGHT: {
		struct scsi_read_dvd_struct_data_copyright *copy_data;

		copy_data = (struct scsi_read_dvd_struct_data_copyright *)
			databuf;

		dvdstruct->cpst = copy_data->cps_type;
		dvdstruct->rmi = copy_data->region_info;
		dvdstruct->length = 0;

		break;
	}
	default:
		/*
		 * Tell the user what the overall length is, no matter
		 * what we can actually fit in the data buffer.
		 */
		dvdstruct->length = length - ccb->csio.resid - 
			sizeof(struct scsi_read_dvd_struct_data_header);

		/*
		 * But only actually copy out the smaller of what we read
		 * in or what the structure can take.
		 */
		bcopy(databuf + sizeof(struct scsi_read_dvd_struct_data_header),
		      dvdstruct->data,
		      min(sizeof(dvdstruct->data), dvdstruct->length));
		break;
	}

bailout:
	xpt_release_ccb(ccb);
	cam_periph_unlock(periph);

	if (databuf != NULL)
		free(databuf, M_DEVBUF);

	return(error);
}

void
scsi_report_key(struct ccb_scsiio *csio, u_int32_t retries,
		void (*cbfcnp)(struct cam_periph *, union ccb *),
		u_int8_t tag_action, u_int32_t lba, u_int8_t agid,
		u_int8_t key_format, u_int8_t *data_ptr, u_int32_t dxfer_len,
		u_int8_t sense_len, u_int32_t timeout)
{
	struct scsi_report_key *scsi_cmd;

	scsi_cmd = (struct scsi_report_key *)&csio->cdb_io.cdb_bytes;
	bzero(scsi_cmd, sizeof(*scsi_cmd));
	scsi_cmd->opcode = REPORT_KEY;
	scsi_ulto4b(lba, scsi_cmd->lba);
	scsi_ulto2b(dxfer_len, scsi_cmd->alloc_len);
	scsi_cmd->agid_keyformat = (agid << RK_KF_AGID_SHIFT) |
		(key_format & RK_KF_KEYFORMAT_MASK);

	cam_fill_csio(csio,
		      retries,
		      cbfcnp,
		      /*flags*/ (dxfer_len == 0) ? CAM_DIR_NONE : CAM_DIR_IN,
		      tag_action,
		      /*data_ptr*/ data_ptr,
		      /*dxfer_len*/ dxfer_len,
		      sense_len,
		      sizeof(*scsi_cmd),
		      timeout);
}

void
scsi_send_key(struct ccb_scsiio *csio, u_int32_t retries,
	      void (*cbfcnp)(struct cam_periph *, union ccb *),
	      u_int8_t tag_action, u_int8_t agid, u_int8_t key_format,
	      u_int8_t *data_ptr, u_int32_t dxfer_len, u_int8_t sense_len,
	      u_int32_t timeout)
{
	struct scsi_send_key *scsi_cmd;

	scsi_cmd = (struct scsi_send_key *)&csio->cdb_io.cdb_bytes;
	bzero(scsi_cmd, sizeof(*scsi_cmd));
	scsi_cmd->opcode = SEND_KEY;

	scsi_ulto2b(dxfer_len, scsi_cmd->param_len);
	scsi_cmd->agid_keyformat = (agid << RK_KF_AGID_SHIFT) |
		(key_format & RK_KF_KEYFORMAT_MASK);

	cam_fill_csio(csio,
		      retries,
		      cbfcnp,
		      /*flags*/ CAM_DIR_OUT,
		      tag_action,
		      /*data_ptr*/ data_ptr,
		      /*dxfer_len*/ dxfer_len,
		      sense_len,
		      sizeof(*scsi_cmd),
		      timeout);
}


void
scsi_read_dvd_structure(struct ccb_scsiio *csio, u_int32_t retries,
			void (*cbfcnp)(struct cam_periph *, union ccb *),
			u_int8_t tag_action, u_int32_t address,
			u_int8_t layer_number, u_int8_t format, u_int8_t agid,
			u_int8_t *data_ptr, u_int32_t dxfer_len,
			u_int8_t sense_len, u_int32_t timeout)
{
	struct scsi_read_dvd_structure *scsi_cmd;

	scsi_cmd = (struct scsi_read_dvd_structure *)&csio->cdb_io.cdb_bytes;
	bzero(scsi_cmd, sizeof(*scsi_cmd));
	scsi_cmd->opcode = READ_DVD_STRUCTURE;

	scsi_ulto4b(address, scsi_cmd->address);
	scsi_cmd->layer_number = layer_number;
	scsi_cmd->format = format;
	scsi_ulto2b(dxfer_len, scsi_cmd->alloc_len);
	/* The AGID is the top two bits of this byte */
	scsi_cmd->agid = agid << 6;

	cam_fill_csio(csio,
		      retries,
		      cbfcnp,
		      /*flags*/ CAM_DIR_IN,
		      tag_action,
		      /*data_ptr*/ data_ptr,
		      /*dxfer_len*/ dxfer_len,
		      sense_len,
		      sizeof(*scsi_cmd),
		      timeout);
}<|MERGE_RESOLUTION|>--- conflicted
+++ resolved
@@ -97,19 +97,14 @@
 	CD_FLAG_NEW_DISC	= 0x0002,
 	CD_FLAG_DISC_LOCKED	= 0x0004,
 	CD_FLAG_DISC_REMOVABLE	= 0x0008,
-<<<<<<< HEAD
-	CD_FLAG_TAGGED_QUEUING	= 0x0010,
-=======
 	CD_FLAG_SAW_MEDIA	= 0x0010,
->>>>>>> 85823a3b
 	CD_FLAG_CHANGER		= 0x0040,
 	CD_FLAG_ACTIVE		= 0x0080,
 	CD_FLAG_SCHED_ON_COMP	= 0x0100,
 	CD_FLAG_RETRY_UA	= 0x0200,
 	CD_FLAG_VALID_MEDIA	= 0x0400,
 	CD_FLAG_VALID_TOC	= 0x0800,
-	CD_FLAG_SCTX_INIT	= 0x1000,
-	CD_FLAG_OPEN		= 0x2000
+	CD_FLAG_SCTX_INIT	= 0x1000
 } cd_flags;
 
 typedef enum {
@@ -306,6 +301,9 @@
 #ifndef	CD_DEFAULT_RETRY
 #define	CD_DEFAULT_RETRY	4
 #endif
+#ifndef	CD_DEFAULT_TIMEOUT
+#define	CD_DEFAULT_TIMEOUT	30000
+#endif
 #ifndef CHANGER_MIN_BUSY_SECONDS
 #define CHANGER_MIN_BUSY_SECONDS	5
 #endif
@@ -315,6 +313,7 @@
 
 static int cd_poll_period = CD_DEFAULT_POLL_PERIOD;
 static int cd_retry_count = CD_DEFAULT_RETRY;
+static int cd_timeout = CD_DEFAULT_TIMEOUT;
 static int changer_min_busy_seconds = CHANGER_MIN_BUSY_SECONDS;
 static int changer_max_busy_seconds = CHANGER_MAX_BUSY_SECONDS;
 
@@ -327,6 +326,9 @@
 SYSCTL_INT(_kern_cam_cd, OID_AUTO, retry_count, CTLFLAG_RW,
            &cd_retry_count, 0, "Normal I/O retry count");
 TUNABLE_INT("kern.cam.cd.retry_count", &cd_retry_count);
+SYSCTL_INT(_kern_cam_cd, OID_AUTO, timeout, CTLFLAG_RW,
+	   &cd_timeout, 0, "Timeout, in us, for read operations");
+TUNABLE_INT("kern.cam.cd.timeout", &cd_timeout);
 SYSCTL_INT(_kern_cam_cd_changer, OID_AUTO, min_busy_seconds, CTLFLAG_RW,
 	   &changer_min_busy_seconds, 0, "Minimum changer scheduling quantum");
 TUNABLE_INT("kern.cam.cd.changer.min_busy_seconds", &changer_min_busy_seconds);
@@ -374,6 +376,20 @@
 	}
 }
 
+/*
+ * Callback from GEOM, called when it has finished cleaning up its
+ * resources.
+ */
+static void
+cddiskgonecb(struct disk *dp)
+{
+	struct cam_periph *periph;
+
+	periph = (struct cam_periph *)dp->d_drv1;
+
+	cam_periph_release(periph);
+}
+
 static void
 cdoninvalidate(struct cam_periph *periph)
 {
@@ -405,7 +421,7 @@
 		camq_remove(&softc->changer->devq, softc->pinfo.index);
 
 	disk_gone(softc->disk);
-	xpt_print(periph->path, "lost device\n");
+	xpt_print(periph->path, "lost device, %d refs\n", periph->refcount);
 }
 
 static void
@@ -695,8 +711,6 @@
 	bioq_init(&softc->bio_queue);
 	if (SID_IS_REMOVABLE(&cgd->inq_data))
 		softc->flags |= CD_FLAG_DISC_REMOVABLE;
-	if ((cgd->inq_data.flags & SID_CmdQue) != 0)
-		softc->flags |= CD_FLAG_TAGGED_QUEUING;
 
 	periph->softc = softc;
 	softc->periph = periph;
@@ -771,6 +785,7 @@
 	softc->disk->d_open = cdopen;
 	softc->disk->d_close = cdclose;
 	softc->disk->d_strategy = cdstrategy;
+	softc->disk->d_gone = cddiskgonecb;
 	softc->disk->d_ioctl = cdioctl;
 	softc->disk->d_name = "cd";
 	cam_strvis(softc->disk->d_descr, cgd->inq_data.vendor,
@@ -792,6 +807,19 @@
 	softc->disk->d_hba_device = cpi.hba_device;
 	softc->disk->d_hba_subvendor = cpi.hba_subvendor;
 	softc->disk->d_hba_subdevice = cpi.hba_subdevice;
+
+	/*
+	 * Acquire a reference to the periph before we register with GEOM.
+	 * We'll release this reference once GEOM calls us back (via
+	 * dadiskgonecb()) telling us that our provider has been freed.
+	 */
+	if (cam_periph_acquire(periph) != CAM_REQ_CMP) {
+		xpt_print(periph->path, "%s: lost periph during "
+			  "registration!\n", __func__);
+		cam_periph_lock(periph);
+		return (CAM_REQ_CMP_ERR);
+	}
+
 	disk_create(softc->disk, DISK_VERSION);
 	cam_periph_lock(periph);
 
@@ -1056,16 +1084,19 @@
 	cam_periph_lock(periph);
 
 	if (softc->flags & CD_FLAG_INVALID) {
+		cam_periph_release_locked(periph);
 		cam_periph_unlock(periph);
-		cam_periph_release(periph);
 		return(ENXIO);
 	}
 
 	if ((error = cam_periph_hold(periph, PRIBIO | PCATCH)) != 0) {
+		cam_periph_release_locked(periph);
 		cam_periph_unlock(periph);
-		cam_periph_release(periph);
 		return (error);
 	}
+
+	CAM_DEBUG(periph->path, CAM_DEBUG_TRACE | CAM_DEBUG_PERIPH,
+	    ("cdopen\n"));
 
 	/*
 	 * Check for media, and set the appropriate flags.  We don't bail
@@ -1077,14 +1108,7 @@
 	CAM_DEBUG(periph->path, CAM_DEBUG_TRACE, ("leaving cdopen\n"));
 	cam_periph_unhold(periph);
 
-	/* Closes aren't symmetrical with opens, so fix up the refcounting. */
-	if ((softc->flags & CD_FLAG_OPEN) == 0) {
-		softc->flags |= CD_FLAG_OPEN;
-		cam_periph_unlock(periph);
-	} else {
-		cam_periph_unlock(periph);
-		cam_periph_release(periph);
-	}
+	cam_periph_unlock(periph);
 
 	return (0);
 }
@@ -1102,7 +1126,14 @@
 	softc = (struct cd_softc *)periph->softc;
 
 	cam_periph_lock(periph);
-	cam_periph_hold(periph, PRIBIO);
+	if (cam_periph_hold(periph, PRIBIO) != 0) {
+		cam_periph_unlock(periph);
+		cam_periph_release(periph);
+		return (0);
+	}
+
+	CAM_DEBUG(periph->path, CAM_DEBUG_TRACE | CAM_DEBUG_PERIPH,
+	    ("cdclose\n"));
 
 	if ((softc->flags & CD_FLAG_DISC_REMOVABLE) != 0)
 		cdprevent(periph, PR_ALLOW);
@@ -1116,11 +1147,11 @@
 	/*
 	 * We'll check the media and toc again at the next open().
 	 */
-	softc->flags &= ~(CD_FLAG_VALID_MEDIA|CD_FLAG_VALID_TOC|CD_FLAG_OPEN);
+	softc->flags &= ~(CD_FLAG_VALID_MEDIA|CD_FLAG_VALID_TOC);
 
 	cam_periph_unhold(periph);
+	cam_periph_release_locked(periph);
 	cam_periph_unlock(periph);
-	cam_periph_release(periph);
 
 	return (0);
 }
@@ -1448,7 +1479,8 @@
 	}
 
 	cam_periph_lock(periph);
-	CAM_DEBUG(periph->path, CAM_DEBUG_TRACE, ("entering cdstrategy\n"));
+	CAM_DEBUG(periph->path, CAM_DEBUG_TRACE,
+	    ("cdstrategy(%p)\n", bp));
 
 	softc = (struct cd_softc *)periph->softc;
 
@@ -1551,8 +1583,9 @@
 					bp->bio_bcount / softc->params.blksize,
 					/* data_ptr */ bp->bio_data,
 					/* dxfer_len */ bp->bio_bcount,
-					/* sense_len */ SSD_FULL_SIZE,
-					/* timeout */ 30000);
+					/* sense_len */ cd_retry_count ?
+					  SSD_FULL_SIZE : SF_NO_PRINT,
+					/* timeout */ cd_timeout);
 			/* Use READ CD command for audio tracks. */
 			if (softc->params.blksize == 2352) {
 				start_ccb->csio.cdb_io.cdb_bytes[0] = READ_CD;
@@ -1736,13 +1769,7 @@
 				 * just return.
 				 */
 				return;
-<<<<<<< HEAD
-			} else if (error != 0) {
-
-				struct scsi_sense_data *sense;
-=======
 			} else {
->>>>>>> 85823a3b
 				int asc, ascq;
 				int sense_key, error_code;
 				int have_sense;
@@ -1765,20 +1792,12 @@
 				cgd.ccb_h.func_code = XPT_GDEV_TYPE;
 				xpt_action((union ccb *)&cgd);
 
-				if (((csio->ccb_h.flags & CAM_SENSE_PHYS) != 0)
-				 || ((csio->ccb_h.flags & CAM_SENSE_PTR) != 0)
-				 || ((status & CAM_AUTOSNS_VALID) == 0))
+				if (scsi_extract_sense_ccb(done_ccb,
+				    &error_code, &sense_key, &asc, &ascq))
+					have_sense = TRUE;
+				else
 					have_sense = FALSE;
-				else
-					have_sense = TRUE;
-
-				if (have_sense) {
-					sense = &csio->sense_data;
-					scsi_extract_sense_len(sense,
-					    csio->sense_len - csio->sense_resid,
-					    &error_code, &sense_key, &asc,
-					    &ascq, /*show_errors*/ 1);
-				}
+
 				/*
 				 * Attach to anything that claims to be a
 				 * CDROM or WORM device, as long as it
@@ -1954,12 +1973,11 @@
 		return(ENXIO);	
 
 	cam_periph_lock(periph);
-	CAM_DEBUG(periph->path, CAM_DEBUG_TRACE, ("entering cdioctl\n"));
 
 	softc = (struct cd_softc *)periph->softc;
 
-	CAM_DEBUG(periph->path, CAM_DEBUG_TRACE, 
-		  ("trying to do ioctl %#lx\n", cmd));
+	CAM_DEBUG(periph->path, CAM_DEBUG_TRACE,
+	    ("cdioctl(%#lx)\n", cmd));
 
 	if ((error = cam_periph_hold(periph, PRIBIO | PCATCH)) != 0) {
 		cam_periph_unlock(periph);
@@ -3225,7 +3243,7 @@
 {
 	struct cd_softc *softc;
 	struct cam_periph *periph;
-	int error;
+	int error, error_code, sense_key, asc, ascq;
 
 	periph = xpt_path_periph(ccb->ccb_h.path);
 	softc = (struct cd_softc *)periph->softc;
@@ -3239,21 +3257,9 @@
 	 */
 	if ((ccb->ccb_h.status & CAM_STATUS_MASK) == CAM_REQ_INVALID) {
 		error = cd6byteworkaround(ccb);
-	} else if (((ccb->ccb_h.status & CAM_STATUS_MASK) ==
-		     CAM_SCSI_STATUS_ERROR)
-	 && (ccb->ccb_h.status & CAM_AUTOSNS_VALID)
-	 && (ccb->csio.scsi_status == SCSI_STATUS_CHECK_COND)
-	 && ((ccb->ccb_h.flags & CAM_SENSE_PHYS) == 0)
-	 && ((ccb->ccb_h.flags & CAM_SENSE_PTR) == 0)) {
-		int sense_key, error_code, asc, ascq;
-
- 		scsi_extract_sense_len(&ccb->csio.sense_data,
-		    ccb->csio.sense_len - ccb->csio.sense_resid, &error_code,
-		    &sense_key, &asc, &ascq, /*show_errors*/ 1);
+	} else if (scsi_extract_sense_ccb(ccb,
+	    &error_code, &sense_key, &asc, &ascq)) {
 		if (sense_key == SSD_KEY_ILLEGAL_REQUEST)
-<<<<<<< HEAD
- 			error = cd6byteworkaround(ccb);
-=======
 			error = cd6byteworkaround(ccb);
 		else if (sense_key == SSD_KEY_UNIT_ATTENTION &&
 		    asc == 0x28 && ascq == 0x00)
@@ -3263,7 +3269,6 @@
 			softc->flags &= ~CD_FLAG_SAW_MEDIA;
 			disk_media_gone(softc->disk, M_NOWAIT);
 		}
->>>>>>> 85823a3b
 	}
 
 	if (error == ERESTART)
