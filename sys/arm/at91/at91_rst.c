--- conflicted
+++ resolved
@@ -42,50 +42,31 @@
 #define RST_TIMEOUT (5)	/* Seconds to hold NRST for hard reset */
 #define RST_TICK (20)	/* sample NRST at hz/RST_TICK intervals */
 
-<<<<<<< HEAD
-static int rst_intr(void *arg);
-
-static struct rst_softc {
-=======
 static int at91_rst_intr(void *arg);
 
 static struct at91_rst_softc {
->>>>>>> 85823a3b
 	struct resource	*mem_res;	/* Memory resource */
 	struct resource	*irq_res;	/* IRQ resource */
 	void		*intrhand;	/* Interrupt handle */
 	struct callout	tick_ch;	/* Tick callout */
 	device_t	sc_dev;
 	u_int		shutdown;	/* Shutdown in progress */
-<<<<<<< HEAD
-} *rst_sc;
-
-static inline uint32_t
-RD4(struct rst_softc *sc, bus_size_t off)
-=======
 } *at91_rst_sc;
 
 static inline uint32_t
 RD4(struct at91_rst_softc *sc, bus_size_t off)
->>>>>>> 85823a3b
 {
 
 	return (bus_read_4(sc->mem_res, off));
 }
 
 static inline void
-<<<<<<< HEAD
-WR4(struct rst_softc *sc, bus_size_t off, uint32_t val)
-=======
 WR4(struct at91_rst_softc *sc, bus_size_t off, uint32_t val)
->>>>>>> 85823a3b
 {
 
 	bus_write_4(sc->mem_res, off, val);
 }
 
-<<<<<<< HEAD
-=======
 void cpu_reset_sam9g20(void) __attribute__((weak));
 void cpu_reset_sam9g20(void) {}
 
@@ -109,34 +90,22 @@
 		continue;
 }
 
->>>>>>> 85823a3b
 static int
 at91_rst_probe(device_t dev)
 {
 
-	if (at91_is_sam9() || at91_is_sam9xe()) {
-		device_set_desc(dev, "AT91SAM9 Reset Controller");
-		return (0);
-	}
-	return (ENXIO);
+	device_set_desc(dev, "AT91SAM9 Reset Controller");
+	return (0);
 }
 
 static int
 at91_rst_attach(device_t dev)
 {
-<<<<<<< HEAD
-	struct rst_softc *sc;
-	const char *cause;
-	int rid, err;
-
-	rst_sc = sc = device_get_softc(dev);
-=======
 	struct at91_rst_softc *sc;
 	const char *cause;
 	int rid, err;
 
 	at91_rst_sc = sc = device_get_softc(dev);
->>>>>>> 85823a3b
 	sc->sc_dev = dev;
 
 	callout_init(&sc->tick_ch, 0);
@@ -160,19 +129,11 @@
 
 	/* Activate the interrupt. */
 	err = bus_setup_intr(dev, sc->irq_res, INTR_TYPE_MISC | INTR_MPSAFE,
-<<<<<<< HEAD
-	    rst_intr, NULL, sc, &sc->intrhand);
-	if (err)
-		device_printf(dev, "could not establish interrupt handler.\n");
-
-	WR4(rst_sc, RST_MR, RST_MR_ERSTL(0xd) | RST_MR_URSIEN | RST_MR_KEY);
-=======
 	    at91_rst_intr, NULL, sc, &sc->intrhand);
 	if (err)
 		device_printf(dev, "could not establish interrupt handler.\n");
 
 	WR4(at91_rst_sc, RST_MR, RST_MR_ERSTL(0xd) | RST_MR_URSIEN | RST_MR_KEY);
->>>>>>> 85823a3b
 
 	switch (RD4(sc, RST_SR) & RST_SR_RST_MASK) {
 		case	RST_SR_RST_POW:
@@ -196,25 +157,14 @@
 	}
 
 	device_printf(dev, "Reset cause: %s.\n", cause);
-<<<<<<< HEAD
-	/* cpu_reset_addr = cpu_reset; */
-
-=======
->>>>>>> 85823a3b
 out:
 	return (err);
 }
 
 static void
-<<<<<<< HEAD
-rst_tick(void *argp)
-{
-	struct rst_softc *sc = argp;
-=======
 at91_rst_tick(void *argp)
 {
 	struct at91_rst_softc *sc = argp;
->>>>>>> 85823a3b
 
 	if (sc->shutdown++ >= RST_TIMEOUT * RST_TICK) {
 		/* User released the button in morre than RST_TIMEOUT */
@@ -225,24 +175,11 @@
 		device_printf(sc->sc_dev, "shutting down...\n");
 		shutdown_nice(0);
 	} else {
-<<<<<<< HEAD
-		callout_reset(&sc->tick_ch, hz/RST_TICK, rst_tick, sc);
-=======
 		callout_reset(&sc->tick_ch, hz/RST_TICK, at91_rst_tick, sc);
->>>>>>> 85823a3b
 	}
 }
 
 static int
-<<<<<<< HEAD
-rst_intr(void *argp)
-{
-	struct rst_softc *sc = argp;
-
-	if (RD4(sc, RST_SR) & RST_SR_URSTS) {
-		if (sc->shutdown == 0)
-			callout_reset(&sc->tick_ch, hz/RST_TICK, rst_tick, sc);
-=======
 at91_rst_intr(void *argp)
 {
 	struct at91_rst_softc *sc = argp;
@@ -250,7 +187,6 @@
 	if (RD4(sc, RST_SR) & RST_SR_URSTS) {
 		if (sc->shutdown == 0)
 			callout_reset(&sc->tick_ch, hz/RST_TICK, at91_rst_tick, sc);
->>>>>>> 85823a3b
 		return (FILTER_HANDLED);
 	}
 	return (FILTER_STRAY);
@@ -265,44 +201,10 @@
 static driver_t at91_rst_driver = {
 	"at91_rst",
 	at91_rst_methods,
-<<<<<<< HEAD
-	sizeof(struct rst_softc),
-};
-
-static devclass_t at91_rst_devclass;
-
-DRIVER_MODULE(at91_rst, atmelarm, at91_rst_driver, at91_rst_devclass, NULL,
-    NULL);
-
-void cpu_reset_sam9g20(void) __attribute__((weak));
-void cpu_reset_sam9g20(void) {}
-
-void
-cpu_reset(void)
-{
-
-	if (rst_sc) {
-		cpu_reset_sam9g20(); /* May be null */
-
-		WR4(rst_sc, RST_MR,
-		    RST_MR_ERSTL(0xd) | RST_MR_URSTEN | RST_MR_KEY);
-
-		WR4(rst_sc, RST_CR,
-		    RST_CR_PROCRST |
-		    RST_CR_PERRST  |
-		    RST_CR_EXTRST  |
-		    RST_CR_KEY);
-	}
-
-	for(;;)
-		;
-}
-=======
 	sizeof(struct at91_rst_softc),
 };
 
 static devclass_t at91_rst_devclass;
 
 DRIVER_MODULE(at91_rst, atmelarm, at91_rst_driver, at91_rst_devclass, NULL,
-    NULL);
->>>>>>> 85823a3b
+    NULL);