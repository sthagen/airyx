--- conflicted
+++ resolved
@@ -16,15 +16,13 @@
 
 /* misc prototypes used by the many arm machdeps */
 void arm_lock_cache_line(vm_offset_t);
-vm_offset_t fake_preload_metadata(void);
+void init_proc0(vm_offset_t kstack);
 void halt(void);
 void data_abort_handler(trapframe_t *);
 void prefetch_abort_handler(trapframe_t *);
 void set_stackptrs(int cpu);
 void undefinedinstruction_bounce(trapframe_t *);
 
-<<<<<<< HEAD
-=======
 /* Early boot related helper functions */
 struct arm_boot_params;
 vm_offset_t default_parse_boot_param(struct arm_boot_params *abp);
@@ -41,5 +39,4 @@
 /* Setup standard arrays */
 void arm_dump_avail_init( vm_offset_t memsize, size_t max);
 
->>>>>>> 85823a3b
 #endif /* !_MACHINE_MACHDEP_H_ */