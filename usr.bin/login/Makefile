# 	@(#)Makefile	8.1 (Berkeley) 7/19/93
# $FreeBSD$

.include <src.opts.mk>
.include <src.tools.mk>

<<<<<<< HEAD
#CONFS=	fbtab login.conf motd.template login.access
CONFS=	fbtab login.conf login.access
=======
PACKAGE=	runtime

CONFS=	fbtab login.conf motd.template login.access
>>>>>>> c16f699d
PROG=	login
SRCS=	login.c login_fbtab.c
CFLAGS+=-DLOGALL
LIBADD=	util pam

WARNS?=	5

.if ${MK_AUDIT} != "no"
SRCS+=	login_audit.c
CFLAGS+= -DUSE_BSM_AUDIT
LIBADD+=	bsm System notify
.endif

.if ${MK_SETUID_LOGIN} != "no"
BINOWN=	root
BINMODE=4555
PRECIOUSPROG=
.endif

.include <bsd.endian.mk>
afterinstallconfig:
	${CAP_MKDB_CMD} ${CAP_MKDB_ENDIAN} ${DESTDIR}/etc/login.conf
.if defined(NO_ROOT) && defined(METALOG)
	echo "./etc/login.conf.db type=file mode=0644 uname=root gname=wheel" | \
		cat -l >> ${METALOG}
.endif

.include <bsd.prog.mk><|MERGE_RESOLUTION|>--- conflicted
+++ resolved
@@ -4,14 +4,10 @@
 .include <src.opts.mk>
 .include <src.tools.mk>
 
-<<<<<<< HEAD
+PACKAGE=	runtime
+
 #CONFS=	fbtab login.conf motd.template login.access
 CONFS=	fbtab login.conf login.access
-=======
-PACKAGE=	runtime
-
-CONFS=	fbtab login.conf motd.template login.access
->>>>>>> c16f699d
 PROG=	login
 SRCS=	login.c login_fbtab.c
 CFLAGS+=-DLOGALL
