--- conflicted
+++ resolved
@@ -93,11 +93,7 @@
 /* #undef STDC_NORETURN */
 
 /* Define to the system name. */
-<<<<<<< HEAD
-#define SYSTEM_NAME "freebsd13.1"
-=======
 #define SYSTEM_NAME "freebsd14.0"
->>>>>>> c237c10a
 
 /* "Define to 1 if you want to use dbmalloc for testing." */
 /* #undef USE_DBMALLOC */
