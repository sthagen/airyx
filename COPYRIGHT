--- conflicted
+++ resolved
@@ -3,11 +3,7 @@
 The compilation of software known as FreeBSD is distributed under the
 following terms:
 
-<<<<<<< HEAD
-Copyright (c) 1992-2021 The FreeBSD Project.
-=======
 Copyright (c) 1992-2022 The FreeBSD Project.
->>>>>>> 6edfc10c
 
 Redistribution and use in source and binary forms, with or without
 modification, are permitted provided that the following conditions
