# Primary makefile for the Airyx OS

TOPDIR := ${.CURDIR}
OBJPREFIX := ${HOME}/obj.${MACHINE}
RLSDIR := ${TOPDIR}/freebsd-src/release
BSDCONFIG := GENERIC
BUILDROOT := ${OBJPREFIX}/buildroot
PORTSROOT := ${OBJPREFIX}/portsroot
<<<<<<< HEAD
AIRYX_VERSION != head -1 ${TOPDIR}/version
AIRYX_CODENAME != tail -1 ${TOPDIR}/version
=======
AIRYX_VERSION != head -1 ${TOPDIR}/version.txt
AIRYX_CODENAME != tail -1 ${TOPDIR}/version.txt
>>>>>>> e5ecdd19
OSRELEASE := 12.2
FREEBSD_BRANCH := stable/${OSRELEASE:R}
MKINCDIR := -m/usr/share/mk -m${TOPDIR}/mk
CORES := 8

# Full release build with installation artifacts
world: prep freebsd airyx release

prep: cleanroot
	mkdir -p ${OBJPREFIX} ${TOPDIR}/dist ${BUILDROOT}
	mkdir -p ${BUILDROOT}/etc ${BUILDROOT}/var/run ${BUILDROOT}/usr/sbin
	sudo cp -f ${TOPDIR}/make.conf ${TOPDIR}/resolv.conf ${BUILDROOT}/etc/
	sudo cp -f /var/run/ld-elf.so.hints ${BUILDROOT}/var/run
	sudo cp -f /usr/local/sbin/pkg-static ${BUILDROOT}/usr/sbin
	for x in System System/Library/Frameworks Library Users Applications Volumes; \
		do mkdir -p ${BUILDROOT}/$$x; \
	done

cleanroot:
	if [ -d ${BUILDROOT} ]; then \
		sudo chflags -R noschg,nouchg ${BUILDROOT}; \
		sudo rm -rf ${BUILDROOT}; \
	fi

getports:
	sudo portsnap auto
	sudo ${TOPDIR}/Tools/patch-ports.sh
	sudo cp -f ${TOPDIR}/patches/patch-conf.d_link__confs.py /usr/ports/x11-fonts/fontconfig/files/
	sudo mkdir /usr/ports/graphics/jpeg-turbo/files
	sudo cp -f ${TOPDIR}/patches/patch-cmakescripts_GNUInstallDirs.cmake /usr/ports/graphics/jpeg-turbo/files/
	sudo cp -f ${TOPDIR}/patches/patch-meson.build /usr/ports/sysutils/polkit/files/
	sudo cp -f ${TOPDIR}/patches/patch-freebsd_Makefile /usr/ports/shells/bash-completion/files/
	sudo mkdir -p /usr/ports/sysutils/bsdisks/files
	sudo cp -f ${TOPDIR}/patches/patch-CMakeLists.txt /usr/ports/sysutils/bsdisks/files/
	sudo cp -f ${TOPDIR}/patches/patch-mysql57_install__layout.cmake /usr/ports/databases/mysql57-client/files/
	sudo cp -f ${TOPDIR}/patches/patch-webcamd-Makefile /usr/ports/multimedia/webcamd/files/
	sudo mkdir -p /usr/ports/audio/lilv/files
	sudo cp -f ${TOPDIR}/patches/patch-waflib_extras_autowaf.py /usr/ports/audio/lilv/files/
	sudo mkdir /usr/ports/distfiles

# Prepare the chroot jail for our ports builds
prepports:
	if [ -d ${PORTSROOT} ]; then \
		sudo chflags -R noschg,nouchg ${PORTSROOT}; \
		sudo rm -rf ${PORTSROOT}; \
	fi
	mkdir -p ${PORTSROOT}/etc ${PORTSROOT}/var/run ${PORTSROOT}/usr/sbin
	sudo cp -f ${TOPDIR}/make.conf ${TOPDIR}/resolv.conf ${PORTSROOT}/etc/
	sudo cp -f /var/run/ld-elf.so.hints ${PORTSROOT}/var/run
	sudo cp -f /usr/local/sbin/pkg-static ${PORTSROOT}/usr/sbin
	sudo tar xvf ${RLSDIR}/base.txz -C ${PORTSROOT}
	sudo ln -s libncurses.so ${PORTSROOT}/usr/lib/libncurses.so.6

/usr/ports/{archivers,devel,graphics,multimedia,shells,textproc,x11,x11-fonts,x11-fm,x11-themes}/*: .PHONY
	sudo ${MAKE} -C ${.TARGET} DESTDIR=${PORTSROOT} install

zsh: /usr/ports/shells/zsh
	sudo ln -f ${PORTSROOT}/usr/bin/zsh ${PORTSROOT}/bin/zsh

plasma: /usr/ports/x11/plasma5-plasma /usr/ports/x11/konsole /usr/ports/x11/sddm /usr/ports/x11-fm/dolphin
xorg: /usr/ports/x11/xorg /usr/ports/x11-themes/adwaita-icon-theme /usr/ports/devel/desktop-file-utils
misc: /usr/ports/archivers/brotli /usr/ports/graphics/argyllcms /usr/ports/multimedia/gstreamer1-plugins-all
buildports: zsh xorg plasma misc

makepackages:
	sudo rm -rf /usr/ports/packages
	sudo mkdir -p /usr/ports/packages
	sudo mount_nullfs /usr/ports/packages ${PORTSROOT}/mnt
	sudo chroot ${PORTSROOT} /bin/sh -c '/usr/sbin/pkg-static create -a -o /mnt'
	sudo umount ${PORTSROOT}/mnt
	sudo pkg repo -o /usr/ports/packages /usr/ports/packages

${TOPDIR}/freebsd-src/sys/${MACHINE}/compile/${BSDCONFIG}: ${TOPDIR}/freebsd-src/sys/${MACHINE}/conf/${BSDCONFIG}
	mkdir -p ${TOPDIR}/freebsd-src/sys/${MACHINE}/compile/${BSDCONFIG}
	(cd ${TOPDIR}/freebsd-src/sys/${MACHINE}/conf && config ${BSDCONFIG} \
	&& cd ../compile/${BSDCONFIG} && export MAKEOBJDIRPREFIX=${OBJPREFIX} \
	&& ${MAKE} depend)

${TOPDIR}/freebsd-src:
	cd ${TOPDIR} && git clone https://github.com/freebsd/freebsd-src.git && \
		cd freebsd-src && git checkout ${FREEBSD_BRANCH}

${OBJPREFIX}/.patched_bsd: patches/[0-9]*.patch
	(cd ${TOPDIR}/freebsd-src && git checkout -f ${FREEBSD_BRANCH}; \
	git branch -D airyx/12 || true; \
	git checkout -b airyx/12; \
	for patch in ${TOPDIR}/patches/[0-9]*.patch; do patch -p1 < $$patch; done; \
	git commit -a -m "patched")
	touch ${OBJPREFIX}/.patched_bsd

freebsd: kernel base

kernel: ${TOPDIR}/freebsd-src ${OBJPREFIX}/.patched_bsd ${TOPDIR}/freebsd-src/sys/${MACHINE}/compile/${BSDCONFIG}
	export MAKEOBJDIRPREFIX=${OBJPREFIX}; ${MAKE} ${MFLAGS} -C ${TOPDIR}/freebsd-src buildkernel 

base: ${TOPDIR}/freebsd-src ${OBJPREFIX}/.patched_bsd
	export MAKEOBJDIRPREFIX=${OBJPREFIX}; ${MAKE} ${MFLAGS} -j${CORES} \
		-C ${TOPDIR}/freebsd-src buildworld

<<<<<<< HEAD
airyx: mkfiles libobjc2 libunwind frameworksclean frameworks copyfiles
=======
makepkg: packages-db-clean
	mkdir -p ${OBJPREFIX}/metadir
	sed -e 's/%%VERSION%%/${AIRYX_VERSION}/' <${TOPDIR}/+MANIFEST.airyx \
		>${OBJPREFIX}/metadir/+MANIFEST
	cd ${BUILDROOT}; find -L . -not -type d |sed -e's/^.\///' >${OBJPREFIX}/pkg-plist
	INSTALL_AS_USER=1 PKG_DBDIR=${BUILDROOT}/var/db/pkg \
		pkg register -m ${OBJPREFIX}/metadir -f ${OBJPREFIX}/pkg-plist

packages-db-clean:
	rm -f ${BUILDROOT}/var/db/pkg/*

mv-pkgconfig:
	mkdir -p ${BUILDROOT}/usr/share
>>>>>>> e5ecdd19
	tar -C ${BUILDROOT}/usr/lib -cpf pkgconfig | tar -C ${BUILDROOT}/usr/share -xpf -
	rm -rf ${BUILDROOT}/usr/lib/pkgconfig

# Update the build system with current source
install: installworld installkernel installairyx

installworld:
	sudo -E MAKEOBJDIRPREFIX=${OBJPREFIX} ${MAKE} -C ${TOPDIR}/freebsd-src installworld

installkernel:
	sudo -E MAKEOBJDIRPREFIX=${OBJPREFIX} ${MAKE} -C ${TOPDIR}/freebsd-src installkernel

installairyx: airyx-package
	sudo tar -C / -xvf ${RLSDIR}/airyx.txz

copyfiles:
	cp -fvR ${TOPDIR}/etc ${BUILDROOT}
	sed -i_ -e "s/__VERSION__/${AIRYX_VERSION}/" -e "s/__CODENAME__/${AIRYX_CODENAME}/" ${BUILDROOT}/etc/motd
	rm -f ${BUILDROOT}/etc/motd_

mkfiles:
	mkdir -p ${BUILDROOT}/usr/share/mk
	cp -fv ${TOPDIR}/mk/*.mk ${BUILDROOT}/usr/share/mk/

libobjc2: .PHONY
	mkdir -p ${OBJPREFIX}/libobjc2
	cd ${OBJPREFIX}/libobjc2; cmake \
		-DCMAKE_C_FLAGS=" -D__AIRYX__ -DNO_SELECTOR_MISMATCH_WARNINGS" \
		-DCMAKE_BUILD_TYPE=Release \
		-DCMAKE_INSTALL_PREFIX=/usr \
		-DOLDABI_COMPAT=false -DLEGACY_COMPAT=false \
		${TOPDIR}/libobjc2
	${MAKE} -C ${OBJPREFIX}/libobjc2 DESTDIR=${BUILDROOT} install

libunwind: .PHONY
	cd ${TOPDIR}/libunwind-1.5.0 && ./configure --prefix=/usr --enable-coredump --enable-ptrace --enable-cxx-exceptions \
		--enable-block-signals --enable-debug-frame && ${MAKE} -j${CORES}
	${MAKE} -C ${TOPDIR}/libunwind-1.5.0 install prefix=${BUILDROOT}/usr

frameworksclean:
	rm -rf ${BUILDROOT}/System/Library/Frameworks/*.framework
	for fmwk in ${.ALLTARGETS:M*.framework:R}; do \
		${MAKE} ${MKINCDIR} -C ${TOPDIR}/$$fmwk clean; \
		rm -rf ${TOPDIR}/$$fmwk/$$fmwk.framework; \
	done
	rm -rf Foundation/Headers

_FRAMEWORK_TARGETS=
.if defined(FRAMEWORKS) && !empty(FRAMEWORKS)
.for fmwk in ${FRAMEWORKS}
_FRAMEWORK_TARGETS+=${fmwk}.framework
.endfor
.else
_FRAMEWORK_TARGETS=${.ALLTARGETS:M*.framework}
.endif
frameworks: 
	for fmwk in ${_FRAMEWORK_TARGETS}; do \
		${MAKE} ${MKINCDIR} -C ${TOPDIR} $$fmwk; done

marshallheaders:
	${MAKE} -C ${TOPDIR}/Foundation marshallheaders

# DO NOT change the order of these 4 frameworks!
CoreFoundation.framework: marshallheaders
	rm -rf ${TOPDIR}/CoreFoundation/${.TARGET}
	${MAKE} -C ${TOPDIR}/CoreFoundation BUILDROOT=${BUILDROOT} clean
	${MAKE} -C ${TOPDIR}/CoreFoundation BUILDROOT=${BUILDROOT}
	cp -Rvf ${TOPDIR}/${.TARGET:R}/${.TARGET} ${BUILDROOT}/System/Library/Frameworks

CFNetwork.framework:
	rm -rf ${TOPDIR}/CFNetwork/${.TARGET}
	${MAKE} -C ${TOPDIR}/CFNetwork BUILDROOT=${BUILDROOT} clean
	${MAKE} -C ${TOPDIR}/CFNetwork BUILDROOT=${BUILDROOT}
	cp -Rvf ${TOPDIR}/${.TARGET:R}/${.TARGET} ${BUILDROOT}/System/Library/Frameworks

Foundation.framework:
	rm -rf ${TOPDIR}/Foundation/${.TARGET}
	${MAKE} -C ${TOPDIR}/Foundation BUILDROOT=${BUILDROOT} clean build
	cp -Rvf ${TOPDIR}/${.TARGET:R}/${.TARGET} ${BUILDROOT}/System/Library/Frameworks
	cp -vf ${TOPDIR}/${.TARGET:R}/NSException/NSRaise.h ${TOPDIR}/AppKit

ApplicationServices.framework:
	rm -rf ${TOPDIR}/ApplicationServices/${.TARGET}
	${MAKE} -C ${TOPDIR}/ApplicationServices BUILDROOT=${BUILDROOT} clean
	${MAKE} -C ${TOPDIR}/ApplicationServices BUILDROOT=${BUILDROOT}
	cp -Rvf ${TOPDIR}/${.TARGET:R}/${.TARGET} ${BUILDROOT}/System/Library/Frameworks

CoreServices.framework:
	rm -rf ${TOPDIR}/CoreServices/${.TARGET}
	${MAKE} -C ${TOPDIR}/CoreServices BUILDROOT=${BUILDROOT} clean
	${MAKE} -C ${TOPDIR}/CoreServices BUILDROOT=${BUILDROOT}
	cp -Rvf ${TOPDIR}/${.TARGET:R}/${.TARGET} ${BUILDROOT}/System/Library/Frameworks

CoreData.framework:
	rm -rf ${TOPDIR}/CoreData/${.TARGET}
	${MAKE} -C ${TOPDIR}/CoreData BUILDROOT=${BUILDROOT} clean
	${MAKE} -C ${TOPDIR}/CoreData BUILDROOT=${BUILDROOT}
	cp -Rvf ${TOPDIR}/${.TARGET:R}/${.TARGET} ${BUILDROOT}/System/Library/Frameworks

Onyx2D.framework:
	rm -rf ${TOPDIR}/Onyx2D/${.TARGET}
	${MAKE} -C ${TOPDIR}/Onyx2D BUILDROOT=${BUILDROOT} clean
	${MAKE} -C ${TOPDIR}/Onyx2D BUILDROOT=${BUILDROOT}
	cp -Rvf ${TOPDIR}/${.TARGET:R}/${.TARGET} ${BUILDROOT}/System/Library/Frameworks

OpenGL.framework:
	rm -rf ${TOPDIR}/OpenGL/${.TARGET}
	${MAKE} -C ${TOPDIR}/OpenGL BUILDROOT=${BUILDROOT} clean
	${MAKE} -C ${TOPDIR}/OpenGL BUILDROOT=${BUILDROOT}
	cp -Rvf ${TOPDIR}/${.TARGET:R}/${.TARGET} ${BUILDROOT}/System/Library/Frameworks

CoreGraphics.framework:
	rm -rf ${TOPDIR}/CoreGraphics/${.TARGET}
	${MAKE} -C ${TOPDIR}/CoreGraphics BUILDROOT=${BUILDROOT} clean
	${MAKE} -C ${TOPDIR}/CoreGraphics BUILDROOT=${BUILDROOT}
	cp -Rvf ${TOPDIR}/${.TARGET:R}/${.TARGET} ${BUILDROOT}/System/Library/Frameworks
	cp -vf ${TOPDIR}/${.TARGET:R}/CGEvent.h ${TOPDIR}/AppKit

CoreText.framework:
	rm -rf ${TOPDIR}/CoreText/${.TARGET}
	${MAKE} -C ${TOPDIR}/CoreText BUILDROOT=${BUILDROOT} clean
	${MAKE} -C ${TOPDIR}/CoreText BUILDROOT=${BUILDROOT}
	cp -Rvf ${TOPDIR}/${.TARGET:R}/${.TARGET} ${BUILDROOT}/System/Library/Frameworks
	cp -vf ${TOPDIR}/${.TARGET:R}/KTFont.h ${TOPDIR}/AppKit

QuartzCore.framework:
	rm -rf ${TOPDIR}/QuartzCore/${.TARGET}
	${MAKE} -C ${TOPDIR}/QuartzCore BUILDROOT=${BUILDROOT} clean
	${MAKE} -C ${TOPDIR}/QuartzCore BUILDROOT=${BUILDROOT}
	cp -Rvf ${TOPDIR}/${.TARGET:R}/${.TARGET} ${BUILDROOT}/System/Library/Frameworks

Cocoa.framework:
	rm -rf ${TOPDIR}/Cocoa/${.TARGET}
	${MAKE} -C ${TOPDIR}/Cocoa BUILDROOT=${BUILDROOT} clean
	${MAKE} -C ${TOPDIR}/Cocoa BUILDROOT=${BUILDROOT}
	cp -Rvf ${TOPDIR}/${.TARGET:R}/${.TARGET} ${BUILDROOT}/System/Library/Frameworks

AppKit.framework:
	rm -rf ${TOPDIR}/AppKit/${.TARGET}
	${MAKE} -C ${TOPDIR}/AppKit BUILDROOT=${BUILDROOT} clean build
	cp -Rvf ${TOPDIR}/${.TARGET:R}/${.TARGET} ${BUILDROOT}/System/Library/Frameworks

DBusKit.framework:
	rm -rf ${TOPDIR}/DBusKit/${.TARGET}
	${MAKE} -C ${TOPDIR}/DBusKit BUILDROOT=${BUILDROOT} clean build
	cp -Rvf ${TOPDIR}/${.TARGET:R}/${.TARGET} ${BUILDROOT}/System/Library/Frameworks

<<<<<<< HEAD
=======
LaunchServices.framework:
	rm -rf ${TOPDIR}/LaunchServices/${.TARGET}
	${MAKE} -C ${TOPDIR}/LaunchServices BUILDROOT=${BUILDROOT} clean build
	cp -Rvf ${TOPDIR}/${.TARGET:R}/${.TARGET} ${BUILDROOT}/System/Library/Frameworks
>>>>>>> e5ecdd19

airyx-package:
	sudo tar cvJ -C ${BUILDROOT} --gid 0 --uid 0 -f ${RLSDIR}/airyx.txz .

${TOPDIR}/ISO:
	cd ${TOPDIR} && git clone https://github.com/mszoek/ISO.git
	cd ${TOPDIR}/ISO && git checkout airyx

${RLSDIR}/CocoaDemo.app.txz:
	${MAKE} -C ${TOPDIR}/examples/app clean
	${MAKE} -C ${TOPDIR}/examples/app 
	tar -C ${TOPDIR}/examples/app -cf ${.TARGET} CocoaDemo.app

desc_airyx=Airyx system
packagesystem:
	rm -f ${RLSDIR}/packagesystem
	export MAKEOBJDIRPREFIX=${OBJPREFIX}; sudo -E \
		${MAKE} -C ${TOPDIR}/freebsd-src/release NOSRC=true NOPORTS=true packagesystem 

iso:
<<<<<<< HEAD
	cp -f ${TOPDIR}/version ${TOPDIR}/ISO/overlays/ramdisk/version
=======
	cp -f ${TOPDIR}/version.txt ${TOPDIR}/ISO/overlays/ramdisk/version
>>>>>>> e5ecdd19
	cd ${TOPDIR}/ISO && workdir=${OBJPREFIX} AIRYX=${TOPDIR} sudo -E ./build.sh kde Airyx_${AIRYX_VERSION}

release: airyx-package ${TOPDIR}/ISO ${RLSDIR}/CocoaDemo.app.txz packagesystem iso<|MERGE_RESOLUTION|>--- conflicted
+++ resolved
@@ -6,13 +6,8 @@
 BSDCONFIG := GENERIC
 BUILDROOT := ${OBJPREFIX}/buildroot
 PORTSROOT := ${OBJPREFIX}/portsroot
-<<<<<<< HEAD
-AIRYX_VERSION != head -1 ${TOPDIR}/version
-AIRYX_CODENAME != tail -1 ${TOPDIR}/version
-=======
 AIRYX_VERSION != head -1 ${TOPDIR}/version.txt
 AIRYX_CODENAME != tail -1 ${TOPDIR}/version.txt
->>>>>>> e5ecdd19
 OSRELEASE := 12.2
 FREEBSD_BRANCH := stable/${OSRELEASE:R}
 MKINCDIR := -m/usr/share/mk -m${TOPDIR}/mk
@@ -112,23 +107,7 @@
 	export MAKEOBJDIRPREFIX=${OBJPREFIX}; ${MAKE} ${MFLAGS} -j${CORES} \
 		-C ${TOPDIR}/freebsd-src buildworld
 
-<<<<<<< HEAD
 airyx: mkfiles libobjc2 libunwind frameworksclean frameworks copyfiles
-=======
-makepkg: packages-db-clean
-	mkdir -p ${OBJPREFIX}/metadir
-	sed -e 's/%%VERSION%%/${AIRYX_VERSION}/' <${TOPDIR}/+MANIFEST.airyx \
-		>${OBJPREFIX}/metadir/+MANIFEST
-	cd ${BUILDROOT}; find -L . -not -type d |sed -e's/^.\///' >${OBJPREFIX}/pkg-plist
-	INSTALL_AS_USER=1 PKG_DBDIR=${BUILDROOT}/var/db/pkg \
-		pkg register -m ${OBJPREFIX}/metadir -f ${OBJPREFIX}/pkg-plist
-
-packages-db-clean:
-	rm -f ${BUILDROOT}/var/db/pkg/*
-
-mv-pkgconfig:
-	mkdir -p ${BUILDROOT}/usr/share
->>>>>>> e5ecdd19
 	tar -C ${BUILDROOT}/usr/lib -cpf pkgconfig | tar -C ${BUILDROOT}/usr/share -xpf -
 	rm -rf ${BUILDROOT}/usr/lib/pkgconfig
 
@@ -276,13 +255,10 @@
 	${MAKE} -C ${TOPDIR}/DBusKit BUILDROOT=${BUILDROOT} clean build
 	cp -Rvf ${TOPDIR}/${.TARGET:R}/${.TARGET} ${BUILDROOT}/System/Library/Frameworks
 
-<<<<<<< HEAD
-=======
 LaunchServices.framework:
 	rm -rf ${TOPDIR}/LaunchServices/${.TARGET}
 	${MAKE} -C ${TOPDIR}/LaunchServices BUILDROOT=${BUILDROOT} clean build
 	cp -Rvf ${TOPDIR}/${.TARGET:R}/${.TARGET} ${BUILDROOT}/System/Library/Frameworks
->>>>>>> e5ecdd19
 
 airyx-package:
 	sudo tar cvJ -C ${BUILDROOT} --gid 0 --uid 0 -f ${RLSDIR}/airyx.txz .
@@ -303,11 +279,7 @@
 		${MAKE} -C ${TOPDIR}/freebsd-src/release NOSRC=true NOPORTS=true packagesystem 
 
 iso:
-<<<<<<< HEAD
-	cp -f ${TOPDIR}/version ${TOPDIR}/ISO/overlays/ramdisk/version
-=======
 	cp -f ${TOPDIR}/version.txt ${TOPDIR}/ISO/overlays/ramdisk/version
->>>>>>> e5ecdd19
 	cd ${TOPDIR}/ISO && workdir=${OBJPREFIX} AIRYX=${TOPDIR} sudo -E ./build.sh kde Airyx_${AIRYX_VERSION}
 
 release: airyx-package ${TOPDIR}/ISO ${RLSDIR}/CocoaDemo.app.txz packagesystem iso