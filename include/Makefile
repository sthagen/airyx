#	@(#)Makefile	8.2 (Berkeley) 1/4/94
# $FreeBSD$
#
# Doing a "make install" builds /usr/include.

.include <src.opts.mk>

PACKAGE=runtime
CLEANFILES= osreldate.h version
SUBDIR= arpa protocols rpcsvc rpc xlocale
.if ${MACHINE_CPUARCH} == "amd64"
SUBDIR+=	i386
.endif
SUBDIR_PARALLEL=
INCS=	a.out.h ar.h assert.h bitstring.h byteswap.h \
	complex.h cpio.h _ctype.h ctype.h \
	crt_externs.h db.h \
	dirent.h dlfcn.h elf.h elf-hints.h endian.h err.h fmtmsg.h fnmatch.h \
	fstab.h fts.h ftw.h getopt.h glob.h grp.h \
	ieeefp.h ifaddrs.h \
	inttypes.h iso646.h kenv.h langinfo.h libgen.h limits.h link.h \
	locale.h malloc.h malloc_np.h memory.h monetary.h mpool.h mqueue.h \
	ndbm.h netconfig.h \
	netdb.h nl_types.h nlist.h nss.h nsswitch.h paths.h \
	printf.h proc_service.h pthread.h pthread_workqueue.h \
	pthread_np.h pwd.h ranlib.h readpassphrase.h regex.h \
	res_update.h resolv.h runetype.h sched.h \
	search.h semaphore.h setjmp.h \
	signal.h spawn.h stab.h stdalign.h stdbool.h stddef.h \
	stdnoreturn.h stdio.h stdlib.h string.h stringlist.h \
	strings.h sysexits.h tar.h termios.h tgmath.h \
	time.h timeconv.h timers.h ttyent.h \
	uchar.h ulimit.h unistd.h utime.h utmpx.h uuid.h varargs.h \
	wchar.h wctype.h wordexp.h xlocale.h

# APSL headers
INCS+=	Availability.h \
	AvailabilityInternal.h \
	AvailabilityMacros.h \
	CrashReporterClient.h \
	MacTypes.h \
	NSSystemDirectories.h \
	TargetConditionals.h \
	_simple.h \
	_types.h \
	aliasdb.h \
	ils.h \
	libinfo.h \
	si_data.h \
	si_module.h \
	util.h \
	utmp.h

ASUBDIRS= apple gen libkern mach mach_debug mach-o os servers
SUBDIR+= ${ASUBDIRS}
ASUBDIRS+= apple/uuid apple/sys apple/sys/_types apple/sys/_pthread
ASUBDIRS+= libkern/i386 mach/device mach/i386 mach-o/arm mach-o/arm64
ASUBDIRS+= mach-o/hppa mach-o/i386 mach-o/i860 mach-o/m68k mach-o/m88k
ASUBDIRS+= mach-o/ppc mach-o/sparc mach-o/x86_64

.PATH: ${SRCTOP}/contrib/libc-vis
INCS+=	vis.h

MHDRS=	float.h floatingpoint.h stdarg.h

PHDRS=	_semaphore.h

LHDRS=	aio.h errno.h fcntl.h linker_set.h poll.h stdatomic.h stdint.h \
	syslog.h ucontext.h

LDIRS=	geom net net80211 netgraph netinet netinet6 \
	netipsec netlink netsmb nfs nfsclient nfsserver sys vm

LSUBDIRS=	dev/acpica dev/agp dev/ciss dev/filemon dev/firewire \
	dev/hwpmc dev/hyperv \
	dev/ic dev/iicbus dev/io dev/mfi dev/mmc dev/nvme \
	dev/ofw dev/pbio dev/pci ${_dev_powermac_nvram} dev/ppbus dev/pwm \
	dev/smbus dev/speaker dev/tcp_log dev/veriexec dev/vkbd dev/wg \
	fs/devfs fs/fdescfs fs/msdosfs fs/nfs fs/nullfs \
	fs/procfs fs/smbfs fs/udf fs/unionfs \
	geom/cache geom/concat geom/eli geom/gate geom/journal geom/label \
	geom/mirror geom/mountver geom/multipath geom/nop \
	geom/raid geom/raid3 geom/shsec geom/stripe geom/union geom/virstor \
	net/altq \
	net/route \
	netgraph/netflow \
	netinet/cc \
	netinet/netdump \
	netinet/tcp_stacks \
	netlink/route \
	security/mac_biba security/mac_bsdextended security/mac_lomac \
	security/mac_mls security/mac_partition \
	security/mac_veriexec \
	sys/disk \
	ufs/ffs ufs/ufs sys/mach sys/mach_debug

LSUBSUBDIRS=	dev/mpt/mpilib sys/mach/device sys/mach/ipc

.PATH: ${SRCTOP}/sys/dev/acpica
ACPICA=		acpi_hpet.h \
		acpiio.h
ACPICADIR=	${INCLUDEDIR}/dev/acpica

.PATH: ${SRCTOP}/sys/dev/agp
AGP=		agpreg.h
AGPDIR=		${INCLUDEDIR}/dev/agp

.PATH: ${SRCTOP}/sys/bsm
BSM=		audit.h \
		audit_errno.h \
		audit_internal.h \
		audit_record.h \
		audit_domain.h \
		audit_fcntl.h \
		audit_kevents.h \
		audit_socket_type.h
BSMPACKAGE=	libbsm
BSMDIR=		${INCLUDEDIR}/bsm

.PATH: ${SRCTOP}/sys/security/audit
SECAUDIT=	audit.h \
		audit_ioctl.h \
		audit_private.h
SECAUDITPACKAGE=	libbsm
SECAUDITDIR=	${INCLUDEDIR}/security/audit

.PATH:	${SRCTOP}/sys/cam
CAM=	cam.h \
	cam_ccb.h \
	cam_compat.h \
	cam_debug.h \
	cam_iosched.h \
	cam_periph.h \
	cam_queue.h \
	cam_sim.h \
	cam_xpt.h \
	cam_xpt_internal.h \
	cam_xpt_periph.h \
	cam_xpt_sim.h
CAMDIR=	${INCLUDEDIR}/cam

.PATH: ${SRCTOP}/sys/cam/ata
CAMATA=		ata_all.h
CAMATADIR=	${INCLUDEDIR}/cam/ata

.PATH: ${SRCTOP}/sys/cam/mmc
CAMMMC=		mmc.h \
		mmc_bus.h \
		mmc_all.h
CAMMMCDIR=	${INCLUDEDIR}/cam/mmc

.PATH: ${SRCTOP}/sys/cam/nvme
CAMNVME=	nvme_all.h
CAMNVMEDIR=	${INCLUDEDIR}/cam/nvme

.PATH: ${SRCTOP}/sys/cam/scsi
CAMSCSI=	scsi_all.h \
		scsi_cd.h \
		scsi_ch.h \
		scsi_da.h \
		scsi_enc.h \
		scsi_enc_internal.h \
		scsi_iu.h \
		scsi_message.h \
		scsi_pass.h \
		scsi_pt.h \
		scsi_sa.h \
		scsi_ses.h \
		scsi_sg.h \
		scsi_targetio.h \
		smp_all.h
CAMSCSIDIR=	${INCLUDEDIR}/cam/scsi

.PATH: ${SRCTOP}/sys/fs/cd9660
FS9660=		cd9660_mount.h \
		cd9660_node.h \
		cd9660_rrip.h \
		iso.h \
		iso_rrip.h
FS9660DIR=	${INCLUDEDIR}/isofs/cd9660

.PATH: ${SRCTOP}/sys/dev/evdev
EVDEV=		input.h \
		input-event-codes.h \
		uinput.h
EVDEVDIR=	${INCLUDEDIR}/dev/evdev

.PATH: ${SRCTOP}/sys/dev/hid
HID=		hid.h \
		hidraw.h
HIDDIR=		${INCLUDEDIR}/dev/hid

.PATH: ${SRCTOP}/sys/dev/hyperv/include ${SRCTOP}/sys/dev/hyperv/utilities
HYPERV=		hv_snapshot.h \
		hyperv.h
HYPERVDIR=	${INCLUDEDIR}/dev/hyperv

.PATH: ${SRCTOP}/sys/opencrypto
OPENCRYPTO=	cryptodev.h
OPENCRYPTODIR=	${INCLUDEDIR}/crypto

.PATH: ${SRCTOP}/sys/dev/pci
PCI=		pcireg.h
PCIDIR=		${INCLUDEDIR}/dev/pci

.PATH: ${SRCTOP}/sys/dev/veriexec
VERIEXEC=	veriexec_ioctl.h
VERIEXECDIR=	${INCLUDEDIR}/dev/veriexec

.PATH: ${SRCTOP}/sys/netpfil/ipfilter/netinet
IPFILTER=	ip_auth.h \
		ip_compat.h \
		ip_dstlist.h \
		ip_fil.h \
		ip_frag.h \
		ip_htable.h \
		ip_lookup.h \
		ip_nat.h \
		ip_pool.h \
		ip_proxy.h \
		ip_rules.h \
		ip_scan.h \
		ip_state.h \
		ip_sync.h \
		ipf_rb.h \
		ipl.h \
		radix_ipf.h
IPFILTERDIR=	${INCLUDEDIR}/netinet

.PATH: ${SRCTOP}/sys/netpfil/pf
PF=		pf.h \
		pf_altq.h \
		pf_mtag.h
PFPACKAGE=	pf
PFDIR=	${INCLUDEDIR}/netpfil/pf

.PATH: ${SRCTOP}/sys/rpc
RPC=		rpcsec_tls.h \
		types.h
RPCDIR=		${INCLUDEDIR}/rpc

.PATH: ${SRCTOP}/sys/teken
TEKEN=		teken.h
TEKENDIR=	${INCLUDEDIR}/teken

.PATH: ${SRCTOP}/sys/contrib/openzfs/include/sys
NVPAIR=		nvpair.h
NVPAIRDIR=	${INCLUDEDIR}/sys

.PATH: ${SRCTOP}/sys/dev/mlx5
MLX5=		mlx5io.h
MLX5DIR=	${INCLUDEDIR}/dev/mlx5

.PATH: ${SRCTOP}/sys/dev/wg
WG=		if_wg.h
WGDIR=		${INCLUDEDIR}/dev/wg

INCSGROUPS=	INCS \
		ACPICA \
		AGP \
		BSM \
		CAM \
		CAMATA \
		CAMMMC \
		CAMNVME \
		CAMSCSI \
		CRYPTO \
		EVDEV \
		FS9660 \
		HID \
		HYPERV \
		OPENCRYPTO \
		PCI \
		RPC \
		SECAUDIT \
		TEKEN \
		VERIEXEC \
		WG

.if ${MK_IPFILTER} != "no"
INCSGROUPS+=	IPFILTER
.endif

.if ${MK_PF} != "no"
INCSGROUPS+=	PF
.endif

.if ${MK_CDDL} != "no"
INCSGROUPS+=	NVPAIR
.endif

.if ${MK_MLX5TOOL} != "no"
INCSGROUPS+=	MLX5
.endif

.if ${MK_BLUETOOTH} != "no"
LSUBSUBDIRS+=	netgraph/bluetooth/include
.endif

.if ${MK_CUSE} != "no"
LSUBDIRS+=	fs/cuse
.endif

.if ${MK_GSSAPI} != "no"
SUBDIR+=	gssapi
INCS+=		gssapi.h
.endif

.if ${MK_HESIOD} != "no"
INCS+=	hesiod.h
.endif

# Handle the #define aliases for libiconv
.if ${MK_ICONV} == "yes"
INCS+=		iconv.h
.endif

.if ${MK_USB} != "no"
LSUBDIRS+=	dev/usb
.endif

.if ${MACHINE_CPUARCH} == "powerpc" && ${MACHINE_ARCH} != "powerpcspe"
_dev_powermac_nvram=	dev/powermac_nvram
.endif

# Define SHARED to indicate whether you want symbolic links to the system
# source (``symlinks''), or a separate copy (``copies'').  ``symlinks'' is
# probably only useful for developers and should be avoided if you do not
# wish to tie your /usr/include and /usr/src together.
#SHARED=	symlinks
SHARED?=	copies

INCS+=	osreldate.h

SYSDIR=			${SRCTOP}/sys
NEWVERS_SH=		${SYSDIR}/conf/newvers.sh
PARAM_H=		${SYSDIR}/sys/param.h
MK_OSRELDATE_SH=	${.CURDIR}/mk-osreldate.sh

SYMLINKS+= ${LIBDIR:C,[^/]+,..,g:C,^/,,}${INCLUDEDIR} ${LIBDIR}/include

osreldate.h: ${NEWVERS_SH} ${PARAM_H} ${MK_OSRELDATE_SH}
	env NEWVERS_SH=${NEWVERS_SH} PARAMFILE=${PARAM_H} SYSDIR=${SYSDIR} \
	    sh ${MK_OSRELDATE_SH}

.for i in ${LHDRS}
INCSLINKS+=	sys/$i ${INCLUDEDIR}/$i
.endfor
.for i in ${MHDRS}
INCSLINKS+=	machine/$i ${INCLUDEDIR}/$i
.endfor
.for i in ${PHDRS}
INCSLINKS+=	sys/$i ${INCLUDEDIR}/$i
.endfor

.if ${MACHINE} != ${MACHINE_CPUARCH}
_MARCHS=	${MACHINE_CPUARCH}
.endif
.if ${MACHINE_CPUARCH} == "i386" || ${MACHINE_CPUARCH} == "amd64"
_MARCHS+=	x86
.endif

META_TARGETS+=	compat
stage_includes: ${SHARED}
SDESTDIR=	${SYSROOT:U${DESTDIR}}

afterdepend: .PHONY
.for i in ${ASUBDIRS}
	${INSTALL} -d ${TAG_ARGS} -o ${BINOWN} -g ${BINGRP} -m 755 \
	    ${SDESTDIR}${INCLUDEDIR}/$i;
.endfor

# Take care of stale directory-level symlinks.
# Note: The "|| true" after find is needed in case one of the directories does
# not exist (yet).
compat:
	cd ${SDESTDIR}${INCLUDEDIR}; find ${LDIRS} ${LSUBDIRS} machine ${_MARCHS} \
	    crypto -maxdepth 0 -mindepth 0 -type l -print -delete || true
	mtree -deU ${NO_ROOT:D-W} ${MTREE_FOLLOWS_SYMLINKS} \
	    -f ${SRCTOP}/etc/mtree/BSD.include.dist \
	    -p ${SDESTDIR}${INCLUDEDIR} > /dev/null
.if ${MACHINE_CPUARCH} == "amd64"
	${INSTALL} -d ${TAG_ARGS} -o ${BINOWN} -g ${BINGRP} -m 755 \
	    ${SDESTDIR}${INCLUDEDIR}/i386
.endif

copies: .PHONY .META
	cd ${SDESTDIR}${INCLUDEDIR}; find ${LDIRS} ${LSUBDIRS} ${LSUBSUBDIRS} crypto \
	    machine machine/pc ${_MARCHS} -maxdepth 1 -mindepth 1 -type l \
	    -name "*.h" -print -delete || true
<<<<<<< HEAD
	mkdir -p ${SDESTDIR}${INCLUDEDIR}/apple/System
	rm -f ${SDESTDIR}${INCLUDEDIR}/apple/System/sys
	ln -s ../sys ${SDESTDIR}${INCLUDEDIR}/apple/System/sys
.for i in ${LDIRS} ${LSUBDIRS:Ndev/agp:Ndev/acpica:Ndev/evdev:Ndev/hid:Ndev/hyperv:Ndev/pci:Ndev/veriexec} ${LSUBSUBDIRS}
	${INSTALL} -d ${TAG_ARGS} -o ${BINOWN} -g ${BINGRP} -m 755 \
	    ${SDESTDIR}${INCLUDEDIR}/$i
=======
.for i in ${LDIRS} ${LSUBDIRS:Ndev/agp:Ndev/acpica:Ndev/evdev:Ndev/hid:Ndev/hyperv:Ndev/pci:Ndev/veriexec:Ndev/wg} ${LSUBSUBDIRS}
>>>>>>> 743516d5
	cd ${SRCTOP}/sys; \
	${INSTALL} -C ${TAG_ARGS:D${TAG_ARGS},dev} -o ${BINOWN} -g ${BINGRP} -m 444 $i/*.h \
	    ${SDESTDIR}${INCLUDEDIR}/$i
.if exists(${SRCTOP}/sys/$i/*.defs)
	${INSTALL} -C ${TAG_ARGS} -o ${BINOWN} -g ${BINGRP} -m 444 $i/*.defs \
	    ${SDESTDIR}${INCLUDEDIR}/$i
.endif
.endfor
.for i in ${ASUBDIRS}
	${INSTALL} -d ${TAG_ARGS} -o ${BINOWN} -g ${BINGRP} -m 755 \
	    ${SDESTDIR}${INCLUDEDIR}/$i;
	cd ${SRCTOP}/include; \
	${INSTALL} -C ${TAG_ARGS} -o ${BINOWN} -g ${BINGRP} -m 444 $i/*.h \
	    ${SDESTDIR}${INCLUDEDIR}/$i
.if exists(${SRCTOP}/$i/*.defs)
	cd ${SRCTOP}/include; \
	${INSTALL} -C ${TAG_ARGS} -o ${BINOWN} -g ${BINGRP} -m 444 $i/*.defs \
	    ${SDESTDIR}${INCLUDEDIR}/$i
.endif
.endfor
	cd ${SRCTOP}/sys/${MACHINE}/include; \
	${INSTALL} -C ${TAG_ARGS:D${TAG_ARGS},dev} -o ${BINOWN} -g ${BINGRP} -m 444 *.h \
	    ${SDESTDIR}${INCLUDEDIR}/machine
.if exists(${SRCTOP}/sys/${MACHINE}/include/pc)
	cd ${SRCTOP}/sys/${MACHINE}/include/pc; \
	${INSTALL} -C ${TAG_ARGS:D${TAG_ARGS},dev} -o ${BINOWN} -g ${BINGRP} -m 444 *.h \
	    ${SDESTDIR}${INCLUDEDIR}/machine/pc
.endif
.for _MARCH in ${_MARCHS}
.if exists(${SRCTOP}/sys/${_MARCH}/include)
	${INSTALL} -d ${TAG_ARGS:D${TAG_ARGS},dev} -o ${BINOWN} -g ${BINGRP} -m 755 \
	    ${SDESTDIR}${INCLUDEDIR}/${_MARCH}; \
	cd ${SRCTOP}/sys/${_MARCH}/include; \
	${INSTALL} -C ${TAG_ARGS:D${TAG_ARGS},dev} -o ${BINOWN} -g ${BINGRP} -m 444 *.h \
	    ${SDESTDIR}${INCLUDEDIR}/${_MARCH}
.if exists(${SRCTOP}/sys/${_MARCH}/include/pc)
	${INSTALL} -d ${TAG_ARGS:D${TAG_ARGS},dev} -o ${BINOWN} -g ${BINGRP} -m 755 \
	    ${SDESTDIR}${INCLUDEDIR}/${_MARCH}/pc; \
	cd ${SRCTOP}/sys/${_MARCH}/include/pc; \
	${INSTALL} -C ${TAG_ARGS:D${TAG_ARGS},dev} -o ${BINOWN} -g ${BINGRP} -m 444 *.h \
	    ${SDESTDIR}${INCLUDEDIR}/${_MARCH}/pc
.endif
.endif
.endfor

symlinks: .PHONY .META
	@${ECHO} "Setting up symlinks to kernel source tree..."
	mkdir -p ${SDESTDIR}${INCLUDEDIR}/apple/System
	rm -f ${SDESTDIR}${INCLUDEDIR}/apple/System/sys
	ln -s ../sys ${SDESTDIR}${INCLUDEDIR}/apple/System/sys
.for i in ${ASUBDIRS}
	${INSTALL} -d ${TAG_ARGS} -o ${BINOWN} -g ${BINGRP} -m 755 \
	    ${SDESTDIR}${INCLUDEDIR}/$i;
.endfor
.for i in ${LDIRS}
	${INSTALL} -d ${TAG_ARGS} -o ${BINOWN} -g ${BINGRP} -m 755 \
	    ${SDESTDIR}${INCLUDEDIR}/$i
	cd ${SRCTOP}; ${INSTALL_SYMLINK} ${TAG_ARGS:D${TAG_ARGS},dev} \
	    $$(printf '../../../%s ' sys/$i/*.h) ${SDESTDIR}${INCLUDEDIR}/$i
.endfor
<<<<<<< HEAD
.for i in ${LSUBDIRS:Ndev/agp:Ndev/acpica:Ndev/evdev:Ndev/hid:Ndev/hyperv:Ndev/pci:Ndev/veriexec}
	${INSTALL} -d ${TAG_ARGS} -o ${BINOWN} -g ${BINGRP} -m 755 \
	    ${SDESTDIR}${INCLUDEDIR}/$i
=======
.for i in ${LSUBDIRS:Ndev/agp:Ndev/acpica:Ndev/evdev:Ndev/hid:Ndev/hyperv:Ndev/pci:Ndev/veriexec:Ndev/wg}
>>>>>>> 743516d5
	cd ${SRCTOP}; ${INSTALL_SYMLINK} ${TAG_ARGS:D${TAG_ARGS},dev} \
	    $$(printf '../../../../%s ' sys/$i/*.h) ${SDESTDIR}${INCLUDEDIR}/$i
.endfor
	${INSTALL_SYMLINK} ${TAG_ARGS:D${TAG_ARGS},dev} \
	    $$(printf '../../../../sys/dev/acpica/%s ' acpiio.h acpi_hpet.h) \
	    ${SDESTDIR}${INCLUDEDIR}/dev/acpica; \
	${INSTALL_SYMLINK} ${TAG_ARGS:D${TAG_ARGS},dev} ../../../../sys/dev/agp/agpreg.h \
	    ${SDESTDIR}${INCLUDEDIR}/dev/agp; \
	${INSTALL_SYMLINK} ${TAG_ARGS:D${TAG_ARGS},dev} \
	    $$(printf '../../../../sys/dev/evdev/%s ' input.h input-event-codes.h uinput.h) \
	    ${SDESTDIR}${INCLUDEDIR}/dev/evdev;
	${INSTALL_SYMLINK} ${TAG_ARGS:D${TAG_ARGS},dev} \
	    $$(printf '../../../../sys/dev/hid/%s ' hid.h hidraw.h) \
	    ${SDESTDIR}${INCLUDEDIR}/dev/hid; \
	${INSTALL_SYMLINK} ${TAG_ARGS:D${TAG_ARGS},dev} ../../../../sys/dev/hyperv/include/hyperv.h \
	    ${SDESTDIR}${INCLUDEDIR}/dev/hyperv; \
	${INSTALL_SYMLINK} ${TAG_ARGS:D${TAG_ARGS},dev} ../../../../sys/dev/hyperv/utilities/hv_snapshot.h \
	    ${SDESTDIR}${INCLUDEDIR}/dev/hyperv; \
	${INSTALL_SYMLINK} ${TAG_ARGS:D${TAG_ARGS},dev} ../../../../sys/dev/pci/pcireg.h \
	    ${SDESTDIR}${INCLUDEDIR}/dev/pci; \
	${INSTALL_SYMLINK} ${TAG_ARGS:D${TAG_ARGS},dev} ../../../../sys/dev/veriexec/veriexec_ioctl.h \
	    ${SDESTDIR}${INCLUDEDIR}/dev/veriexec;
.for i in ${LSUBSUBDIRS}
	${INSTALL} -d ${TAG_ARGS} -o ${BINOWN} -g ${BINGRP} -m 755 \
	    ${SDESTDIR}${INCLUDEDIR}/$i
	cd ${SRCTOP}; ${INSTALL_SYMLINK} ${TAG_ARGS:D${TAG_ARGS},dev} \
	    $$(printf '../../../../../%s ' sys/$i/*.h sys/$i/*.defs) ${SDESTDIR}${INCLUDEDIR}/$i
.endfor
.if ${MK_IPFILTER} != "no"
	cd ${SRCTOP}; ${INSTALL_SYMLINK} ${TAG_ARGS:D${TAG_ARGS},dev} \
	    $$(printf '../../../%s ' sys/netpfil/ipfilter/netinet/*.h) \
	    ${SDESTDIR}${INCLUDEDIR}/netinet;
.endif
.if ${MK_PF} != "no"
	cd ${SRCTOP}; ${INSTALL_SYMLINK} ${TAG_ARGS:D${TAG_ARGS},dev} \
	    $$(printf '../../../../%s ' sys/netpfil/pf/*.h) \
	    ${SDESTDIR}${INCLUDEDIR}/netpfil/pf;
.endif
	${INSTALL_SYMLINK} ${TAG_ARGS:D${TAG_ARGS},dev} ../../../sys/opencrypto/cryptodev.h \
	    ${SDESTDIR}${INCLUDEDIR}/crypto; \
	cd ${SRCTOP}; ${INSTALL_SYMLINK} ${TAG_ARGS:D${TAG_ARGS},dev} \
	    $$(printf '../../../%s ' sys/${MACHINE}/include/*.h) \
	    ${SDESTDIR}${INCLUDEDIR}/machine;
.if exists(${SRCTOP}/sys/${MACHINE}/include/pc)
	cd ${SRCTOP}; ${INSTALL_SYMLINK} ${TAG_ARGS:D${TAG_ARGS},dev} \
	    $$(printf '../../../../%s ' sys/${MACHINE}/include/pc/*.h) \
	    ${SDESTDIR}${INCLUDEDIR}/machine/pc;
.endif
.for _MARCH in ${_MARCHS}
.if exists(${SRCTOP}/sys/${_MARCH}/include)
	${INSTALL} -d ${TAG_ARGS:D${TAG_ARGS},dev} -o ${BINOWN} -g ${BINGRP} -m 755 \
	    ${SDESTDIR}${INCLUDEDIR}/${_MARCH}; \
	cd ${SRCTOP}; ${INSTALL_SYMLINK} ${TAG_ARGS:D${TAG_ARGS},dev} \
	    $$(printf '../../../%s ' sys/${_MARCH}/include/*.h) \
	    ${SDESTDIR}${INCLUDEDIR}/${_MARCH};
.if exists(${SRCTOP}/sys/${_MARCH}/include/pc)
	${INSTALL} -d ${TAG_ARGS:D${TAG_ARGS},dev} -o ${BINOWN} -g ${BINGRP} -m 755 \
	    ${SDESTDIR}${INCLUDEDIR}/${_MARCH}/pc; \
	cd ${SRCTOP}; ${INSTALL_SYMLINK} ${TAG_ARGS:D${TAG_ARGS},dev} \
	    $$(printf '../../../../%s ' sys/${_MARCH}/include/pc/*.h) \
	    ${SDESTDIR}${INCLUDEDIR}/${_MARCH}/pc;
.endif
.endif
.endfor
	cd ${SRCTOP}; ${INSTALL_SYMLINK} ${TAG_ARGS:D${TAG_ARGS},dev} \
	    $$(printf '../../../../%s ' sys/fs/cd9660/*.h) \
	    ${SDESTDIR}${INCLUDEDIR}/isofs/cd9660; \
	cd ${SRCTOP}; ${INSTALL_SYMLINK} ${TAG_ARGS:D${TAG_ARGS},dev} \
	    $$(printf '../../../sys/rpc/%s ' rpcsec_tls.h types.h) \
	    ${SDESTDIR}${INCLUDEDIR}/rpc;
	cd ${SRCTOP}/sys/rpc;
.if ${MK_CDDL} != "no"
	${INSTALL_SYMLINK} ${TAG_ARGS:D${TAG_ARGS},dev} \
	    ../../../sys/contrib/openzfs/include/sys/nvpair.h \
	    ${SDESTDIR}${INCLUDEDIR}/sys
.endif
.if ${MK_MLX5TOOL} != "no"
	${INSTALL_SYMLINK} ${TAG_ARGS:D${TAG_ARGS},dev} ../../../../sys/dev/mlx5/mlx5io.h \
	    ${SDESTDIR}${INCLUDEDIR}/dev/mlx5
.endif

.include <bsd.prog.mk>

installincludes: ${SHARED}
${SHARED}: compat

.if ${MACHINE} == "host" && !defined(_SKIP_BUILD)
# we're here because we are building a sysroot...
# we need MACHINE et al set correctly
HOST_MACHINE!= uname -m
HOST_MACHINE_ARCH!= uname -p
MACHINE:= ${HOST_MACHINE}
MACHINE_ARCH:= ${HOST_MACHINE_ARCH}
.endif

check-ldirs:
	missing_dirs=""; \
	for dir in ${LDIRS} ${LSUBDIRS} ${LSUBSUBDIRS}; do \
		if [ ! -d ${SRCTOP}/sys/$$dir ]; then \
			echo "${SRCTOP}/sys/$$dir"; \
			missing_dirs="$$missing_dirs $$dir"; \
		fi; \
	done; \
	if [ -n "$$missing_dirs" ]; then \
		echo "Nonexistant directories:" $$missing_dirs; \
		false; \
	fi<|MERGE_RESOLUTION|>--- conflicted
+++ resolved
@@ -388,16 +388,12 @@
 	cd ${SDESTDIR}${INCLUDEDIR}; find ${LDIRS} ${LSUBDIRS} ${LSUBSUBDIRS} crypto \
 	    machine machine/pc ${_MARCHS} -maxdepth 1 -mindepth 1 -type l \
 	    -name "*.h" -print -delete || true
-<<<<<<< HEAD
 	mkdir -p ${SDESTDIR}${INCLUDEDIR}/apple/System
 	rm -f ${SDESTDIR}${INCLUDEDIR}/apple/System/sys
 	ln -s ../sys ${SDESTDIR}${INCLUDEDIR}/apple/System/sys
-.for i in ${LDIRS} ${LSUBDIRS:Ndev/agp:Ndev/acpica:Ndev/evdev:Ndev/hid:Ndev/hyperv:Ndev/pci:Ndev/veriexec} ${LSUBSUBDIRS}
-	${INSTALL} -d ${TAG_ARGS} -o ${BINOWN} -g ${BINGRP} -m 755 \
-	    ${SDESTDIR}${INCLUDEDIR}/$i
-=======
 .for i in ${LDIRS} ${LSUBDIRS:Ndev/agp:Ndev/acpica:Ndev/evdev:Ndev/hid:Ndev/hyperv:Ndev/pci:Ndev/veriexec:Ndev/wg} ${LSUBSUBDIRS}
->>>>>>> 743516d5
+	${INSTALL} -d ${TAG_ARGS} -o ${BINOWN} -g ${BINGRP} -m 755 \
+	    ${SDESTDIR}${INCLUDEDIR}/$i
 	cd ${SRCTOP}/sys; \
 	${INSTALL} -C ${TAG_ARGS:D${TAG_ARGS},dev} -o ${BINOWN} -g ${BINGRP} -m 444 $i/*.h \
 	    ${SDESTDIR}${INCLUDEDIR}/$i
@@ -458,13 +454,9 @@
 	cd ${SRCTOP}; ${INSTALL_SYMLINK} ${TAG_ARGS:D${TAG_ARGS},dev} \
 	    $$(printf '../../../%s ' sys/$i/*.h) ${SDESTDIR}${INCLUDEDIR}/$i
 .endfor
-<<<<<<< HEAD
-.for i in ${LSUBDIRS:Ndev/agp:Ndev/acpica:Ndev/evdev:Ndev/hid:Ndev/hyperv:Ndev/pci:Ndev/veriexec}
-	${INSTALL} -d ${TAG_ARGS} -o ${BINOWN} -g ${BINGRP} -m 755 \
-	    ${SDESTDIR}${INCLUDEDIR}/$i
-=======
 .for i in ${LSUBDIRS:Ndev/agp:Ndev/acpica:Ndev/evdev:Ndev/hid:Ndev/hyperv:Ndev/pci:Ndev/veriexec:Ndev/wg}
->>>>>>> 743516d5
+	${INSTALL} -d ${TAG_ARGS} -o ${BINOWN} -g ${BINGRP} -m 755 \
+	    ${SDESTDIR}${INCLUDEDIR}/$i
 	cd ${SRCTOP}; ${INSTALL_SYMLINK} ${TAG_ARGS:D${TAG_ARGS},dev} \
 	    $$(printf '../../../../%s ' sys/$i/*.h) ${SDESTDIR}${INCLUDEDIR}/$i
 .endfor
