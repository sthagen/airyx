--- conflicted
+++ resolved
@@ -60,15 +60,9 @@
     a = m_menu.addAction("Software Store...");
     a->setEnabled(false);
     m_menu.addSeparator();
-<<<<<<< HEAD
-    a = m_menu.addAction("Recent Items");
-    a->setMenu(&m_recentItems);
-    connect(a, &QEvent::HoverEnter, this, &AiryxMenu::refreshRecentItems);
-=======
     m_recentItemsAction = m_menu.addAction("Recent Items");
     m_recentItemsAction->setMenu(&m_recentItems);
     connect(m_recentItemsAction, &QAction::hovered, this, &AiryxMenu::refreshRecentItems);
->>>>>>> 9c875c64
     m_menu.addSeparator();
     a = m_menu.addAction("Force Quit...");
     a->setEnabled(false);
@@ -85,13 +79,10 @@
     a = m_menu.addAction("Log Out"); // FIXME: add full name here
     connect(a, &QAction::triggered, this, &AiryxMenu::requestLogout);
 
-<<<<<<< HEAD
-=======
     connect(&m_menu, &QMenu::hovered, this, &AiryxMenu::menuHovered);
     connect(&m_menu, &QMenu::triggered, this, &AiryxMenu::menuTriggered);
 }
 
->>>>>>> 9c875c64
 AiryxMenu::~AiryxMenu()
 {
 }
@@ -101,8 +92,6 @@
     m_menu.popup(QPoint(x,y));
 }
 
-<<<<<<< HEAD
-=======
 void AiryxMenu::menuHovered(QAction *action)
 {
     if(action != m_recentItemsAction)
@@ -115,7 +104,6 @@
         m_refreshedRecent = false;
 }
 
->>>>>>> 9c875c64
 unsigned int AiryxMenu::numCPUs()
 {
     int mib[2];
